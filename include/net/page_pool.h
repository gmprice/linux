/* SPDX-License-Identifier: GPL-2.0
 *
 * page_pool.h
 *	Author:	Jesper Dangaard Brouer <netoptimizer@brouer.com>
 *	Copyright (C) 2016 Red Hat, Inc.
 */

/**
 * DOC: page_pool allocator
 *
 * This page_pool allocator is optimized for the XDP mode that
 * uses one-frame-per-page, but have fallbacks that act like the
 * regular page allocator APIs.
 *
 * Basic use involve replacing alloc_pages() calls with the
 * page_pool_alloc_pages() call.  Drivers should likely use
 * page_pool_dev_alloc_pages() replacing dev_alloc_pages().
 *
 * API keeps track of in-flight pages, in-order to let API user know
 * when it is safe to dealloactor page_pool object.  Thus, API users
 * must make sure to call page_pool_release_page() when a page is
 * "leaving" the page_pool.  Or call page_pool_put_page() where
 * appropiate.  For maintaining correct accounting.
 *
 * API user must only call page_pool_put_page() once on a page, as it
 * will either recycle the page, or in case of elevated refcnt, it
 * will release the DMA mapping and in-flight state accounting.  We
 * hope to lift this requirement in the future.
 */
#ifndef _NET_PAGE_POOL_H
#define _NET_PAGE_POOL_H

#include <linux/mm.h> /* Needed by ptr_ring */
#include <linux/ptr_ring.h>
#include <linux/dma-direction.h>

#define PP_FLAG_DMA_MAP		BIT(0) /* Should page_pool do the DMA
					* map/unmap
					*/
#define PP_FLAG_DMA_SYNC_DEV	BIT(1) /* If set all pages that the driver gets
					* from page_pool will be
					* DMA-synced-for-device according to
					* the length provided by the device
					* driver.
					* Please note DMA-sync-for-CPU is still
					* device driver responsibility
					*/
#define PP_FLAG_PAGE_FRAG	BIT(2) /* for page frag feature */
#define PP_FLAG_ALL		(PP_FLAG_DMA_MAP |\
				 PP_FLAG_DMA_SYNC_DEV |\
				 PP_FLAG_PAGE_FRAG)

/*
 * Fast allocation side cache array/stack
 *
 * The cache size and refill watermark is related to the network
 * use-case.  The NAPI budget is 64 packets.  After a NAPI poll the RX
 * ring is usually refilled and the max consumed elements will be 64,
 * thus a natural max size of objects needed in the cache.
 *
 * Keeping room for more objects, is due to XDP_DROP use-case.  As
 * XDP_DROP allows the opportunity to recycle objects directly into
 * this array, as it shares the same softirq/NAPI protection.  If
 * cache is already full (or partly full) then the XDP_DROP recycles
 * would have to take a slower code path.
 */
#define PP_ALLOC_CACHE_SIZE	128
#define PP_ALLOC_CACHE_REFILL	64
struct pp_alloc_cache {
	u32 count;
	struct page *cache[PP_ALLOC_CACHE_SIZE];
};

struct page_pool_params {
	unsigned int	flags;
	unsigned int	order;
	unsigned int	pool_size;
	int		nid;  /* Numa node id to allocate from pages from */
	struct device	*dev; /* device, for DMA pre-mapping purposes */
	enum dma_data_direction dma_dir; /* DMA mapping direction */
	unsigned int	max_len; /* max DMA sync memory size */
	unsigned int	offset;  /* DMA addr offset */
	void (*init_callback)(struct page *page, void *arg);
	void *init_arg;
};

#ifdef CONFIG_PAGE_POOL_STATS
struct page_pool_alloc_stats {
	u64 fast; /* fast path allocations */
	u64 slow; /* slow-path order 0 allocations */
	u64 slow_high_order; /* slow-path high order allocations */
	u64 empty; /* failed refills due to empty ptr ring, forcing
		    * slow path allocation
		    */
	u64 refill; /* allocations via successful refill */
	u64 waive;  /* failed refills due to numa zone mismatch */
};

struct page_pool_recycle_stats {
	u64 cached;	/* recycling placed page in the cache. */
	u64 cache_full; /* cache was full */
	u64 ring;	/* recycling placed page back into ptr ring */
	u64 ring_full;	/* page was released from page-pool because
			 * PTR ring was full.
			 */
	u64 released_refcnt; /* page released because of elevated
			      * refcnt
			      */
};

/* This struct wraps the above stats structs so users of the
 * page_pool_get_stats API can pass a single argument when requesting the
 * stats for the page pool.
 */
struct page_pool_stats {
	struct page_pool_alloc_stats alloc_stats;
	struct page_pool_recycle_stats recycle_stats;
};

<<<<<<< HEAD
=======
int page_pool_ethtool_stats_get_count(void);
u8 *page_pool_ethtool_stats_get_strings(u8 *data);
u64 *page_pool_ethtool_stats_get(u64 *data, void *stats);

>>>>>>> 88084a3d
/*
 * Drivers that wish to harvest page pool stats and report them to users
 * (perhaps via ethtool, debugfs, or another mechanism) can allocate a
 * struct page_pool_stats call page_pool_get_stats to get stats for the specified pool.
 */
bool page_pool_get_stats(struct page_pool *pool,
			 struct page_pool_stats *stats);
<<<<<<< HEAD
=======
#else

static inline int page_pool_ethtool_stats_get_count(void)
{
	return 0;
}

static inline u8 *page_pool_ethtool_stats_get_strings(u8 *data)
{
	return data;
}

static inline u64 *page_pool_ethtool_stats_get(u64 *data, void *stats)
{
	return data;
}

>>>>>>> 88084a3d
#endif

struct page_pool {
	struct page_pool_params p;

	struct delayed_work release_dw;
	void (*disconnect)(void *);
	unsigned long defer_start;
	unsigned long defer_warn;

	u32 pages_state_hold_cnt;
	unsigned int frag_offset;
	struct page *frag_page;
	long frag_users;

#ifdef CONFIG_PAGE_POOL_STATS
	/* these stats are incremented while in softirq context */
	struct page_pool_alloc_stats alloc_stats;
#endif
	u32 xdp_mem_id;

	/*
	 * Data structure for allocation side
	 *
	 * Drivers allocation side usually already perform some kind
	 * of resource protection.  Piggyback on this protection, and
	 * require driver to protect allocation side.
	 *
	 * For NIC drivers this means, allocate a page_pool per
	 * RX-queue. As the RX-queue is already protected by
	 * Softirq/BH scheduling and napi_schedule. NAPI schedule
	 * guarantee that a single napi_struct will only be scheduled
	 * on a single CPU (see napi_schedule).
	 */
	struct pp_alloc_cache alloc ____cacheline_aligned_in_smp;

	/* Data structure for storing recycled pages.
	 *
	 * Returning/freeing pages is more complicated synchronization
	 * wise, because free's can happen on remote CPUs, with no
	 * association with allocation resource.
	 *
	 * Use ptr_ring, as it separates consumer and producer
	 * effeciently, it a way that doesn't bounce cache-lines.
	 *
	 * TODO: Implement bulk return pages into this structure.
	 */
	struct ptr_ring ring;

#ifdef CONFIG_PAGE_POOL_STATS
	/* recycle stats are per-cpu to avoid locking */
	struct page_pool_recycle_stats __percpu *recycle_stats;
#endif
	atomic_t pages_state_release_cnt;

	/* A page_pool is strictly tied to a single RX-queue being
	 * protected by NAPI, due to above pp_alloc_cache. This
	 * refcnt serves purpose is to simplify drivers error handling.
	 */
	refcount_t user_cnt;

	u64 destroy_cnt;
};

struct page *page_pool_alloc_pages(struct page_pool *pool, gfp_t gfp);

static inline struct page *page_pool_dev_alloc_pages(struct page_pool *pool)
{
	gfp_t gfp = (GFP_ATOMIC | __GFP_NOWARN);

	return page_pool_alloc_pages(pool, gfp);
}

struct page *page_pool_alloc_frag(struct page_pool *pool, unsigned int *offset,
				  unsigned int size, gfp_t gfp);

static inline struct page *page_pool_dev_alloc_frag(struct page_pool *pool,
						    unsigned int *offset,
						    unsigned int size)
{
	gfp_t gfp = (GFP_ATOMIC | __GFP_NOWARN);

	return page_pool_alloc_frag(pool, offset, size, gfp);
}

/* get the stored dma direction. A driver might decide to treat this locally and
 * avoid the extra cache line from page_pool to determine the direction
 */
static
inline enum dma_data_direction page_pool_get_dma_dir(struct page_pool *pool)
{
	return pool->p.dma_dir;
}

bool page_pool_return_skb_page(struct page *page);

struct page_pool *page_pool_create(const struct page_pool_params *params);

struct xdp_mem_info;

#ifdef CONFIG_PAGE_POOL
void page_pool_destroy(struct page_pool *pool);
void page_pool_use_xdp_mem(struct page_pool *pool, void (*disconnect)(void *),
			   struct xdp_mem_info *mem);
void page_pool_release_page(struct page_pool *pool, struct page *page);
void page_pool_put_page_bulk(struct page_pool *pool, void **data,
			     int count);
#else
static inline void page_pool_destroy(struct page_pool *pool)
{
}

static inline void page_pool_use_xdp_mem(struct page_pool *pool,
					 void (*disconnect)(void *),
					 struct xdp_mem_info *mem)
{
}
static inline void page_pool_release_page(struct page_pool *pool,
					  struct page *page)
{
}

static inline void page_pool_put_page_bulk(struct page_pool *pool, void **data,
					   int count)
{
}
#endif

void page_pool_put_defragged_page(struct page_pool *pool, struct page *page,
				  unsigned int dma_sync_size,
				  bool allow_direct);

static inline void page_pool_fragment_page(struct page *page, long nr)
{
	atomic_long_set(&page->pp_frag_count, nr);
}

static inline long page_pool_defrag_page(struct page *page, long nr)
{
	long ret;

	/* If nr == pp_frag_count then we have cleared all remaining
	 * references to the page. No need to actually overwrite it, instead
	 * we can leave this to be overwritten by the calling function.
	 *
	 * The main advantage to doing this is that an atomic_read is
	 * generally a much cheaper operation than an atomic update,
	 * especially when dealing with a page that may be partitioned
	 * into only 2 or 3 pieces.
	 */
	if (atomic_long_read(&page->pp_frag_count) == nr)
		return 0;

	ret = atomic_long_sub_return(nr, &page->pp_frag_count);
	WARN_ON(ret < 0);
	return ret;
}

static inline bool page_pool_is_last_frag(struct page_pool *pool,
					  struct page *page)
{
	/* If fragments aren't enabled or count is 0 we were the last user */
	return !(pool->p.flags & PP_FLAG_PAGE_FRAG) ||
	       (page_pool_defrag_page(page, 1) == 0);
}

static inline void page_pool_put_page(struct page_pool *pool,
				      struct page *page,
				      unsigned int dma_sync_size,
				      bool allow_direct)
{
	/* When page_pool isn't compiled-in, net/core/xdp.c doesn't
	 * allow registering MEM_TYPE_PAGE_POOL, but shield linker.
	 */
#ifdef CONFIG_PAGE_POOL
	if (!page_pool_is_last_frag(pool, page))
		return;

	page_pool_put_defragged_page(pool, page, dma_sync_size, allow_direct);
#endif
}

/* Same as above but will try to sync the entire area pool->max_len */
static inline void page_pool_put_full_page(struct page_pool *pool,
					   struct page *page, bool allow_direct)
{
	page_pool_put_page(pool, page, -1, allow_direct);
}

/* Same as above but the caller must guarantee safe context. e.g NAPI */
static inline void page_pool_recycle_direct(struct page_pool *pool,
					    struct page *page)
{
	page_pool_put_full_page(pool, page, true);
}

#define PAGE_POOL_DMA_USE_PP_FRAG_COUNT	\
		(sizeof(dma_addr_t) > sizeof(unsigned long))

static inline dma_addr_t page_pool_get_dma_addr(struct page *page)
{
	dma_addr_t ret = page->dma_addr;

	if (PAGE_POOL_DMA_USE_PP_FRAG_COUNT)
		ret |= (dma_addr_t)page->dma_addr_upper << 16 << 16;

	return ret;
}

static inline void page_pool_set_dma_addr(struct page *page, dma_addr_t addr)
{
	page->dma_addr = addr;
	if (PAGE_POOL_DMA_USE_PP_FRAG_COUNT)
		page->dma_addr_upper = upper_32_bits(addr);
}

static inline bool is_page_pool_compiled_in(void)
{
#ifdef CONFIG_PAGE_POOL
	return true;
#else
	return false;
#endif
}

static inline bool page_pool_put(struct page_pool *pool)
{
	return refcount_dec_and_test(&pool->user_cnt);
}

/* Caller must provide appropriate safe context, e.g. NAPI. */
void page_pool_update_nid(struct page_pool *pool, int new_nid);
static inline void page_pool_nid_changed(struct page_pool *pool, int new_nid)
{
	if (unlikely(pool->p.nid != new_nid))
		page_pool_update_nid(pool, new_nid);
}

static inline void page_pool_ring_lock(struct page_pool *pool)
	__acquires(&pool->ring.producer_lock)
{
	if (in_serving_softirq())
		spin_lock(&pool->ring.producer_lock);
	else
		spin_lock_bh(&pool->ring.producer_lock);
}

static inline void page_pool_ring_unlock(struct page_pool *pool)
	__releases(&pool->ring.producer_lock)
{
	if (in_serving_softirq())
		spin_unlock(&pool->ring.producer_lock);
	else
		spin_unlock_bh(&pool->ring.producer_lock);
}

#endif /* _NET_PAGE_POOL_H */<|MERGE_RESOLUTION|>--- conflicted
+++ resolved
@@ -117,13 +117,10 @@
 	struct page_pool_recycle_stats recycle_stats;
 };
 
-<<<<<<< HEAD
-=======
 int page_pool_ethtool_stats_get_count(void);
 u8 *page_pool_ethtool_stats_get_strings(u8 *data);
 u64 *page_pool_ethtool_stats_get(u64 *data, void *stats);
 
->>>>>>> 88084a3d
 /*
  * Drivers that wish to harvest page pool stats and report them to users
  * (perhaps via ethtool, debugfs, or another mechanism) can allocate a
@@ -131,8 +128,6 @@
  */
 bool page_pool_get_stats(struct page_pool *pool,
 			 struct page_pool_stats *stats);
-<<<<<<< HEAD
-=======
 #else
 
 static inline int page_pool_ethtool_stats_get_count(void)
@@ -150,7 +145,6 @@
 	return data;
 }
 
->>>>>>> 88084a3d
 #endif
 
 struct page_pool {
