--- conflicted
+++ resolved
@@ -113,10 +113,6 @@
 		attr.inner_map_fd = create_attr->inner_map_fd;
 	attr.map_extra = create_attr->map_extra;
 
-<<<<<<< HEAD
-	fd = sys_bpf(BPF_MAP_CREATE, &attr, sizeof(attr));
-	return libbpf_err_errno(fd);
-=======
 	fd = sys_bpf_fd(BPF_MAP_CREATE, &attr, sizeof(attr));
 	return libbpf_err_errno(fd);
 }
@@ -143,7 +139,6 @@
 		p.inner_map_fd = create_attr->inner_map_fd;
 
 	return libbpf__bpf_create_map_xattr(&p);
->>>>>>> df0cc57e
 }
 
 int bpf_create_map_node(enum bpf_map_type map_type, const char *name,
@@ -220,11 +215,7 @@
 		attr.numa_node = node;
 	}
 
-<<<<<<< HEAD
-	fd = sys_bpf(BPF_MAP_CREATE, &attr, sizeof(attr));
-=======
 	fd = sys_bpf_fd(BPF_MAP_CREATE, &attr, sizeof(attr));
->>>>>>> df0cc57e
 	return libbpf_err_errno(fd);
 }
 
@@ -524,10 +515,7 @@
 int bpf_map_lookup_and_delete_elem_flags(int fd, const void *key, void *value, __u64 flags)
 {
 	union bpf_attr attr;
-<<<<<<< HEAD
-=======
-	int ret;
->>>>>>> df0cc57e
+	int ret;
 
 	memset(&attr, 0, sizeof(attr));
 	attr.map_fd = fd;
@@ -657,11 +645,7 @@
 	memset(&attr, 0, sizeof(attr));
 	attr.pathname = ptr_to_u64((void *)pathname);
 
-<<<<<<< HEAD
-	fd = sys_bpf(BPF_OBJ_GET, &attr, sizeof(attr));
-=======
 	fd = sys_bpf_fd(BPF_OBJ_GET, &attr, sizeof(attr));
->>>>>>> df0cc57e
 	return libbpf_err_errno(fd);
 }
 
@@ -772,11 +756,7 @@
 		break;
 	}
 proceed:
-<<<<<<< HEAD
-	fd = sys_bpf(BPF_LINK_CREATE, &attr, sizeof(attr));
-=======
 	fd = sys_bpf_fd(BPF_LINK_CREATE, &attr, sizeof(attr));
->>>>>>> df0cc57e
 	return libbpf_err_errno(fd);
 }
 
@@ -819,11 +799,7 @@
 	memset(&attr, 0, sizeof(attr));
 	attr.iter_create.link_fd = link_fd;
 
-<<<<<<< HEAD
-	fd = sys_bpf(BPF_ITER_CREATE, &attr, sizeof(attr));
-=======
 	fd = sys_bpf_fd(BPF_ITER_CREATE, &attr, sizeof(attr));
->>>>>>> df0cc57e
 	return libbpf_err_errno(fd);
 }
 
@@ -981,11 +957,7 @@
 	memset(&attr, 0, sizeof(attr));
 	attr.prog_id = id;
 
-<<<<<<< HEAD
-	fd = sys_bpf(BPF_PROG_GET_FD_BY_ID, &attr, sizeof(attr));
-=======
 	fd = sys_bpf_fd(BPF_PROG_GET_FD_BY_ID, &attr, sizeof(attr));
->>>>>>> df0cc57e
 	return libbpf_err_errno(fd);
 }
 
@@ -997,11 +969,7 @@
 	memset(&attr, 0, sizeof(attr));
 	attr.map_id = id;
 
-<<<<<<< HEAD
-	fd = sys_bpf(BPF_MAP_GET_FD_BY_ID, &attr, sizeof(attr));
-=======
 	fd = sys_bpf_fd(BPF_MAP_GET_FD_BY_ID, &attr, sizeof(attr));
->>>>>>> df0cc57e
 	return libbpf_err_errno(fd);
 }
 
@@ -1013,11 +981,7 @@
 	memset(&attr, 0, sizeof(attr));
 	attr.btf_id = id;
 
-<<<<<<< HEAD
-	fd = sys_bpf(BPF_BTF_GET_FD_BY_ID, &attr, sizeof(attr));
-=======
 	fd = sys_bpf_fd(BPF_BTF_GET_FD_BY_ID, &attr, sizeof(attr));
->>>>>>> df0cc57e
 	return libbpf_err_errno(fd);
 }
 
@@ -1029,11 +993,7 @@
 	memset(&attr, 0, sizeof(attr));
 	attr.link_id = id;
 
-<<<<<<< HEAD
-	fd = sys_bpf(BPF_LINK_GET_FD_BY_ID, &attr, sizeof(attr));
-=======
 	fd = sys_bpf_fd(BPF_LINK_GET_FD_BY_ID, &attr, sizeof(attr));
->>>>>>> df0cc57e
 	return libbpf_err_errno(fd);
 }
 
@@ -1064,11 +1024,7 @@
 	attr.raw_tracepoint.name = ptr_to_u64(name);
 	attr.raw_tracepoint.prog_fd = prog_fd;
 
-<<<<<<< HEAD
-	fd = sys_bpf(BPF_RAW_TRACEPOINT_OPEN, &attr, sizeof(attr));
-=======
 	fd = sys_bpf_fd(BPF_RAW_TRACEPOINT_OPEN, &attr, sizeof(attr));
->>>>>>> df0cc57e
 	return libbpf_err_errno(fd);
 }
 
@@ -1088,11 +1044,7 @@
 		attr.btf_log_buf = ptr_to_u64(log_buf);
 	}
 
-<<<<<<< HEAD
-	fd = sys_bpf(BPF_BTF_LOAD, &attr, sizeof(attr));
-=======
 	fd = sys_bpf_fd(BPF_BTF_LOAD, &attr, sizeof(attr));
->>>>>>> df0cc57e
 
 	if (fd < 0 && !do_log && log_buf && log_buf_size) {
 		do_log = true;
@@ -1134,11 +1086,7 @@
 	memset(&attr, 0, sizeof(attr));
 	attr.enable_stats.type = type;
 
-<<<<<<< HEAD
-	fd = sys_bpf(BPF_ENABLE_STATS, &attr, sizeof(attr));
-=======
 	fd = sys_bpf_fd(BPF_ENABLE_STATS, &attr, sizeof(attr));
->>>>>>> df0cc57e
 	return libbpf_err_errno(fd);
 }
 
