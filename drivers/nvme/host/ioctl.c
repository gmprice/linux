--- conflicted
+++ resolved
@@ -426,11 +426,6 @@
 {
 	struct io_uring_cmd *ioucmd = req->end_io_data;
 	struct nvme_uring_cmd_pdu *pdu = nvme_uring_cmd_pdu(ioucmd);
-<<<<<<< HEAD
-	/* extract bio before reusing the same field for request */
-	struct bio *bio = pdu->bio;
-	void *cookie = READ_ONCE(ioucmd->cookie);
-=======
 	void *cookie = READ_ONCE(ioucmd->cookie);
 
 	req->bio = pdu->bio;
@@ -439,7 +434,6 @@
 	else
 		pdu->nvme_status = nvme_req(req)->status;
 	pdu->u.result = le64_to_cpu(nvme_req(req)->result.u64);
->>>>>>> 0e0abad2
 
 	/*
 	 * For iopoll, complete it directly.
@@ -462,27 +456,17 @@
 
 	req->bio = pdu->bio;
 	pdu->req = req;
-<<<<<<< HEAD
-	req->bio = bio;
-=======
->>>>>>> 0e0abad2
 
 	/*
 	 * For iopoll, complete it directly.
 	 * Otherwise, move the completion to task work.
 	 */
 	if (cookie != NULL && blk_rq_is_poll(req))
-<<<<<<< HEAD
-		nvme_uring_task_cb(ioucmd);
-	else
-		io_uring_cmd_complete_in_task(ioucmd, nvme_uring_task_cb);
-=======
 		nvme_uring_task_meta_cb(ioucmd);
 	else
 		io_uring_cmd_complete_in_task(ioucmd, nvme_uring_task_meta_cb);
 
 	return RQ_END_IO_NONE;
->>>>>>> 0e0abad2
 }
 
 static int nvme_uring_cmd_io(struct nvme_ctrl *ctrl, struct nvme_ns *ns,
@@ -537,21 +521,11 @@
 		rq_flags |= REQ_POLLED;
 
 retry:
-<<<<<<< HEAD
-	req = nvme_alloc_user_request(q, &c, nvme_to_user_ptr(d.addr),
-			d.data_len, nvme_to_user_ptr(d.metadata),
-			d.metadata_len, 0, &meta, d.timeout_ms ?
-			msecs_to_jiffies(d.timeout_ms) : 0, vec, rq_flags,
-			blk_flags);
-=======
 	req = nvme_alloc_user_request(q, &c, rq_flags, blk_flags);
->>>>>>> 0e0abad2
 	if (IS_ERR(req))
 		return PTR_ERR(req);
 	req->timeout = d.timeout_ms ? msecs_to_jiffies(d.timeout_ms) : 0;
 
-<<<<<<< HEAD
-=======
 	if (d.addr && d.data_len) {
 		ret = nvme_map_user_request(req, d.addr,
 			d.data_len, nvme_to_user_ptr(d.metadata),
@@ -560,7 +534,6 @@
 			return ret;
 	}
 
->>>>>>> 0e0abad2
 	if (issue_flags & IO_URING_F_IOPOLL && rq_flags & REQ_POLLED) {
 		if (unlikely(!req->bio)) {
 			/* we can't poll this, so alloc regular req instead */
