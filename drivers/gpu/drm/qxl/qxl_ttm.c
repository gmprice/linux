/*
 * Copyright 2013 Red Hat Inc.
 *
 * Permission is hereby granted, free of charge, to any person obtaining a
 * copy of this software and associated documentation files (the "Software"),
 * to deal in the Software without restriction, including without limitation
 * the rights to use, copy, modify, merge, publish, distribute, sublicense,
 * and/or sell copies of the Software, and to permit persons to whom the
 * Software is furnished to do so, subject to the following conditions:
 *
 * The above copyright notice and this permission notice shall be included in
 * all copies or substantial portions of the Software.
 *
 * THE SOFTWARE IS PROVIDED "AS IS", WITHOUT WARRANTY OF ANY KIND, EXPRESS OR
 * IMPLIED, INCLUDING BUT NOT LIMITED TO THE WARRANTIES OF MERCHANTABILITY,
 * FITNESS FOR A PARTICULAR PURPOSE AND NONINFRINGEMENT.  IN NO EVENT SHALL
 * THE COPYRIGHT HOLDER(S) OR AUTHOR(S) BE LIABLE FOR ANY CLAIM, DAMAGES OR
 * OTHER LIABILITY, WHETHER IN AN ACTION OF CONTRACT, TORT OR OTHERWISE,
 * ARISING FROM, OUT OF OR IN CONNECTION WITH THE SOFTWARE OR THE USE OR
 * OTHER DEALINGS IN THE SOFTWARE.
 *
 * Authors: Dave Airlie
 *          Alon Levy
 */

#include <linux/delay.h>

#include <drm/drm.h>
#include <drm/drm_file.h>
#include <drm/drm_debugfs.h>
#include <drm/qxl_drm.h>
#include <drm/ttm/ttm_bo_api.h>
#include <drm/ttm/ttm_bo_driver.h>
#include <drm/ttm/ttm_placement.h>

#include "qxl_drv.h"
#include "qxl_object.h"

static struct qxl_device *qxl_get_qdev(struct ttm_bo_device *bdev)
{
	struct qxl_mman *mman;
	struct qxl_device *qdev;

	mman = container_of(bdev, struct qxl_mman, bdev);
	qdev = container_of(mman, struct qxl_device, mman);
	return qdev;
}

static void qxl_evict_flags(struct ttm_buffer_object *bo,
				struct ttm_placement *placement)
{
	struct qxl_bo *qbo;
	static const struct ttm_place placements = {
		.fpfn = 0,
		.lpfn = 0,
		.mem_type = TTM_PL_SYSTEM,
		.flags = 0
	};

	if (!qxl_ttm_bo_is_qxl_bo(bo)) {
		placement->placement = &placements;
		placement->busy_placement = &placements;
		placement->num_placement = 1;
		placement->num_busy_placement = 1;
		return;
	}
	qbo = to_qxl_bo(bo);
	qxl_ttm_placement_from_domain(qbo, QXL_GEM_DOMAIN_CPU);
	*placement = qbo->placement;
}

int qxl_ttm_io_mem_reserve(struct ttm_bo_device *bdev,
			   struct ttm_resource *mem)
{
	struct qxl_device *qdev = qxl_get_qdev(bdev);

	switch (mem->mem_type) {
	case TTM_PL_SYSTEM:
		/* system memory */
		return 0;
	case TTM_PL_VRAM:
		mem->bus.is_iomem = true;
		mem->bus.offset = (mem->start << PAGE_SHIFT) + qdev->vram_base;
		mem->bus.caching = ttm_cached;
		break;
	case TTM_PL_PRIV:
		mem->bus.is_iomem = true;
		mem->bus.offset = (mem->start << PAGE_SHIFT) +
			qdev->surfaceram_base;
		mem->bus.caching = ttm_cached;
		break;
	default:
		return -EINVAL;
	}
	return 0;
}

/*
 * TTM backend functions.
 */
static void qxl_ttm_backend_destroy(struct ttm_bo_device *bdev,
				    struct ttm_tt *ttm)
{
	ttm_tt_destroy_common(bdev, ttm);
	ttm_tt_fini(ttm);
	kfree(ttm);
}

static struct ttm_tt *qxl_ttm_tt_create(struct ttm_buffer_object *bo,
					uint32_t page_flags)
{
	struct ttm_tt *ttm;

	ttm = kzalloc(sizeof(struct ttm_tt), GFP_KERNEL);
	if (ttm == NULL)
		return NULL;
<<<<<<< HEAD
	if (ttm_tt_init(ttm, bo, page_flags, ttm_cached)) {
=======
	if (ttm_sg_tt_init(ttm, bo, page_flags, ttm_cached)) {
>>>>>>> c545781e
		kfree(ttm);
		return NULL;
	}
	return ttm;
}

static void qxl_bo_move_notify(struct ttm_buffer_object *bo,
			       bool evict,
			       struct ttm_resource *new_mem)
{
	struct qxl_bo *qbo;
	struct qxl_device *qdev;

	if (!qxl_ttm_bo_is_qxl_bo(bo))
		return;
	qbo = to_qxl_bo(bo);
	qdev = to_qxl(qbo->tbo.base.dev);

	if (bo->mem.mem_type == TTM_PL_PRIV && qbo->surface_id)
		qxl_surface_evict(qdev, qbo, new_mem ? true : false);
}

static int qxl_bo_move(struct ttm_buffer_object *bo, bool evict,
		       struct ttm_operation_ctx *ctx,
		       struct ttm_resource *new_mem,
		       struct ttm_place *hop)
{
	struct ttm_resource *old_mem = &bo->mem;
	int ret;

	qxl_bo_move_notify(bo, evict, new_mem);

	ret = ttm_bo_wait_ctx(bo, ctx);
	if (ret)
		goto out;

	if (old_mem->mem_type == TTM_PL_SYSTEM && bo->ttm == NULL) {
		ttm_bo_move_null(bo, new_mem);
		return 0;
	}
	ret = ttm_bo_move_memcpy(bo, ctx, new_mem);
out:
	if (ret) {
		swap(*new_mem, bo->mem);
		qxl_bo_move_notify(bo, false, new_mem);
		swap(*new_mem, bo->mem);
	}
	return ret;
}

static void qxl_bo_delete_mem_notify(struct ttm_buffer_object *bo)
{
	qxl_bo_move_notify(bo, false, NULL);
}

static struct ttm_bo_driver qxl_bo_driver = {
	.ttm_tt_create = &qxl_ttm_tt_create,
	.ttm_tt_destroy = &qxl_ttm_backend_destroy,
	.eviction_valuable = ttm_bo_eviction_valuable,
	.evict_flags = &qxl_evict_flags,
	.move = &qxl_bo_move,
	.io_mem_reserve = &qxl_ttm_io_mem_reserve,
	.delete_mem_notify = &qxl_bo_delete_mem_notify,
};

static int qxl_ttm_init_mem_type(struct qxl_device *qdev,
				 unsigned int type,
				 uint64_t size)
{
	return ttm_range_man_init(&qdev->mman.bdev, type, false, size);
}

int qxl_ttm_init(struct qxl_device *qdev)
{
	int r;
	int num_io_pages; /* != rom->num_io_pages, we include surface0 */

	/* No others user of address space so set it to 0 */
	r = ttm_bo_device_init(&qdev->mman.bdev, &qxl_bo_driver, NULL,
			       qdev->ddev.anon_inode->i_mapping,
			       qdev->ddev.vma_offset_manager,
			       false, false);
	if (r) {
		DRM_ERROR("failed initializing buffer object driver(%d).\n", r);
		return r;
	}
	/* NOTE: this includes the framebuffer (aka surface 0) */
	num_io_pages = qdev->rom->ram_header_offset / PAGE_SIZE;
	r = qxl_ttm_init_mem_type(qdev, TTM_PL_VRAM, num_io_pages);
	if (r) {
		DRM_ERROR("Failed initializing VRAM heap.\n");
		return r;
	}
	r = qxl_ttm_init_mem_type(qdev, TTM_PL_PRIV,
				  qdev->surfaceram_size / PAGE_SIZE);
	if (r) {
		DRM_ERROR("Failed initializing Surfaces heap.\n");
		return r;
	}
	DRM_INFO("qxl: %uM of VRAM memory size\n",
		 (unsigned int)qdev->vram_size / (1024 * 1024));
	DRM_INFO("qxl: %luM of IO pages memory ready (VRAM domain)\n",
		 ((unsigned int)num_io_pages * PAGE_SIZE) / (1024 * 1024));
	DRM_INFO("qxl: %uM of Surface memory size\n",
		 (unsigned int)qdev->surfaceram_size / (1024 * 1024));
	return 0;
}

void qxl_ttm_fini(struct qxl_device *qdev)
{
	ttm_range_man_fini(&qdev->mman.bdev, TTM_PL_VRAM);
	ttm_range_man_fini(&qdev->mman.bdev, TTM_PL_PRIV);
	ttm_bo_device_release(&qdev->mman.bdev);
	DRM_INFO("qxl: ttm finalized\n");
}

#define QXL_DEBUGFS_MEM_TYPES 2

#if defined(CONFIG_DEBUG_FS)
static int qxl_mm_dump_table(struct seq_file *m, void *data)
{
	struct drm_info_node *node = (struct drm_info_node *)m->private;
	struct ttm_resource_manager *man = (struct ttm_resource_manager *)node->info_ent->data;
	struct drm_printer p = drm_seq_file_printer(m);

	ttm_resource_manager_debug(man, &p);
	return 0;
}
#endif

void qxl_ttm_debugfs_init(struct qxl_device *qdev)
{
#if defined(CONFIG_DEBUG_FS)
	static struct drm_info_list qxl_mem_types_list[QXL_DEBUGFS_MEM_TYPES];
	static char qxl_mem_types_names[QXL_DEBUGFS_MEM_TYPES][32];
	unsigned int i;

	for (i = 0; i < QXL_DEBUGFS_MEM_TYPES; i++) {
		if (i == 0)
			sprintf(qxl_mem_types_names[i], "qxl_mem_mm");
		else
			sprintf(qxl_mem_types_names[i], "qxl_surf_mm");
		qxl_mem_types_list[i].name = qxl_mem_types_names[i];
		qxl_mem_types_list[i].show = &qxl_mm_dump_table;
		qxl_mem_types_list[i].driver_features = 0;
		if (i == 0)
			qxl_mem_types_list[i].data = ttm_manager_type(&qdev->mman.bdev, TTM_PL_VRAM);
		else
			qxl_mem_types_list[i].data = ttm_manager_type(&qdev->mman.bdev, TTM_PL_PRIV);

	}
	qxl_debugfs_add_files(qdev, qxl_mem_types_list, i);
#endif
}<|MERGE_RESOLUTION|>--- conflicted
+++ resolved
@@ -114,11 +114,7 @@
 	ttm = kzalloc(sizeof(struct ttm_tt), GFP_KERNEL);
 	if (ttm == NULL)
 		return NULL;
-<<<<<<< HEAD
 	if (ttm_tt_init(ttm, bo, page_flags, ttm_cached)) {
-=======
-	if (ttm_sg_tt_init(ttm, bo, page_flags, ttm_cached)) {
->>>>>>> c545781e
 		kfree(ttm);
 		return NULL;
 	}
