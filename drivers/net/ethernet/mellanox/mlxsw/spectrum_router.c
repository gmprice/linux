// SPDX-License-Identifier: BSD-3-Clause OR GPL-2.0
/* Copyright (c) 2016-2018 Mellanox Technologies. All rights reserved */

#include <linux/kernel.h>
#include <linux/types.h>
#include <linux/rhashtable.h>
#include <linux/bitops.h>
#include <linux/in6.h>
#include <linux/notifier.h>
#include <linux/inetdevice.h>
#include <linux/netdevice.h>
#include <linux/if_bridge.h>
#include <linux/socket.h>
#include <linux/route.h>
#include <linux/gcd.h>
#include <linux/if_macvlan.h>
#include <linux/refcount.h>
#include <linux/jhash.h>
#include <linux/net_namespace.h>
#include <linux/mutex.h>
#include <net/netevent.h>
#include <net/neighbour.h>
#include <net/arp.h>
#include <net/ip_fib.h>
#include <net/ip6_fib.h>
#include <net/nexthop.h>
#include <net/fib_rules.h>
#include <net/ip_tunnels.h>
#include <net/l3mdev.h>
#include <net/addrconf.h>
#include <net/ndisc.h>
#include <net/ipv6.h>
#include <net/fib_notifier.h>
#include <net/switchdev.h>

#include "spectrum.h"
#include "core.h"
#include "reg.h"
#include "spectrum_cnt.h"
#include "spectrum_dpipe.h"
#include "spectrum_ipip.h"
#include "spectrum_mr.h"
#include "spectrum_mr_tcam.h"
#include "spectrum_router.h"
#include "spectrum_span.h"

struct mlxsw_sp_fib;
struct mlxsw_sp_vr;
struct mlxsw_sp_lpm_tree;
struct mlxsw_sp_rif_ops;

struct mlxsw_sp_rif {
	struct list_head nexthop_list;
	struct list_head neigh_list;
	struct net_device *dev; /* NULL for underlay RIF */
	struct mlxsw_sp_fid *fid;
	unsigned char addr[ETH_ALEN];
	int mtu;
	u16 rif_index;
	u8 mac_profile_id;
	u16 vr_id;
	const struct mlxsw_sp_rif_ops *ops;
	struct mlxsw_sp *mlxsw_sp;

	unsigned int counter_ingress;
	bool counter_ingress_valid;
	unsigned int counter_egress;
	bool counter_egress_valid;
};

struct mlxsw_sp_rif_params {
	struct net_device *dev;
	union {
		u16 system_port;
		u16 lag_id;
	};
	u16 vid;
	bool lag;
};

struct mlxsw_sp_rif_subport {
	struct mlxsw_sp_rif common;
	refcount_t ref_count;
	union {
		u16 system_port;
		u16 lag_id;
	};
	u16 vid;
	bool lag;
};

struct mlxsw_sp_rif_ipip_lb {
	struct mlxsw_sp_rif common;
	struct mlxsw_sp_rif_ipip_lb_config lb_config;
	u16 ul_vr_id; /* Reserved for Spectrum-2. */
	u16 ul_rif_id; /* Reserved for Spectrum. */
};

struct mlxsw_sp_rif_params_ipip_lb {
	struct mlxsw_sp_rif_params common;
	struct mlxsw_sp_rif_ipip_lb_config lb_config;
};

struct mlxsw_sp_rif_ops {
	enum mlxsw_sp_rif_type type;
	size_t rif_size;

	void (*setup)(struct mlxsw_sp_rif *rif,
		      const struct mlxsw_sp_rif_params *params);
	int (*configure)(struct mlxsw_sp_rif *rif,
			 struct netlink_ext_ack *extack);
	void (*deconfigure)(struct mlxsw_sp_rif *rif);
	struct mlxsw_sp_fid * (*fid_get)(struct mlxsw_sp_rif *rif,
					 struct netlink_ext_ack *extack);
	void (*fdb_del)(struct mlxsw_sp_rif *rif, const char *mac);
};

struct mlxsw_sp_rif_mac_profile {
	unsigned char mac_prefix[ETH_ALEN];
	refcount_t ref_count;
	u8 id;
};

struct mlxsw_sp_router_ops {
	int (*init)(struct mlxsw_sp *mlxsw_sp);
	int (*ipips_init)(struct mlxsw_sp *mlxsw_sp);
};

static struct mlxsw_sp_rif *
mlxsw_sp_rif_find_by_dev(const struct mlxsw_sp *mlxsw_sp,
			 const struct net_device *dev);
static void mlxsw_sp_rif_destroy(struct mlxsw_sp_rif *rif);
static void mlxsw_sp_lpm_tree_hold(struct mlxsw_sp_lpm_tree *lpm_tree);
static void mlxsw_sp_lpm_tree_put(struct mlxsw_sp *mlxsw_sp,
				  struct mlxsw_sp_lpm_tree *lpm_tree);
static int mlxsw_sp_vr_lpm_tree_bind(struct mlxsw_sp *mlxsw_sp,
				     const struct mlxsw_sp_fib *fib,
				     u8 tree_id);
static int mlxsw_sp_vr_lpm_tree_unbind(struct mlxsw_sp *mlxsw_sp,
				       const struct mlxsw_sp_fib *fib);

static unsigned int *
mlxsw_sp_rif_p_counter_get(struct mlxsw_sp_rif *rif,
			   enum mlxsw_sp_rif_counter_dir dir)
{
	switch (dir) {
	case MLXSW_SP_RIF_COUNTER_EGRESS:
		return &rif->counter_egress;
	case MLXSW_SP_RIF_COUNTER_INGRESS:
		return &rif->counter_ingress;
	}
	return NULL;
}

static bool
mlxsw_sp_rif_counter_valid_get(struct mlxsw_sp_rif *rif,
			       enum mlxsw_sp_rif_counter_dir dir)
{
	switch (dir) {
	case MLXSW_SP_RIF_COUNTER_EGRESS:
		return rif->counter_egress_valid;
	case MLXSW_SP_RIF_COUNTER_INGRESS:
		return rif->counter_ingress_valid;
	}
	return false;
}

static void
mlxsw_sp_rif_counter_valid_set(struct mlxsw_sp_rif *rif,
			       enum mlxsw_sp_rif_counter_dir dir,
			       bool valid)
{
	switch (dir) {
	case MLXSW_SP_RIF_COUNTER_EGRESS:
		rif->counter_egress_valid = valid;
		break;
	case MLXSW_SP_RIF_COUNTER_INGRESS:
		rif->counter_ingress_valid = valid;
		break;
	}
}

static int mlxsw_sp_rif_counter_edit(struct mlxsw_sp *mlxsw_sp, u16 rif_index,
				     unsigned int counter_index, bool enable,
				     enum mlxsw_sp_rif_counter_dir dir)
{
	char ritr_pl[MLXSW_REG_RITR_LEN];
	bool is_egress = false;
	int err;

	if (dir == MLXSW_SP_RIF_COUNTER_EGRESS)
		is_egress = true;
	mlxsw_reg_ritr_rif_pack(ritr_pl, rif_index);
	err = mlxsw_reg_query(mlxsw_sp->core, MLXSW_REG(ritr), ritr_pl);
	if (err)
		return err;

	mlxsw_reg_ritr_counter_pack(ritr_pl, counter_index, enable,
				    is_egress);
	return mlxsw_reg_write(mlxsw_sp->core, MLXSW_REG(ritr), ritr_pl);
}

int mlxsw_sp_rif_counter_value_get(struct mlxsw_sp *mlxsw_sp,
				   struct mlxsw_sp_rif *rif,
				   enum mlxsw_sp_rif_counter_dir dir, u64 *cnt)
{
	char ricnt_pl[MLXSW_REG_RICNT_LEN];
	unsigned int *p_counter_index;
	bool valid;
	int err;

	valid = mlxsw_sp_rif_counter_valid_get(rif, dir);
	if (!valid)
		return -EINVAL;

	p_counter_index = mlxsw_sp_rif_p_counter_get(rif, dir);
	if (!p_counter_index)
		return -EINVAL;
	mlxsw_reg_ricnt_pack(ricnt_pl, *p_counter_index,
			     MLXSW_REG_RICNT_OPCODE_NOP);
	err = mlxsw_reg_query(mlxsw_sp->core, MLXSW_REG(ricnt), ricnt_pl);
	if (err)
		return err;
	*cnt = mlxsw_reg_ricnt_good_unicast_packets_get(ricnt_pl);
	return 0;
}

static int mlxsw_sp_rif_counter_clear(struct mlxsw_sp *mlxsw_sp,
				      unsigned int counter_index)
{
	char ricnt_pl[MLXSW_REG_RICNT_LEN];

	mlxsw_reg_ricnt_pack(ricnt_pl, counter_index,
			     MLXSW_REG_RICNT_OPCODE_CLEAR);
	return mlxsw_reg_write(mlxsw_sp->core, MLXSW_REG(ricnt), ricnt_pl);
}

int mlxsw_sp_rif_counter_alloc(struct mlxsw_sp *mlxsw_sp,
			       struct mlxsw_sp_rif *rif,
			       enum mlxsw_sp_rif_counter_dir dir)
{
	unsigned int *p_counter_index;
	int err;

	p_counter_index = mlxsw_sp_rif_p_counter_get(rif, dir);
	if (!p_counter_index)
		return -EINVAL;
	err = mlxsw_sp_counter_alloc(mlxsw_sp, MLXSW_SP_COUNTER_SUB_POOL_RIF,
				     p_counter_index);
	if (err)
		return err;

	err = mlxsw_sp_rif_counter_clear(mlxsw_sp, *p_counter_index);
	if (err)
		goto err_counter_clear;

	err = mlxsw_sp_rif_counter_edit(mlxsw_sp, rif->rif_index,
					*p_counter_index, true, dir);
	if (err)
		goto err_counter_edit;
	mlxsw_sp_rif_counter_valid_set(rif, dir, true);
	return 0;

err_counter_edit:
err_counter_clear:
	mlxsw_sp_counter_free(mlxsw_sp, MLXSW_SP_COUNTER_SUB_POOL_RIF,
			      *p_counter_index);
	return err;
}

void mlxsw_sp_rif_counter_free(struct mlxsw_sp *mlxsw_sp,
			       struct mlxsw_sp_rif *rif,
			       enum mlxsw_sp_rif_counter_dir dir)
{
	unsigned int *p_counter_index;

	if (!mlxsw_sp_rif_counter_valid_get(rif, dir))
		return;

	p_counter_index = mlxsw_sp_rif_p_counter_get(rif, dir);
	if (WARN_ON(!p_counter_index))
		return;
	mlxsw_sp_rif_counter_edit(mlxsw_sp, rif->rif_index,
				  *p_counter_index, false, dir);
	mlxsw_sp_counter_free(mlxsw_sp, MLXSW_SP_COUNTER_SUB_POOL_RIF,
			      *p_counter_index);
	mlxsw_sp_rif_counter_valid_set(rif, dir, false);
}

static void mlxsw_sp_rif_counters_alloc(struct mlxsw_sp_rif *rif)
{
	struct mlxsw_sp *mlxsw_sp = rif->mlxsw_sp;
	struct devlink *devlink;

	devlink = priv_to_devlink(mlxsw_sp->core);
	if (!devlink_dpipe_table_counter_enabled(devlink,
						 MLXSW_SP_DPIPE_TABLE_NAME_ERIF))
		return;
	mlxsw_sp_rif_counter_alloc(mlxsw_sp, rif, MLXSW_SP_RIF_COUNTER_EGRESS);
}

static void mlxsw_sp_rif_counters_free(struct mlxsw_sp_rif *rif)
{
	struct mlxsw_sp *mlxsw_sp = rif->mlxsw_sp;

	mlxsw_sp_rif_counter_free(mlxsw_sp, rif, MLXSW_SP_RIF_COUNTER_EGRESS);
}

#define MLXSW_SP_PREFIX_COUNT (sizeof(struct in6_addr) * BITS_PER_BYTE + 1)

struct mlxsw_sp_prefix_usage {
	DECLARE_BITMAP(b, MLXSW_SP_PREFIX_COUNT);
};

#define mlxsw_sp_prefix_usage_for_each(prefix, prefix_usage) \
	for_each_set_bit(prefix, (prefix_usage)->b, MLXSW_SP_PREFIX_COUNT)

static bool
mlxsw_sp_prefix_usage_eq(struct mlxsw_sp_prefix_usage *prefix_usage1,
			 struct mlxsw_sp_prefix_usage *prefix_usage2)
{
	return !memcmp(prefix_usage1, prefix_usage2, sizeof(*prefix_usage1));
}

static void
mlxsw_sp_prefix_usage_cpy(struct mlxsw_sp_prefix_usage *prefix_usage1,
			  struct mlxsw_sp_prefix_usage *prefix_usage2)
{
	memcpy(prefix_usage1, prefix_usage2, sizeof(*prefix_usage1));
}

static void
mlxsw_sp_prefix_usage_set(struct mlxsw_sp_prefix_usage *prefix_usage,
			  unsigned char prefix_len)
{
	set_bit(prefix_len, prefix_usage->b);
}

static void
mlxsw_sp_prefix_usage_clear(struct mlxsw_sp_prefix_usage *prefix_usage,
			    unsigned char prefix_len)
{
	clear_bit(prefix_len, prefix_usage->b);
}

struct mlxsw_sp_fib_key {
	unsigned char addr[sizeof(struct in6_addr)];
	unsigned char prefix_len;
};

enum mlxsw_sp_fib_entry_type {
	MLXSW_SP_FIB_ENTRY_TYPE_REMOTE,
	MLXSW_SP_FIB_ENTRY_TYPE_LOCAL,
	MLXSW_SP_FIB_ENTRY_TYPE_TRAP,
	MLXSW_SP_FIB_ENTRY_TYPE_BLACKHOLE,
	MLXSW_SP_FIB_ENTRY_TYPE_UNREACHABLE,

	/* This is a special case of local delivery, where a packet should be
	 * decapsulated on reception. Note that there is no corresponding ENCAP,
	 * because that's a type of next hop, not of FIB entry. (There can be
	 * several next hops in a REMOTE entry, and some of them may be
	 * encapsulating entries.)
	 */
	MLXSW_SP_FIB_ENTRY_TYPE_IPIP_DECAP,
	MLXSW_SP_FIB_ENTRY_TYPE_NVE_DECAP,
};

struct mlxsw_sp_nexthop_group_info;
struct mlxsw_sp_nexthop_group;
struct mlxsw_sp_fib_entry;

struct mlxsw_sp_fib_node {
	struct mlxsw_sp_fib_entry *fib_entry;
	struct list_head list;
	struct rhash_head ht_node;
	struct mlxsw_sp_fib *fib;
	struct mlxsw_sp_fib_key key;
};

struct mlxsw_sp_fib_entry_decap {
	struct mlxsw_sp_ipip_entry *ipip_entry;
	u32 tunnel_index;
};

static struct mlxsw_sp_fib_entry_priv *
mlxsw_sp_fib_entry_priv_create(const struct mlxsw_sp_router_ll_ops *ll_ops)
{
	struct mlxsw_sp_fib_entry_priv *priv;

	if (!ll_ops->fib_entry_priv_size)
		/* No need to have priv */
		return NULL;

	priv = kzalloc(sizeof(*priv) + ll_ops->fib_entry_priv_size, GFP_KERNEL);
	if (!priv)
		return ERR_PTR(-ENOMEM);
	refcount_set(&priv->refcnt, 1);
	return priv;
}

static void
mlxsw_sp_fib_entry_priv_destroy(struct mlxsw_sp_fib_entry_priv *priv)
{
	kfree(priv);
}

static void mlxsw_sp_fib_entry_priv_hold(struct mlxsw_sp_fib_entry_priv *priv)
{
	refcount_inc(&priv->refcnt);
}

static void mlxsw_sp_fib_entry_priv_put(struct mlxsw_sp_fib_entry_priv *priv)
{
	if (!priv || !refcount_dec_and_test(&priv->refcnt))
		return;
	mlxsw_sp_fib_entry_priv_destroy(priv);
}

static void mlxsw_sp_fib_entry_op_ctx_priv_hold(struct mlxsw_sp_fib_entry_op_ctx *op_ctx,
						struct mlxsw_sp_fib_entry_priv *priv)
{
	if (!priv)
		return;
	mlxsw_sp_fib_entry_priv_hold(priv);
	list_add(&priv->list, &op_ctx->fib_entry_priv_list);
}

static void mlxsw_sp_fib_entry_op_ctx_priv_put_all(struct mlxsw_sp_fib_entry_op_ctx *op_ctx)
{
	struct mlxsw_sp_fib_entry_priv *priv, *tmp;

	list_for_each_entry_safe(priv, tmp, &op_ctx->fib_entry_priv_list, list)
		mlxsw_sp_fib_entry_priv_put(priv);
	INIT_LIST_HEAD(&op_ctx->fib_entry_priv_list);
}

struct mlxsw_sp_fib_entry {
	struct mlxsw_sp_fib_node *fib_node;
	enum mlxsw_sp_fib_entry_type type;
	struct list_head nexthop_group_node;
	struct mlxsw_sp_nexthop_group *nh_group;
	struct mlxsw_sp_fib_entry_decap decap; /* Valid for decap entries. */
	struct mlxsw_sp_fib_entry_priv *priv;
};

struct mlxsw_sp_fib4_entry {
	struct mlxsw_sp_fib_entry common;
	struct fib_info *fi;
	u32 tb_id;
	u8 tos;
	u8 type;
};

struct mlxsw_sp_fib6_entry {
	struct mlxsw_sp_fib_entry common;
	struct list_head rt6_list;
	unsigned int nrt6;
};

struct mlxsw_sp_rt6 {
	struct list_head list;
	struct fib6_info *rt;
};

struct mlxsw_sp_lpm_tree {
	u8 id; /* tree ID */
	unsigned int ref_count;
	enum mlxsw_sp_l3proto proto;
	unsigned long prefix_ref_count[MLXSW_SP_PREFIX_COUNT];
	struct mlxsw_sp_prefix_usage prefix_usage;
};

struct mlxsw_sp_fib {
	struct rhashtable ht;
	struct list_head node_list;
	struct mlxsw_sp_vr *vr;
	struct mlxsw_sp_lpm_tree *lpm_tree;
	enum mlxsw_sp_l3proto proto;
	const struct mlxsw_sp_router_ll_ops *ll_ops;
};

struct mlxsw_sp_vr {
	u16 id; /* virtual router ID */
	u32 tb_id; /* kernel fib table id */
	unsigned int rif_count;
	struct mlxsw_sp_fib *fib4;
	struct mlxsw_sp_fib *fib6;
	struct mlxsw_sp_mr_table *mr_table[MLXSW_SP_L3_PROTO_MAX];
	struct mlxsw_sp_rif *ul_rif;
	refcount_t ul_rif_refcnt;
};

static int mlxsw_sp_router_ll_basic_init(struct mlxsw_sp *mlxsw_sp, u16 vr_id,
					 enum mlxsw_sp_l3proto proto)
{
	return 0;
}

static int mlxsw_sp_router_ll_basic_ralta_write(struct mlxsw_sp *mlxsw_sp, char *xralta_pl)
{
	return mlxsw_reg_write(mlxsw_sp->core, MLXSW_REG(ralta),
			       xralta_pl + MLXSW_REG_XRALTA_RALTA_OFFSET);
}

static int mlxsw_sp_router_ll_basic_ralst_write(struct mlxsw_sp *mlxsw_sp, char *xralst_pl)
{
	return mlxsw_reg_write(mlxsw_sp->core, MLXSW_REG(ralst),
			       xralst_pl + MLXSW_REG_XRALST_RALST_OFFSET);
}

static int mlxsw_sp_router_ll_basic_raltb_write(struct mlxsw_sp *mlxsw_sp, char *xraltb_pl)
{
	return mlxsw_reg_write(mlxsw_sp->core, MLXSW_REG(raltb),
			       xraltb_pl + MLXSW_REG_XRALTB_RALTB_OFFSET);
}

static const struct rhashtable_params mlxsw_sp_fib_ht_params;

static struct mlxsw_sp_fib *mlxsw_sp_fib_create(struct mlxsw_sp *mlxsw_sp,
						struct mlxsw_sp_vr *vr,
						enum mlxsw_sp_l3proto proto)
{
	const struct mlxsw_sp_router_ll_ops *ll_ops = mlxsw_sp->router->proto_ll_ops[proto];
	struct mlxsw_sp_lpm_tree *lpm_tree;
	struct mlxsw_sp_fib *fib;
	int err;

	err = ll_ops->init(mlxsw_sp, vr->id, proto);
	if (err)
		return ERR_PTR(err);

	lpm_tree = mlxsw_sp->router->lpm.proto_trees[proto];
	fib = kzalloc(sizeof(*fib), GFP_KERNEL);
	if (!fib)
		return ERR_PTR(-ENOMEM);
	err = rhashtable_init(&fib->ht, &mlxsw_sp_fib_ht_params);
	if (err)
		goto err_rhashtable_init;
	INIT_LIST_HEAD(&fib->node_list);
	fib->proto = proto;
	fib->vr = vr;
	fib->lpm_tree = lpm_tree;
	fib->ll_ops = ll_ops;
	mlxsw_sp_lpm_tree_hold(lpm_tree);
	err = mlxsw_sp_vr_lpm_tree_bind(mlxsw_sp, fib, lpm_tree->id);
	if (err)
		goto err_lpm_tree_bind;
	return fib;

err_lpm_tree_bind:
	mlxsw_sp_lpm_tree_put(mlxsw_sp, lpm_tree);
err_rhashtable_init:
	kfree(fib);
	return ERR_PTR(err);
}

static void mlxsw_sp_fib_destroy(struct mlxsw_sp *mlxsw_sp,
				 struct mlxsw_sp_fib *fib)
{
	mlxsw_sp_vr_lpm_tree_unbind(mlxsw_sp, fib);
	mlxsw_sp_lpm_tree_put(mlxsw_sp, fib->lpm_tree);
	WARN_ON(!list_empty(&fib->node_list));
	rhashtable_destroy(&fib->ht);
	kfree(fib);
}

static struct mlxsw_sp_lpm_tree *
mlxsw_sp_lpm_tree_find_unused(struct mlxsw_sp *mlxsw_sp)
{
	static struct mlxsw_sp_lpm_tree *lpm_tree;
	int i;

	for (i = 0; i < mlxsw_sp->router->lpm.tree_count; i++) {
		lpm_tree = &mlxsw_sp->router->lpm.trees[i];
		if (lpm_tree->ref_count == 0)
			return lpm_tree;
	}
	return NULL;
}

static int mlxsw_sp_lpm_tree_alloc(struct mlxsw_sp *mlxsw_sp,
				   const struct mlxsw_sp_router_ll_ops *ll_ops,
				   struct mlxsw_sp_lpm_tree *lpm_tree)
{
	char xralta_pl[MLXSW_REG_XRALTA_LEN];

	mlxsw_reg_xralta_pack(xralta_pl, true,
			      (enum mlxsw_reg_ralxx_protocol) lpm_tree->proto,
			      lpm_tree->id);
	return ll_ops->ralta_write(mlxsw_sp, xralta_pl);
}

static void mlxsw_sp_lpm_tree_free(struct mlxsw_sp *mlxsw_sp,
				   const struct mlxsw_sp_router_ll_ops *ll_ops,
				   struct mlxsw_sp_lpm_tree *lpm_tree)
{
	char xralta_pl[MLXSW_REG_XRALTA_LEN];

	mlxsw_reg_xralta_pack(xralta_pl, false,
			      (enum mlxsw_reg_ralxx_protocol) lpm_tree->proto,
			      lpm_tree->id);
	ll_ops->ralta_write(mlxsw_sp, xralta_pl);
}

static int
mlxsw_sp_lpm_tree_left_struct_set(struct mlxsw_sp *mlxsw_sp,
				  const struct mlxsw_sp_router_ll_ops *ll_ops,
				  struct mlxsw_sp_prefix_usage *prefix_usage,
				  struct mlxsw_sp_lpm_tree *lpm_tree)
{
	char xralst_pl[MLXSW_REG_XRALST_LEN];
	u8 root_bin = 0;
	u8 prefix;
	u8 last_prefix = MLXSW_REG_RALST_BIN_NO_CHILD;

	mlxsw_sp_prefix_usage_for_each(prefix, prefix_usage)
		root_bin = prefix;

	mlxsw_reg_xralst_pack(xralst_pl, root_bin, lpm_tree->id);
	mlxsw_sp_prefix_usage_for_each(prefix, prefix_usage) {
		if (prefix == 0)
			continue;
		mlxsw_reg_xralst_bin_pack(xralst_pl, prefix, last_prefix,
					  MLXSW_REG_RALST_BIN_NO_CHILD);
		last_prefix = prefix;
	}
	return ll_ops->ralst_write(mlxsw_sp, xralst_pl);
}

static struct mlxsw_sp_lpm_tree *
mlxsw_sp_lpm_tree_create(struct mlxsw_sp *mlxsw_sp,
			 const struct mlxsw_sp_router_ll_ops *ll_ops,
			 struct mlxsw_sp_prefix_usage *prefix_usage,
			 enum mlxsw_sp_l3proto proto)
{
	struct mlxsw_sp_lpm_tree *lpm_tree;
	int err;

	lpm_tree = mlxsw_sp_lpm_tree_find_unused(mlxsw_sp);
	if (!lpm_tree)
		return ERR_PTR(-EBUSY);
	lpm_tree->proto = proto;
	err = mlxsw_sp_lpm_tree_alloc(mlxsw_sp, ll_ops, lpm_tree);
	if (err)
		return ERR_PTR(err);

	err = mlxsw_sp_lpm_tree_left_struct_set(mlxsw_sp, ll_ops, prefix_usage, lpm_tree);
	if (err)
		goto err_left_struct_set;
	memcpy(&lpm_tree->prefix_usage, prefix_usage,
	       sizeof(lpm_tree->prefix_usage));
	memset(&lpm_tree->prefix_ref_count, 0,
	       sizeof(lpm_tree->prefix_ref_count));
	lpm_tree->ref_count = 1;
	return lpm_tree;

err_left_struct_set:
	mlxsw_sp_lpm_tree_free(mlxsw_sp, ll_ops, lpm_tree);
	return ERR_PTR(err);
}

static void mlxsw_sp_lpm_tree_destroy(struct mlxsw_sp *mlxsw_sp,
				      const struct mlxsw_sp_router_ll_ops *ll_ops,
				      struct mlxsw_sp_lpm_tree *lpm_tree)
{
	mlxsw_sp_lpm_tree_free(mlxsw_sp, ll_ops, lpm_tree);
}

static struct mlxsw_sp_lpm_tree *
mlxsw_sp_lpm_tree_get(struct mlxsw_sp *mlxsw_sp,
		      struct mlxsw_sp_prefix_usage *prefix_usage,
		      enum mlxsw_sp_l3proto proto)
{
	const struct mlxsw_sp_router_ll_ops *ll_ops = mlxsw_sp->router->proto_ll_ops[proto];
	struct mlxsw_sp_lpm_tree *lpm_tree;
	int i;

	for (i = 0; i < mlxsw_sp->router->lpm.tree_count; i++) {
		lpm_tree = &mlxsw_sp->router->lpm.trees[i];
		if (lpm_tree->ref_count != 0 &&
		    lpm_tree->proto == proto &&
		    mlxsw_sp_prefix_usage_eq(&lpm_tree->prefix_usage,
					     prefix_usage)) {
			mlxsw_sp_lpm_tree_hold(lpm_tree);
			return lpm_tree;
		}
	}
	return mlxsw_sp_lpm_tree_create(mlxsw_sp, ll_ops, prefix_usage, proto);
}

static void mlxsw_sp_lpm_tree_hold(struct mlxsw_sp_lpm_tree *lpm_tree)
{
	lpm_tree->ref_count++;
}

static void mlxsw_sp_lpm_tree_put(struct mlxsw_sp *mlxsw_sp,
				  struct mlxsw_sp_lpm_tree *lpm_tree)
{
	const struct mlxsw_sp_router_ll_ops *ll_ops =
				mlxsw_sp->router->proto_ll_ops[lpm_tree->proto];

	if (--lpm_tree->ref_count == 0)
		mlxsw_sp_lpm_tree_destroy(mlxsw_sp, ll_ops, lpm_tree);
}

#define MLXSW_SP_LPM_TREE_MIN 1 /* tree 0 is reserved */

static int mlxsw_sp_lpm_init(struct mlxsw_sp *mlxsw_sp)
{
	struct mlxsw_sp_prefix_usage req_prefix_usage = {{ 0 } };
	struct mlxsw_sp_lpm_tree *lpm_tree;
	u64 max_trees;
	int err, i;

	if (!MLXSW_CORE_RES_VALID(mlxsw_sp->core, MAX_LPM_TREES))
		return -EIO;

	max_trees = MLXSW_CORE_RES_GET(mlxsw_sp->core, MAX_LPM_TREES);
	mlxsw_sp->router->lpm.tree_count = max_trees - MLXSW_SP_LPM_TREE_MIN;
	mlxsw_sp->router->lpm.trees = kcalloc(mlxsw_sp->router->lpm.tree_count,
					     sizeof(struct mlxsw_sp_lpm_tree),
					     GFP_KERNEL);
	if (!mlxsw_sp->router->lpm.trees)
		return -ENOMEM;

	for (i = 0; i < mlxsw_sp->router->lpm.tree_count; i++) {
		lpm_tree = &mlxsw_sp->router->lpm.trees[i];
		lpm_tree->id = i + MLXSW_SP_LPM_TREE_MIN;
	}

	lpm_tree = mlxsw_sp_lpm_tree_get(mlxsw_sp, &req_prefix_usage,
					 MLXSW_SP_L3_PROTO_IPV4);
	if (IS_ERR(lpm_tree)) {
		err = PTR_ERR(lpm_tree);
		goto err_ipv4_tree_get;
	}
	mlxsw_sp->router->lpm.proto_trees[MLXSW_SP_L3_PROTO_IPV4] = lpm_tree;

	lpm_tree = mlxsw_sp_lpm_tree_get(mlxsw_sp, &req_prefix_usage,
					 MLXSW_SP_L3_PROTO_IPV6);
	if (IS_ERR(lpm_tree)) {
		err = PTR_ERR(lpm_tree);
		goto err_ipv6_tree_get;
	}
	mlxsw_sp->router->lpm.proto_trees[MLXSW_SP_L3_PROTO_IPV6] = lpm_tree;

	return 0;

err_ipv6_tree_get:
	lpm_tree = mlxsw_sp->router->lpm.proto_trees[MLXSW_SP_L3_PROTO_IPV4];
	mlxsw_sp_lpm_tree_put(mlxsw_sp, lpm_tree);
err_ipv4_tree_get:
	kfree(mlxsw_sp->router->lpm.trees);
	return err;
}

static void mlxsw_sp_lpm_fini(struct mlxsw_sp *mlxsw_sp)
{
	struct mlxsw_sp_lpm_tree *lpm_tree;

	lpm_tree = mlxsw_sp->router->lpm.proto_trees[MLXSW_SP_L3_PROTO_IPV6];
	mlxsw_sp_lpm_tree_put(mlxsw_sp, lpm_tree);

	lpm_tree = mlxsw_sp->router->lpm.proto_trees[MLXSW_SP_L3_PROTO_IPV4];
	mlxsw_sp_lpm_tree_put(mlxsw_sp, lpm_tree);

	kfree(mlxsw_sp->router->lpm.trees);
}

static bool mlxsw_sp_vr_is_used(const struct mlxsw_sp_vr *vr)
{
	return !!vr->fib4 || !!vr->fib6 ||
	       !!vr->mr_table[MLXSW_SP_L3_PROTO_IPV4] ||
	       !!vr->mr_table[MLXSW_SP_L3_PROTO_IPV6];
}

static struct mlxsw_sp_vr *mlxsw_sp_vr_find_unused(struct mlxsw_sp *mlxsw_sp)
{
	struct mlxsw_sp_vr *vr;
	int i;

	for (i = 0; i < MLXSW_CORE_RES_GET(mlxsw_sp->core, MAX_VRS); i++) {
		vr = &mlxsw_sp->router->vrs[i];
		if (!mlxsw_sp_vr_is_used(vr))
			return vr;
	}
	return NULL;
}

static int mlxsw_sp_vr_lpm_tree_bind(struct mlxsw_sp *mlxsw_sp,
				     const struct mlxsw_sp_fib *fib, u8 tree_id)
{
	char xraltb_pl[MLXSW_REG_XRALTB_LEN];

	mlxsw_reg_xraltb_pack(xraltb_pl, fib->vr->id,
			      (enum mlxsw_reg_ralxx_protocol) fib->proto,
			      tree_id);
	return fib->ll_ops->raltb_write(mlxsw_sp, xraltb_pl);
}

static int mlxsw_sp_vr_lpm_tree_unbind(struct mlxsw_sp *mlxsw_sp,
				       const struct mlxsw_sp_fib *fib)
{
	char xraltb_pl[MLXSW_REG_XRALTB_LEN];

	/* Bind to tree 0 which is default */
	mlxsw_reg_xraltb_pack(xraltb_pl, fib->vr->id,
			      (enum mlxsw_reg_ralxx_protocol) fib->proto, 0);
	return fib->ll_ops->raltb_write(mlxsw_sp, xraltb_pl);
}

static u32 mlxsw_sp_fix_tb_id(u32 tb_id)
{
	/* For our purpose, squash main, default and local tables into one */
	if (tb_id == RT_TABLE_LOCAL || tb_id == RT_TABLE_DEFAULT)
		tb_id = RT_TABLE_MAIN;
	return tb_id;
}

static struct mlxsw_sp_vr *mlxsw_sp_vr_find(struct mlxsw_sp *mlxsw_sp,
					    u32 tb_id)
{
	struct mlxsw_sp_vr *vr;
	int i;

	tb_id = mlxsw_sp_fix_tb_id(tb_id);

	for (i = 0; i < MLXSW_CORE_RES_GET(mlxsw_sp->core, MAX_VRS); i++) {
		vr = &mlxsw_sp->router->vrs[i];
		if (mlxsw_sp_vr_is_used(vr) && vr->tb_id == tb_id)
			return vr;
	}
	return NULL;
}

int mlxsw_sp_router_tb_id_vr_id(struct mlxsw_sp *mlxsw_sp, u32 tb_id,
				u16 *vr_id)
{
	struct mlxsw_sp_vr *vr;
	int err = 0;

	mutex_lock(&mlxsw_sp->router->lock);
	vr = mlxsw_sp_vr_find(mlxsw_sp, tb_id);
	if (!vr) {
		err = -ESRCH;
		goto out;
	}
	*vr_id = vr->id;
out:
	mutex_unlock(&mlxsw_sp->router->lock);
	return err;
}

static struct mlxsw_sp_fib *mlxsw_sp_vr_fib(const struct mlxsw_sp_vr *vr,
					    enum mlxsw_sp_l3proto proto)
{
	switch (proto) {
	case MLXSW_SP_L3_PROTO_IPV4:
		return vr->fib4;
	case MLXSW_SP_L3_PROTO_IPV6:
		return vr->fib6;
	}
	return NULL;
}

static struct mlxsw_sp_vr *mlxsw_sp_vr_create(struct mlxsw_sp *mlxsw_sp,
					      u32 tb_id,
					      struct netlink_ext_ack *extack)
{
	struct mlxsw_sp_mr_table *mr4_table, *mr6_table;
	struct mlxsw_sp_fib *fib4;
	struct mlxsw_sp_fib *fib6;
	struct mlxsw_sp_vr *vr;
	int err;

	vr = mlxsw_sp_vr_find_unused(mlxsw_sp);
	if (!vr) {
		NL_SET_ERR_MSG_MOD(extack, "Exceeded number of supported virtual routers");
		return ERR_PTR(-EBUSY);
	}
	fib4 = mlxsw_sp_fib_create(mlxsw_sp, vr, MLXSW_SP_L3_PROTO_IPV4);
	if (IS_ERR(fib4))
		return ERR_CAST(fib4);
	fib6 = mlxsw_sp_fib_create(mlxsw_sp, vr, MLXSW_SP_L3_PROTO_IPV6);
	if (IS_ERR(fib6)) {
		err = PTR_ERR(fib6);
		goto err_fib6_create;
	}
	mr4_table = mlxsw_sp_mr_table_create(mlxsw_sp, vr->id,
					     MLXSW_SP_L3_PROTO_IPV4);
	if (IS_ERR(mr4_table)) {
		err = PTR_ERR(mr4_table);
		goto err_mr4_table_create;
	}
	mr6_table = mlxsw_sp_mr_table_create(mlxsw_sp, vr->id,
					     MLXSW_SP_L3_PROTO_IPV6);
	if (IS_ERR(mr6_table)) {
		err = PTR_ERR(mr6_table);
		goto err_mr6_table_create;
	}

	vr->fib4 = fib4;
	vr->fib6 = fib6;
	vr->mr_table[MLXSW_SP_L3_PROTO_IPV4] = mr4_table;
	vr->mr_table[MLXSW_SP_L3_PROTO_IPV6] = mr6_table;
	vr->tb_id = tb_id;
	return vr;

err_mr6_table_create:
	mlxsw_sp_mr_table_destroy(mr4_table);
err_mr4_table_create:
	mlxsw_sp_fib_destroy(mlxsw_sp, fib6);
err_fib6_create:
	mlxsw_sp_fib_destroy(mlxsw_sp, fib4);
	return ERR_PTR(err);
}

static void mlxsw_sp_vr_destroy(struct mlxsw_sp *mlxsw_sp,
				struct mlxsw_sp_vr *vr)
{
	mlxsw_sp_mr_table_destroy(vr->mr_table[MLXSW_SP_L3_PROTO_IPV6]);
	vr->mr_table[MLXSW_SP_L3_PROTO_IPV6] = NULL;
	mlxsw_sp_mr_table_destroy(vr->mr_table[MLXSW_SP_L3_PROTO_IPV4]);
	vr->mr_table[MLXSW_SP_L3_PROTO_IPV4] = NULL;
	mlxsw_sp_fib_destroy(mlxsw_sp, vr->fib6);
	vr->fib6 = NULL;
	mlxsw_sp_fib_destroy(mlxsw_sp, vr->fib4);
	vr->fib4 = NULL;
}

static struct mlxsw_sp_vr *mlxsw_sp_vr_get(struct mlxsw_sp *mlxsw_sp, u32 tb_id,
					   struct netlink_ext_ack *extack)
{
	struct mlxsw_sp_vr *vr;

	tb_id = mlxsw_sp_fix_tb_id(tb_id);
	vr = mlxsw_sp_vr_find(mlxsw_sp, tb_id);
	if (!vr)
		vr = mlxsw_sp_vr_create(mlxsw_sp, tb_id, extack);
	return vr;
}

static void mlxsw_sp_vr_put(struct mlxsw_sp *mlxsw_sp, struct mlxsw_sp_vr *vr)
{
	if (!vr->rif_count && list_empty(&vr->fib4->node_list) &&
	    list_empty(&vr->fib6->node_list) &&
	    mlxsw_sp_mr_table_empty(vr->mr_table[MLXSW_SP_L3_PROTO_IPV4]) &&
	    mlxsw_sp_mr_table_empty(vr->mr_table[MLXSW_SP_L3_PROTO_IPV6]))
		mlxsw_sp_vr_destroy(mlxsw_sp, vr);
}

static bool
mlxsw_sp_vr_lpm_tree_should_replace(struct mlxsw_sp_vr *vr,
				    enum mlxsw_sp_l3proto proto, u8 tree_id)
{
	struct mlxsw_sp_fib *fib = mlxsw_sp_vr_fib(vr, proto);

	if (!mlxsw_sp_vr_is_used(vr))
		return false;
	if (fib->lpm_tree->id == tree_id)
		return true;
	return false;
}

static int mlxsw_sp_vr_lpm_tree_replace(struct mlxsw_sp *mlxsw_sp,
					struct mlxsw_sp_fib *fib,
					struct mlxsw_sp_lpm_tree *new_tree)
{
	struct mlxsw_sp_lpm_tree *old_tree = fib->lpm_tree;
	int err;

	fib->lpm_tree = new_tree;
	mlxsw_sp_lpm_tree_hold(new_tree);
	err = mlxsw_sp_vr_lpm_tree_bind(mlxsw_sp, fib, new_tree->id);
	if (err)
		goto err_tree_bind;
	mlxsw_sp_lpm_tree_put(mlxsw_sp, old_tree);
	return 0;

err_tree_bind:
	mlxsw_sp_lpm_tree_put(mlxsw_sp, new_tree);
	fib->lpm_tree = old_tree;
	return err;
}

static int mlxsw_sp_vrs_lpm_tree_replace(struct mlxsw_sp *mlxsw_sp,
					 struct mlxsw_sp_fib *fib,
					 struct mlxsw_sp_lpm_tree *new_tree)
{
	enum mlxsw_sp_l3proto proto = fib->proto;
	struct mlxsw_sp_lpm_tree *old_tree;
	u8 old_id, new_id = new_tree->id;
	struct mlxsw_sp_vr *vr;
	int i, err;

	old_tree = mlxsw_sp->router->lpm.proto_trees[proto];
	old_id = old_tree->id;

	for (i = 0; i < MLXSW_CORE_RES_GET(mlxsw_sp->core, MAX_VRS); i++) {
		vr = &mlxsw_sp->router->vrs[i];
		if (!mlxsw_sp_vr_lpm_tree_should_replace(vr, proto, old_id))
			continue;
		err = mlxsw_sp_vr_lpm_tree_replace(mlxsw_sp,
						   mlxsw_sp_vr_fib(vr, proto),
						   new_tree);
		if (err)
			goto err_tree_replace;
	}

	memcpy(new_tree->prefix_ref_count, old_tree->prefix_ref_count,
	       sizeof(new_tree->prefix_ref_count));
	mlxsw_sp->router->lpm.proto_trees[proto] = new_tree;
	mlxsw_sp_lpm_tree_put(mlxsw_sp, old_tree);

	return 0;

err_tree_replace:
	for (i--; i >= 0; i--) {
		if (!mlxsw_sp_vr_lpm_tree_should_replace(vr, proto, new_id))
			continue;
		mlxsw_sp_vr_lpm_tree_replace(mlxsw_sp,
					     mlxsw_sp_vr_fib(vr, proto),
					     old_tree);
	}
	return err;
}

static int mlxsw_sp_vrs_init(struct mlxsw_sp *mlxsw_sp)
{
	struct mlxsw_sp_vr *vr;
	u64 max_vrs;
	int i;

	if (!MLXSW_CORE_RES_VALID(mlxsw_sp->core, MAX_VRS))
		return -EIO;

	max_vrs = MLXSW_CORE_RES_GET(mlxsw_sp->core, MAX_VRS);
	mlxsw_sp->router->vrs = kcalloc(max_vrs, sizeof(struct mlxsw_sp_vr),
					GFP_KERNEL);
	if (!mlxsw_sp->router->vrs)
		return -ENOMEM;

	for (i = 0; i < max_vrs; i++) {
		vr = &mlxsw_sp->router->vrs[i];
		vr->id = i;
	}

	return 0;
}

static void mlxsw_sp_router_fib_flush(struct mlxsw_sp *mlxsw_sp);

static void mlxsw_sp_vrs_fini(struct mlxsw_sp *mlxsw_sp)
{
	/* At this stage we're guaranteed not to have new incoming
	 * FIB notifications and the work queue is free from FIBs
	 * sitting on top of mlxsw netdevs. However, we can still
	 * have other FIBs queued. Flush the queue before flushing
	 * the device's tables. No need for locks, as we're the only
	 * writer.
	 */
	mlxsw_core_flush_owq();
	mlxsw_sp_router_fib_flush(mlxsw_sp);
	kfree(mlxsw_sp->router->vrs);
}

u32 mlxsw_sp_ipip_dev_ul_tb_id(const struct net_device *ol_dev)
{
	struct net_device *d;
	u32 tb_id;

	rcu_read_lock();
	d = mlxsw_sp_ipip_netdev_ul_dev_get(ol_dev);
	if (d)
		tb_id = l3mdev_fib_table(d) ? : RT_TABLE_MAIN;
	else
		tb_id = RT_TABLE_MAIN;
	rcu_read_unlock();

	return tb_id;
}

static struct mlxsw_sp_rif *
mlxsw_sp_rif_create(struct mlxsw_sp *mlxsw_sp,
		    const struct mlxsw_sp_rif_params *params,
		    struct netlink_ext_ack *extack);

static struct mlxsw_sp_rif_ipip_lb *
mlxsw_sp_ipip_ol_ipip_lb_create(struct mlxsw_sp *mlxsw_sp,
				enum mlxsw_sp_ipip_type ipipt,
				struct net_device *ol_dev,
				struct netlink_ext_ack *extack)
{
	struct mlxsw_sp_rif_params_ipip_lb lb_params;
	const struct mlxsw_sp_ipip_ops *ipip_ops;
	struct mlxsw_sp_rif *rif;

	ipip_ops = mlxsw_sp->router->ipip_ops_arr[ipipt];
	lb_params = (struct mlxsw_sp_rif_params_ipip_lb) {
		.common.dev = ol_dev,
		.common.lag = false,
		.lb_config = ipip_ops->ol_loopback_config(mlxsw_sp, ol_dev),
	};

	rif = mlxsw_sp_rif_create(mlxsw_sp, &lb_params.common, extack);
	if (IS_ERR(rif))
		return ERR_CAST(rif);
	return container_of(rif, struct mlxsw_sp_rif_ipip_lb, common);
}

static struct mlxsw_sp_ipip_entry *
mlxsw_sp_ipip_entry_alloc(struct mlxsw_sp *mlxsw_sp,
			  enum mlxsw_sp_ipip_type ipipt,
			  struct net_device *ol_dev)
{
	const struct mlxsw_sp_ipip_ops *ipip_ops;
	struct mlxsw_sp_ipip_entry *ipip_entry;
	struct mlxsw_sp_ipip_entry *ret = NULL;
	int err;

	ipip_ops = mlxsw_sp->router->ipip_ops_arr[ipipt];
	ipip_entry = kzalloc(sizeof(*ipip_entry), GFP_KERNEL);
	if (!ipip_entry)
		return ERR_PTR(-ENOMEM);

	ipip_entry->ol_lb = mlxsw_sp_ipip_ol_ipip_lb_create(mlxsw_sp, ipipt,
							    ol_dev, NULL);
	if (IS_ERR(ipip_entry->ol_lb)) {
		ret = ERR_CAST(ipip_entry->ol_lb);
		goto err_ol_ipip_lb_create;
	}

	ipip_entry->ipipt = ipipt;
	ipip_entry->ol_dev = ol_dev;
	ipip_entry->parms = ipip_ops->parms_init(ol_dev);

	err = ipip_ops->rem_ip_addr_set(mlxsw_sp, ipip_entry);
	if (err) {
		ret = ERR_PTR(err);
		goto err_rem_ip_addr_set;
	}

	return ipip_entry;

err_rem_ip_addr_set:
	mlxsw_sp_rif_destroy(&ipip_entry->ol_lb->common);
err_ol_ipip_lb_create:
	kfree(ipip_entry);
	return ret;
}

static void mlxsw_sp_ipip_entry_dealloc(struct mlxsw_sp *mlxsw_sp,
					struct mlxsw_sp_ipip_entry *ipip_entry)
{
	const struct mlxsw_sp_ipip_ops *ipip_ops =
		mlxsw_sp->router->ipip_ops_arr[ipip_entry->ipipt];

	ipip_ops->rem_ip_addr_unset(mlxsw_sp, ipip_entry);
	mlxsw_sp_rif_destroy(&ipip_entry->ol_lb->common);
	kfree(ipip_entry);
}

static bool
mlxsw_sp_ipip_entry_saddr_matches(struct mlxsw_sp *mlxsw_sp,
				  const enum mlxsw_sp_l3proto ul_proto,
				  union mlxsw_sp_l3addr saddr,
				  u32 ul_tb_id,
				  struct mlxsw_sp_ipip_entry *ipip_entry)
{
	u32 tun_ul_tb_id = mlxsw_sp_ipip_dev_ul_tb_id(ipip_entry->ol_dev);
	enum mlxsw_sp_ipip_type ipipt = ipip_entry->ipipt;
	union mlxsw_sp_l3addr tun_saddr;

	if (mlxsw_sp->router->ipip_ops_arr[ipipt]->ul_proto != ul_proto)
		return false;

	tun_saddr = mlxsw_sp_ipip_netdev_saddr(ul_proto, ipip_entry->ol_dev);
	return tun_ul_tb_id == ul_tb_id &&
	       mlxsw_sp_l3addr_eq(&tun_saddr, &saddr);
}

static int mlxsw_sp_ipip_decap_parsing_depth_inc(struct mlxsw_sp *mlxsw_sp,
						 enum mlxsw_sp_ipip_type ipipt)
{
	const struct mlxsw_sp_ipip_ops *ipip_ops;

	ipip_ops = mlxsw_sp->router->ipip_ops_arr[ipipt];

	/* Not all tunnels require to increase the default pasing depth
	 * (96 bytes).
	 */
	if (ipip_ops->inc_parsing_depth)
		return mlxsw_sp_parsing_depth_inc(mlxsw_sp);

	return 0;
}

static void mlxsw_sp_ipip_decap_parsing_depth_dec(struct mlxsw_sp *mlxsw_sp,
						  enum mlxsw_sp_ipip_type ipipt)
{
	const struct mlxsw_sp_ipip_ops *ipip_ops =
		mlxsw_sp->router->ipip_ops_arr[ipipt];

	if (ipip_ops->inc_parsing_depth)
		mlxsw_sp_parsing_depth_dec(mlxsw_sp);
}

static int
mlxsw_sp_fib_entry_decap_init(struct mlxsw_sp *mlxsw_sp,
			      struct mlxsw_sp_fib_entry *fib_entry,
			      struct mlxsw_sp_ipip_entry *ipip_entry)
{
	u32 tunnel_index;
	int err;

	err = mlxsw_sp_kvdl_alloc(mlxsw_sp, MLXSW_SP_KVDL_ENTRY_TYPE_ADJ,
				  1, &tunnel_index);
	if (err)
		return err;

	err = mlxsw_sp_ipip_decap_parsing_depth_inc(mlxsw_sp,
						    ipip_entry->ipipt);
	if (err)
		goto err_parsing_depth_inc;

	ipip_entry->decap_fib_entry = fib_entry;
	fib_entry->decap.ipip_entry = ipip_entry;
	fib_entry->decap.tunnel_index = tunnel_index;

	return 0;

err_parsing_depth_inc:
	mlxsw_sp_kvdl_free(mlxsw_sp, MLXSW_SP_KVDL_ENTRY_TYPE_ADJ, 1,
			   fib_entry->decap.tunnel_index);
	return err;
}

static void mlxsw_sp_fib_entry_decap_fini(struct mlxsw_sp *mlxsw_sp,
					  struct mlxsw_sp_fib_entry *fib_entry)
{
	enum mlxsw_sp_ipip_type ipipt = fib_entry->decap.ipip_entry->ipipt;

	/* Unlink this node from the IPIP entry that it's the decap entry of. */
	fib_entry->decap.ipip_entry->decap_fib_entry = NULL;
	fib_entry->decap.ipip_entry = NULL;
	mlxsw_sp_ipip_decap_parsing_depth_dec(mlxsw_sp, ipipt);
	mlxsw_sp_kvdl_free(mlxsw_sp, MLXSW_SP_KVDL_ENTRY_TYPE_ADJ,
			   1, fib_entry->decap.tunnel_index);
}

static struct mlxsw_sp_fib_node *
mlxsw_sp_fib_node_lookup(struct mlxsw_sp_fib *fib, const void *addr,
			 size_t addr_len, unsigned char prefix_len);
static int mlxsw_sp_fib_entry_update(struct mlxsw_sp *mlxsw_sp,
				     struct mlxsw_sp_fib_entry *fib_entry);

static void
mlxsw_sp_ipip_entry_demote_decap(struct mlxsw_sp *mlxsw_sp,
				 struct mlxsw_sp_ipip_entry *ipip_entry)
{
	struct mlxsw_sp_fib_entry *fib_entry = ipip_entry->decap_fib_entry;

	mlxsw_sp_fib_entry_decap_fini(mlxsw_sp, fib_entry);
	fib_entry->type = MLXSW_SP_FIB_ENTRY_TYPE_TRAP;

	mlxsw_sp_fib_entry_update(mlxsw_sp, fib_entry);
}

static void
mlxsw_sp_ipip_entry_promote_decap(struct mlxsw_sp *mlxsw_sp,
				  struct mlxsw_sp_ipip_entry *ipip_entry,
				  struct mlxsw_sp_fib_entry *decap_fib_entry)
{
	if (mlxsw_sp_fib_entry_decap_init(mlxsw_sp, decap_fib_entry,
					  ipip_entry))
		return;
	decap_fib_entry->type = MLXSW_SP_FIB_ENTRY_TYPE_IPIP_DECAP;

	if (mlxsw_sp_fib_entry_update(mlxsw_sp, decap_fib_entry))
		mlxsw_sp_ipip_entry_demote_decap(mlxsw_sp, ipip_entry);
}

static struct mlxsw_sp_fib_entry *
mlxsw_sp_router_ip2me_fib_entry_find(struct mlxsw_sp *mlxsw_sp, u32 tb_id,
				     enum mlxsw_sp_l3proto proto,
				     const union mlxsw_sp_l3addr *addr,
				     enum mlxsw_sp_fib_entry_type type)
{
	struct mlxsw_sp_fib_node *fib_node;
	unsigned char addr_prefix_len;
	struct mlxsw_sp_fib *fib;
	struct mlxsw_sp_vr *vr;
	const void *addrp;
	size_t addr_len;
	u32 addr4;

	vr = mlxsw_sp_vr_find(mlxsw_sp, tb_id);
	if (!vr)
		return NULL;
	fib = mlxsw_sp_vr_fib(vr, proto);

	switch (proto) {
	case MLXSW_SP_L3_PROTO_IPV4:
		addr4 = be32_to_cpu(addr->addr4);
		addrp = &addr4;
		addr_len = 4;
		addr_prefix_len = 32;
		break;
	case MLXSW_SP_L3_PROTO_IPV6:
	default:
		WARN_ON(1);
		return NULL;
	}

	fib_node = mlxsw_sp_fib_node_lookup(fib, addrp, addr_len,
					    addr_prefix_len);
	if (!fib_node || fib_node->fib_entry->type != type)
		return NULL;

	return fib_node->fib_entry;
}

/* Given an IPIP entry, find the corresponding decap route. */
static struct mlxsw_sp_fib_entry *
mlxsw_sp_ipip_entry_find_decap(struct mlxsw_sp *mlxsw_sp,
			       struct mlxsw_sp_ipip_entry *ipip_entry)
{
	static struct mlxsw_sp_fib_node *fib_node;
	const struct mlxsw_sp_ipip_ops *ipip_ops;
	unsigned char saddr_prefix_len;
	union mlxsw_sp_l3addr saddr;
	struct mlxsw_sp_fib *ul_fib;
	struct mlxsw_sp_vr *ul_vr;
	const void *saddrp;
	size_t saddr_len;
	u32 ul_tb_id;
	u32 saddr4;

	ipip_ops = mlxsw_sp->router->ipip_ops_arr[ipip_entry->ipipt];

	ul_tb_id = mlxsw_sp_ipip_dev_ul_tb_id(ipip_entry->ol_dev);
	ul_vr = mlxsw_sp_vr_find(mlxsw_sp, ul_tb_id);
	if (!ul_vr)
		return NULL;

	ul_fib = mlxsw_sp_vr_fib(ul_vr, ipip_ops->ul_proto);
	saddr = mlxsw_sp_ipip_netdev_saddr(ipip_ops->ul_proto,
					   ipip_entry->ol_dev);

	switch (ipip_ops->ul_proto) {
	case MLXSW_SP_L3_PROTO_IPV4:
		saddr4 = be32_to_cpu(saddr.addr4);
		saddrp = &saddr4;
		saddr_len = 4;
		saddr_prefix_len = 32;
		break;
	case MLXSW_SP_L3_PROTO_IPV6:
		saddrp = &saddr.addr6;
		saddr_len = 16;
		saddr_prefix_len = 128;
		break;
	default:
		WARN_ON(1);
		return NULL;
	}

	fib_node = mlxsw_sp_fib_node_lookup(ul_fib, saddrp, saddr_len,
					    saddr_prefix_len);
	if (!fib_node ||
	    fib_node->fib_entry->type != MLXSW_SP_FIB_ENTRY_TYPE_TRAP)
		return NULL;

	return fib_node->fib_entry;
}

static struct mlxsw_sp_ipip_entry *
mlxsw_sp_ipip_entry_create(struct mlxsw_sp *mlxsw_sp,
			   enum mlxsw_sp_ipip_type ipipt,
			   struct net_device *ol_dev)
{
	struct mlxsw_sp_ipip_entry *ipip_entry;

	ipip_entry = mlxsw_sp_ipip_entry_alloc(mlxsw_sp, ipipt, ol_dev);
	if (IS_ERR(ipip_entry))
		return ipip_entry;

	list_add_tail(&ipip_entry->ipip_list_node,
		      &mlxsw_sp->router->ipip_list);

	return ipip_entry;
}

static void
mlxsw_sp_ipip_entry_destroy(struct mlxsw_sp *mlxsw_sp,
			    struct mlxsw_sp_ipip_entry *ipip_entry)
{
	list_del(&ipip_entry->ipip_list_node);
	mlxsw_sp_ipip_entry_dealloc(mlxsw_sp, ipip_entry);
}

static bool
mlxsw_sp_ipip_entry_matches_decap(struct mlxsw_sp *mlxsw_sp,
				  const struct net_device *ul_dev,
				  enum mlxsw_sp_l3proto ul_proto,
				  union mlxsw_sp_l3addr ul_dip,
				  struct mlxsw_sp_ipip_entry *ipip_entry)
{
	u32 ul_tb_id = l3mdev_fib_table(ul_dev) ? : RT_TABLE_MAIN;
	enum mlxsw_sp_ipip_type ipipt = ipip_entry->ipipt;

	if (mlxsw_sp->router->ipip_ops_arr[ipipt]->ul_proto != ul_proto)
		return false;

	return mlxsw_sp_ipip_entry_saddr_matches(mlxsw_sp, ul_proto, ul_dip,
						 ul_tb_id, ipip_entry);
}

/* Given decap parameters, find the corresponding IPIP entry. */
static struct mlxsw_sp_ipip_entry *
mlxsw_sp_ipip_entry_find_by_decap(struct mlxsw_sp *mlxsw_sp, int ul_dev_ifindex,
				  enum mlxsw_sp_l3proto ul_proto,
				  union mlxsw_sp_l3addr ul_dip)
{
	struct mlxsw_sp_ipip_entry *ipip_entry = NULL;
	struct net_device *ul_dev;

	rcu_read_lock();

	ul_dev = dev_get_by_index_rcu(mlxsw_sp_net(mlxsw_sp), ul_dev_ifindex);
	if (!ul_dev)
		goto out_unlock;

	list_for_each_entry(ipip_entry, &mlxsw_sp->router->ipip_list,
			    ipip_list_node)
		if (mlxsw_sp_ipip_entry_matches_decap(mlxsw_sp, ul_dev,
						      ul_proto, ul_dip,
						      ipip_entry))
			goto out_unlock;

	rcu_read_unlock();

	return NULL;

out_unlock:
	rcu_read_unlock();
	return ipip_entry;
}

static bool mlxsw_sp_netdev_ipip_type(const struct mlxsw_sp *mlxsw_sp,
				      const struct net_device *dev,
				      enum mlxsw_sp_ipip_type *p_type)
{
	struct mlxsw_sp_router *router = mlxsw_sp->router;
	const struct mlxsw_sp_ipip_ops *ipip_ops;
	enum mlxsw_sp_ipip_type ipipt;

	for (ipipt = 0; ipipt < MLXSW_SP_IPIP_TYPE_MAX; ++ipipt) {
		ipip_ops = router->ipip_ops_arr[ipipt];
		if (dev->type == ipip_ops->dev_type) {
			if (p_type)
				*p_type = ipipt;
			return true;
		}
	}
	return false;
}

bool mlxsw_sp_netdev_is_ipip_ol(const struct mlxsw_sp *mlxsw_sp,
				const struct net_device *dev)
{
	return mlxsw_sp_netdev_ipip_type(mlxsw_sp, dev, NULL);
}

static struct mlxsw_sp_ipip_entry *
mlxsw_sp_ipip_entry_find_by_ol_dev(struct mlxsw_sp *mlxsw_sp,
				   const struct net_device *ol_dev)
{
	struct mlxsw_sp_ipip_entry *ipip_entry;

	list_for_each_entry(ipip_entry, &mlxsw_sp->router->ipip_list,
			    ipip_list_node)
		if (ipip_entry->ol_dev == ol_dev)
			return ipip_entry;

	return NULL;
}

static struct mlxsw_sp_ipip_entry *
mlxsw_sp_ipip_entry_find_by_ul_dev(const struct mlxsw_sp *mlxsw_sp,
				   const struct net_device *ul_dev,
				   struct mlxsw_sp_ipip_entry *start)
{
	struct mlxsw_sp_ipip_entry *ipip_entry;

	ipip_entry = list_prepare_entry(start, &mlxsw_sp->router->ipip_list,
					ipip_list_node);
	list_for_each_entry_continue(ipip_entry, &mlxsw_sp->router->ipip_list,
				     ipip_list_node) {
		struct net_device *ol_dev = ipip_entry->ol_dev;
		struct net_device *ipip_ul_dev;

		rcu_read_lock();
		ipip_ul_dev = mlxsw_sp_ipip_netdev_ul_dev_get(ol_dev);
		rcu_read_unlock();

		if (ipip_ul_dev == ul_dev)
			return ipip_entry;
	}

	return NULL;
}

bool mlxsw_sp_netdev_is_ipip_ul(struct mlxsw_sp *mlxsw_sp,
				const struct net_device *dev)
{
	bool is_ipip_ul;

	mutex_lock(&mlxsw_sp->router->lock);
	is_ipip_ul = mlxsw_sp_ipip_entry_find_by_ul_dev(mlxsw_sp, dev, NULL);
	mutex_unlock(&mlxsw_sp->router->lock);

	return is_ipip_ul;
}

static bool mlxsw_sp_netdevice_ipip_can_offload(struct mlxsw_sp *mlxsw_sp,
						const struct net_device *ol_dev,
						enum mlxsw_sp_ipip_type ipipt)
{
	const struct mlxsw_sp_ipip_ops *ops
		= mlxsw_sp->router->ipip_ops_arr[ipipt];

	return ops->can_offload(mlxsw_sp, ol_dev);
}

static int mlxsw_sp_netdevice_ipip_ol_reg_event(struct mlxsw_sp *mlxsw_sp,
						struct net_device *ol_dev)
{
	enum mlxsw_sp_ipip_type ipipt = MLXSW_SP_IPIP_TYPE_MAX;
	struct mlxsw_sp_ipip_entry *ipip_entry;
	enum mlxsw_sp_l3proto ul_proto;
	union mlxsw_sp_l3addr saddr;
	u32 ul_tb_id;

	mlxsw_sp_netdev_ipip_type(mlxsw_sp, ol_dev, &ipipt);
	if (mlxsw_sp_netdevice_ipip_can_offload(mlxsw_sp, ol_dev, ipipt)) {
		ul_tb_id = mlxsw_sp_ipip_dev_ul_tb_id(ol_dev);
		ul_proto = mlxsw_sp->router->ipip_ops_arr[ipipt]->ul_proto;
		saddr = mlxsw_sp_ipip_netdev_saddr(ul_proto, ol_dev);
		if (!mlxsw_sp_ipip_demote_tunnel_by_saddr(mlxsw_sp, ul_proto,
							  saddr, ul_tb_id,
							  NULL)) {
			ipip_entry = mlxsw_sp_ipip_entry_create(mlxsw_sp, ipipt,
								ol_dev);
			if (IS_ERR(ipip_entry))
				return PTR_ERR(ipip_entry);
		}
	}

	return 0;
}

static void mlxsw_sp_netdevice_ipip_ol_unreg_event(struct mlxsw_sp *mlxsw_sp,
						   struct net_device *ol_dev)
{
	struct mlxsw_sp_ipip_entry *ipip_entry;

	ipip_entry = mlxsw_sp_ipip_entry_find_by_ol_dev(mlxsw_sp, ol_dev);
	if (ipip_entry)
		mlxsw_sp_ipip_entry_destroy(mlxsw_sp, ipip_entry);
}

static void
mlxsw_sp_ipip_entry_ol_up_event(struct mlxsw_sp *mlxsw_sp,
				struct mlxsw_sp_ipip_entry *ipip_entry)
{
	struct mlxsw_sp_fib_entry *decap_fib_entry;

	decap_fib_entry = mlxsw_sp_ipip_entry_find_decap(mlxsw_sp, ipip_entry);
	if (decap_fib_entry)
		mlxsw_sp_ipip_entry_promote_decap(mlxsw_sp, ipip_entry,
						  decap_fib_entry);
}

static int
mlxsw_sp_rif_ipip_lb_op(struct mlxsw_sp_rif_ipip_lb *lb_rif, u16 ul_vr_id,
			u16 ul_rif_id, bool enable)
{
	struct mlxsw_sp_rif_ipip_lb_config lb_cf = lb_rif->lb_config;
	enum mlxsw_reg_ritr_loopback_ipip_options ipip_options;
	struct mlxsw_sp_rif *rif = &lb_rif->common;
	struct mlxsw_sp *mlxsw_sp = rif->mlxsw_sp;
	char ritr_pl[MLXSW_REG_RITR_LEN];
	struct in6_addr *saddr6;
	u32 saddr4;

	ipip_options = MLXSW_REG_RITR_LOOPBACK_IPIP_OPTIONS_GRE_KEY_PRESET;
	switch (lb_cf.ul_protocol) {
	case MLXSW_SP_L3_PROTO_IPV4:
		saddr4 = be32_to_cpu(lb_cf.saddr.addr4);
		mlxsw_reg_ritr_pack(ritr_pl, enable, MLXSW_REG_RITR_LOOPBACK_IF,
				    rif->rif_index, rif->vr_id, rif->dev->mtu);
		mlxsw_reg_ritr_loopback_ipip4_pack(ritr_pl, lb_cf.lb_ipipt,
						   ipip_options, ul_vr_id,
						   ul_rif_id, saddr4,
						   lb_cf.okey);
		break;

	case MLXSW_SP_L3_PROTO_IPV6:
		saddr6 = &lb_cf.saddr.addr6;
		mlxsw_reg_ritr_pack(ritr_pl, enable, MLXSW_REG_RITR_LOOPBACK_IF,
				    rif->rif_index, rif->vr_id, rif->dev->mtu);
		mlxsw_reg_ritr_loopback_ipip6_pack(ritr_pl, lb_cf.lb_ipipt,
						   ipip_options, ul_vr_id,
						   ul_rif_id, saddr6,
						   lb_cf.okey);
		break;
	}

	return mlxsw_reg_write(mlxsw_sp->core, MLXSW_REG(ritr), ritr_pl);
}

static int mlxsw_sp_netdevice_ipip_ol_update_mtu(struct mlxsw_sp *mlxsw_sp,
						 struct net_device *ol_dev)
{
	struct mlxsw_sp_ipip_entry *ipip_entry;
	struct mlxsw_sp_rif_ipip_lb *lb_rif;
	int err = 0;

	ipip_entry = mlxsw_sp_ipip_entry_find_by_ol_dev(mlxsw_sp, ol_dev);
	if (ipip_entry) {
		lb_rif = ipip_entry->ol_lb;
		err = mlxsw_sp_rif_ipip_lb_op(lb_rif, lb_rif->ul_vr_id,
					      lb_rif->ul_rif_id, true);
		if (err)
			goto out;
		lb_rif->common.mtu = ol_dev->mtu;
	}

out:
	return err;
}

static void mlxsw_sp_netdevice_ipip_ol_up_event(struct mlxsw_sp *mlxsw_sp,
						struct net_device *ol_dev)
{
	struct mlxsw_sp_ipip_entry *ipip_entry;

	ipip_entry = mlxsw_sp_ipip_entry_find_by_ol_dev(mlxsw_sp, ol_dev);
	if (ipip_entry)
		mlxsw_sp_ipip_entry_ol_up_event(mlxsw_sp, ipip_entry);
}

static void
mlxsw_sp_ipip_entry_ol_down_event(struct mlxsw_sp *mlxsw_sp,
				  struct mlxsw_sp_ipip_entry *ipip_entry)
{
	if (ipip_entry->decap_fib_entry)
		mlxsw_sp_ipip_entry_demote_decap(mlxsw_sp, ipip_entry);
}

static void mlxsw_sp_netdevice_ipip_ol_down_event(struct mlxsw_sp *mlxsw_sp,
						  struct net_device *ol_dev)
{
	struct mlxsw_sp_ipip_entry *ipip_entry;

	ipip_entry = mlxsw_sp_ipip_entry_find_by_ol_dev(mlxsw_sp, ol_dev);
	if (ipip_entry)
		mlxsw_sp_ipip_entry_ol_down_event(mlxsw_sp, ipip_entry);
}

static void mlxsw_sp_nexthop_rif_migrate(struct mlxsw_sp *mlxsw_sp,
					 struct mlxsw_sp_rif *old_rif,
					 struct mlxsw_sp_rif *new_rif);
static int
mlxsw_sp_ipip_entry_ol_lb_update(struct mlxsw_sp *mlxsw_sp,
				 struct mlxsw_sp_ipip_entry *ipip_entry,
				 bool keep_encap,
				 struct netlink_ext_ack *extack)
{
	struct mlxsw_sp_rif_ipip_lb *old_lb_rif = ipip_entry->ol_lb;
	struct mlxsw_sp_rif_ipip_lb *new_lb_rif;

	new_lb_rif = mlxsw_sp_ipip_ol_ipip_lb_create(mlxsw_sp,
						     ipip_entry->ipipt,
						     ipip_entry->ol_dev,
						     extack);
	if (IS_ERR(new_lb_rif))
		return PTR_ERR(new_lb_rif);
	ipip_entry->ol_lb = new_lb_rif;

	if (keep_encap)
		mlxsw_sp_nexthop_rif_migrate(mlxsw_sp, &old_lb_rif->common,
					     &new_lb_rif->common);

	mlxsw_sp_rif_destroy(&old_lb_rif->common);

	return 0;
}

static void mlxsw_sp_nexthop_rif_update(struct mlxsw_sp *mlxsw_sp,
					struct mlxsw_sp_rif *rif);

/**
 * __mlxsw_sp_ipip_entry_update_tunnel - Update offload related to IPIP entry.
 * @mlxsw_sp: mlxsw_sp.
 * @ipip_entry: IPIP entry.
 * @recreate_loopback: Recreates the associated loopback RIF.
 * @keep_encap: Updates next hops that use the tunnel netdevice. This is only
 *              relevant when recreate_loopback is true.
 * @update_nexthops: Updates next hops, keeping the current loopback RIF. This
 *                   is only relevant when recreate_loopback is false.
 * @extack: extack.
 *
 * Return: Non-zero value on failure.
 */
int __mlxsw_sp_ipip_entry_update_tunnel(struct mlxsw_sp *mlxsw_sp,
					struct mlxsw_sp_ipip_entry *ipip_entry,
					bool recreate_loopback,
					bool keep_encap,
					bool update_nexthops,
					struct netlink_ext_ack *extack)
{
	int err;

	/* RIFs can't be edited, so to update loopback, we need to destroy and
	 * recreate it. That creates a window of opportunity where RALUE and
	 * RATR registers end up referencing a RIF that's already gone. RATRs
	 * are handled in mlxsw_sp_ipip_entry_ol_lb_update(), and to take care
	 * of RALUE, demote the decap route back.
	 */
	if (ipip_entry->decap_fib_entry)
		mlxsw_sp_ipip_entry_demote_decap(mlxsw_sp, ipip_entry);

	if (recreate_loopback) {
		err = mlxsw_sp_ipip_entry_ol_lb_update(mlxsw_sp, ipip_entry,
						       keep_encap, extack);
		if (err)
			return err;
	} else if (update_nexthops) {
		mlxsw_sp_nexthop_rif_update(mlxsw_sp,
					    &ipip_entry->ol_lb->common);
	}

	if (ipip_entry->ol_dev->flags & IFF_UP)
		mlxsw_sp_ipip_entry_ol_up_event(mlxsw_sp, ipip_entry);

	return 0;
}

static int mlxsw_sp_netdevice_ipip_ol_vrf_event(struct mlxsw_sp *mlxsw_sp,
						struct net_device *ol_dev,
						struct netlink_ext_ack *extack)
{
	struct mlxsw_sp_ipip_entry *ipip_entry =
		mlxsw_sp_ipip_entry_find_by_ol_dev(mlxsw_sp, ol_dev);

	if (!ipip_entry)
		return 0;

	return __mlxsw_sp_ipip_entry_update_tunnel(mlxsw_sp, ipip_entry,
						   true, false, false, extack);
}

static int
mlxsw_sp_netdevice_ipip_ul_vrf_event(struct mlxsw_sp *mlxsw_sp,
				     struct mlxsw_sp_ipip_entry *ipip_entry,
				     struct net_device *ul_dev,
				     bool *demote_this,
				     struct netlink_ext_ack *extack)
{
	u32 ul_tb_id = l3mdev_fib_table(ul_dev) ? : RT_TABLE_MAIN;
	enum mlxsw_sp_l3proto ul_proto;
	union mlxsw_sp_l3addr saddr;

	/* Moving underlay to a different VRF might cause local address
	 * conflict, and the conflicting tunnels need to be demoted.
	 */
	ul_proto = mlxsw_sp->router->ipip_ops_arr[ipip_entry->ipipt]->ul_proto;
	saddr = mlxsw_sp_ipip_netdev_saddr(ul_proto, ipip_entry->ol_dev);
	if (mlxsw_sp_ipip_demote_tunnel_by_saddr(mlxsw_sp, ul_proto,
						 saddr, ul_tb_id,
						 ipip_entry)) {
		*demote_this = true;
		return 0;
	}

	return __mlxsw_sp_ipip_entry_update_tunnel(mlxsw_sp, ipip_entry,
						   true, true, false, extack);
}

static int
mlxsw_sp_netdevice_ipip_ul_up_event(struct mlxsw_sp *mlxsw_sp,
				    struct mlxsw_sp_ipip_entry *ipip_entry,
				    struct net_device *ul_dev)
{
	return __mlxsw_sp_ipip_entry_update_tunnel(mlxsw_sp, ipip_entry,
						   false, false, true, NULL);
}

static int
mlxsw_sp_netdevice_ipip_ul_down_event(struct mlxsw_sp *mlxsw_sp,
				      struct mlxsw_sp_ipip_entry *ipip_entry,
				      struct net_device *ul_dev)
{
	/* A down underlay device causes encapsulated packets to not be
	 * forwarded, but decap still works. So refresh next hops without
	 * touching anything else.
	 */
	return __mlxsw_sp_ipip_entry_update_tunnel(mlxsw_sp, ipip_entry,
						   false, false, true, NULL);
}

static int
mlxsw_sp_netdevice_ipip_ol_change_event(struct mlxsw_sp *mlxsw_sp,
					struct net_device *ol_dev,
					struct netlink_ext_ack *extack)
{
	const struct mlxsw_sp_ipip_ops *ipip_ops;
	struct mlxsw_sp_ipip_entry *ipip_entry;
	int err;

	ipip_entry = mlxsw_sp_ipip_entry_find_by_ol_dev(mlxsw_sp, ol_dev);
	if (!ipip_entry)
		/* A change might make a tunnel eligible for offloading, but
		 * that is currently not implemented. What falls to slow path
		 * stays there.
		 */
		return 0;

	/* A change might make a tunnel not eligible for offloading. */
	if (!mlxsw_sp_netdevice_ipip_can_offload(mlxsw_sp, ol_dev,
						 ipip_entry->ipipt)) {
		mlxsw_sp_ipip_entry_demote_tunnel(mlxsw_sp, ipip_entry);
		return 0;
	}

	ipip_ops = mlxsw_sp->router->ipip_ops_arr[ipip_entry->ipipt];
	err = ipip_ops->ol_netdev_change(mlxsw_sp, ipip_entry, extack);
	return err;
}

void mlxsw_sp_ipip_entry_demote_tunnel(struct mlxsw_sp *mlxsw_sp,
				       struct mlxsw_sp_ipip_entry *ipip_entry)
{
	struct net_device *ol_dev = ipip_entry->ol_dev;

	if (ol_dev->flags & IFF_UP)
		mlxsw_sp_ipip_entry_ol_down_event(mlxsw_sp, ipip_entry);
	mlxsw_sp_ipip_entry_destroy(mlxsw_sp, ipip_entry);
}

/* The configuration where several tunnels have the same local address in the
 * same underlay table needs special treatment in the HW. That is currently not
 * implemented in the driver. This function finds and demotes the first tunnel
 * with a given source address, except the one passed in in the argument
 * `except'.
 */
bool
mlxsw_sp_ipip_demote_tunnel_by_saddr(struct mlxsw_sp *mlxsw_sp,
				     enum mlxsw_sp_l3proto ul_proto,
				     union mlxsw_sp_l3addr saddr,
				     u32 ul_tb_id,
				     const struct mlxsw_sp_ipip_entry *except)
{
	struct mlxsw_sp_ipip_entry *ipip_entry, *tmp;

	list_for_each_entry_safe(ipip_entry, tmp, &mlxsw_sp->router->ipip_list,
				 ipip_list_node) {
		if (ipip_entry != except &&
		    mlxsw_sp_ipip_entry_saddr_matches(mlxsw_sp, ul_proto, saddr,
						      ul_tb_id, ipip_entry)) {
			mlxsw_sp_ipip_entry_demote_tunnel(mlxsw_sp, ipip_entry);
			return true;
		}
	}

	return false;
}

static void mlxsw_sp_ipip_demote_tunnel_by_ul_netdev(struct mlxsw_sp *mlxsw_sp,
						     struct net_device *ul_dev)
{
	struct mlxsw_sp_ipip_entry *ipip_entry, *tmp;

	list_for_each_entry_safe(ipip_entry, tmp, &mlxsw_sp->router->ipip_list,
				 ipip_list_node) {
		struct net_device *ol_dev = ipip_entry->ol_dev;
		struct net_device *ipip_ul_dev;

		rcu_read_lock();
		ipip_ul_dev = mlxsw_sp_ipip_netdev_ul_dev_get(ol_dev);
		rcu_read_unlock();
		if (ipip_ul_dev == ul_dev)
			mlxsw_sp_ipip_entry_demote_tunnel(mlxsw_sp, ipip_entry);
	}
}

int mlxsw_sp_netdevice_ipip_ol_event(struct mlxsw_sp *mlxsw_sp,
				     struct net_device *ol_dev,
				     unsigned long event,
				     struct netdev_notifier_info *info)
{
	struct netdev_notifier_changeupper_info *chup;
	struct netlink_ext_ack *extack;
	int err = 0;

	mutex_lock(&mlxsw_sp->router->lock);
	switch (event) {
	case NETDEV_REGISTER:
		err = mlxsw_sp_netdevice_ipip_ol_reg_event(mlxsw_sp, ol_dev);
		break;
	case NETDEV_UNREGISTER:
		mlxsw_sp_netdevice_ipip_ol_unreg_event(mlxsw_sp, ol_dev);
		break;
	case NETDEV_UP:
		mlxsw_sp_netdevice_ipip_ol_up_event(mlxsw_sp, ol_dev);
		break;
	case NETDEV_DOWN:
		mlxsw_sp_netdevice_ipip_ol_down_event(mlxsw_sp, ol_dev);
		break;
	case NETDEV_CHANGEUPPER:
		chup = container_of(info, typeof(*chup), info);
		extack = info->extack;
		if (netif_is_l3_master(chup->upper_dev))
			err = mlxsw_sp_netdevice_ipip_ol_vrf_event(mlxsw_sp,
								   ol_dev,
								   extack);
		break;
	case NETDEV_CHANGE:
		extack = info->extack;
		err = mlxsw_sp_netdevice_ipip_ol_change_event(mlxsw_sp,
							      ol_dev, extack);
		break;
	case NETDEV_CHANGEMTU:
		err = mlxsw_sp_netdevice_ipip_ol_update_mtu(mlxsw_sp, ol_dev);
		break;
	}
	mutex_unlock(&mlxsw_sp->router->lock);
	return err;
}

static int
__mlxsw_sp_netdevice_ipip_ul_event(struct mlxsw_sp *mlxsw_sp,
				   struct mlxsw_sp_ipip_entry *ipip_entry,
				   struct net_device *ul_dev,
				   bool *demote_this,
				   unsigned long event,
				   struct netdev_notifier_info *info)
{
	struct netdev_notifier_changeupper_info *chup;
	struct netlink_ext_ack *extack;

	switch (event) {
	case NETDEV_CHANGEUPPER:
		chup = container_of(info, typeof(*chup), info);
		extack = info->extack;
		if (netif_is_l3_master(chup->upper_dev))
			return mlxsw_sp_netdevice_ipip_ul_vrf_event(mlxsw_sp,
								    ipip_entry,
								    ul_dev,
								    demote_this,
								    extack);
		break;

	case NETDEV_UP:
		return mlxsw_sp_netdevice_ipip_ul_up_event(mlxsw_sp, ipip_entry,
							   ul_dev);
	case NETDEV_DOWN:
		return mlxsw_sp_netdevice_ipip_ul_down_event(mlxsw_sp,
							     ipip_entry,
							     ul_dev);
	}
	return 0;
}

int
mlxsw_sp_netdevice_ipip_ul_event(struct mlxsw_sp *mlxsw_sp,
				 struct net_device *ul_dev,
				 unsigned long event,
				 struct netdev_notifier_info *info)
{
	struct mlxsw_sp_ipip_entry *ipip_entry = NULL;
	int err = 0;

	mutex_lock(&mlxsw_sp->router->lock);
	while ((ipip_entry = mlxsw_sp_ipip_entry_find_by_ul_dev(mlxsw_sp,
								ul_dev,
								ipip_entry))) {
		struct mlxsw_sp_ipip_entry *prev;
		bool demote_this = false;

		err = __mlxsw_sp_netdevice_ipip_ul_event(mlxsw_sp, ipip_entry,
							 ul_dev, &demote_this,
							 event, info);
		if (err) {
			mlxsw_sp_ipip_demote_tunnel_by_ul_netdev(mlxsw_sp,
								 ul_dev);
			break;
		}

		if (demote_this) {
			if (list_is_first(&ipip_entry->ipip_list_node,
					  &mlxsw_sp->router->ipip_list))
				prev = NULL;
			else
				/* This can't be cached from previous iteration,
				 * because that entry could be gone now.
				 */
				prev = list_prev_entry(ipip_entry,
						       ipip_list_node);
			mlxsw_sp_ipip_entry_demote_tunnel(mlxsw_sp, ipip_entry);
			ipip_entry = prev;
		}
	}
	mutex_unlock(&mlxsw_sp->router->lock);

	return err;
}

int mlxsw_sp_router_nve_promote_decap(struct mlxsw_sp *mlxsw_sp, u32 ul_tb_id,
				      enum mlxsw_sp_l3proto ul_proto,
				      const union mlxsw_sp_l3addr *ul_sip,
				      u32 tunnel_index)
{
	enum mlxsw_sp_fib_entry_type type = MLXSW_SP_FIB_ENTRY_TYPE_TRAP;
	struct mlxsw_sp_router *router = mlxsw_sp->router;
	struct mlxsw_sp_fib_entry *fib_entry;
	int err = 0;

	mutex_lock(&mlxsw_sp->router->lock);

	if (WARN_ON_ONCE(router->nve_decap_config.valid)) {
		err = -EINVAL;
		goto out;
	}

	router->nve_decap_config.ul_tb_id = ul_tb_id;
	router->nve_decap_config.tunnel_index = tunnel_index;
	router->nve_decap_config.ul_proto = ul_proto;
	router->nve_decap_config.ul_sip = *ul_sip;
	router->nve_decap_config.valid = true;

	/* It is valid to create a tunnel with a local IP and only later
	 * assign this IP address to a local interface
	 */
	fib_entry = mlxsw_sp_router_ip2me_fib_entry_find(mlxsw_sp, ul_tb_id,
							 ul_proto, ul_sip,
							 type);
	if (!fib_entry)
		goto out;

	fib_entry->decap.tunnel_index = tunnel_index;
	fib_entry->type = MLXSW_SP_FIB_ENTRY_TYPE_NVE_DECAP;

	err = mlxsw_sp_fib_entry_update(mlxsw_sp, fib_entry);
	if (err)
		goto err_fib_entry_update;

	goto out;

err_fib_entry_update:
	fib_entry->type = MLXSW_SP_FIB_ENTRY_TYPE_TRAP;
	mlxsw_sp_fib_entry_update(mlxsw_sp, fib_entry);
out:
	mutex_unlock(&mlxsw_sp->router->lock);
	return err;
}

void mlxsw_sp_router_nve_demote_decap(struct mlxsw_sp *mlxsw_sp, u32 ul_tb_id,
				      enum mlxsw_sp_l3proto ul_proto,
				      const union mlxsw_sp_l3addr *ul_sip)
{
	enum mlxsw_sp_fib_entry_type type = MLXSW_SP_FIB_ENTRY_TYPE_NVE_DECAP;
	struct mlxsw_sp_router *router = mlxsw_sp->router;
	struct mlxsw_sp_fib_entry *fib_entry;

	mutex_lock(&mlxsw_sp->router->lock);

	if (WARN_ON_ONCE(!router->nve_decap_config.valid))
		goto out;

	router->nve_decap_config.valid = false;

	fib_entry = mlxsw_sp_router_ip2me_fib_entry_find(mlxsw_sp, ul_tb_id,
							 ul_proto, ul_sip,
							 type);
	if (!fib_entry)
		goto out;

	fib_entry->type = MLXSW_SP_FIB_ENTRY_TYPE_TRAP;
	mlxsw_sp_fib_entry_update(mlxsw_sp, fib_entry);
out:
	mutex_unlock(&mlxsw_sp->router->lock);
}

static bool mlxsw_sp_router_nve_is_decap(struct mlxsw_sp *mlxsw_sp,
					 u32 ul_tb_id,
					 enum mlxsw_sp_l3proto ul_proto,
					 const union mlxsw_sp_l3addr *ul_sip)
{
	struct mlxsw_sp_router *router = mlxsw_sp->router;

	return router->nve_decap_config.valid &&
	       router->nve_decap_config.ul_tb_id == ul_tb_id &&
	       router->nve_decap_config.ul_proto == ul_proto &&
	       !memcmp(&router->nve_decap_config.ul_sip, ul_sip,
		       sizeof(*ul_sip));
}

struct mlxsw_sp_neigh_key {
	struct neighbour *n;
};

struct mlxsw_sp_neigh_entry {
	struct list_head rif_list_node;
	struct rhash_head ht_node;
	struct mlxsw_sp_neigh_key key;
	u16 rif;
	bool connected;
	unsigned char ha[ETH_ALEN];
	struct list_head nexthop_list; /* list of nexthops using
					* this neigh entry
					*/
	struct list_head nexthop_neighs_list_node;
	unsigned int counter_index;
	bool counter_valid;
};

static const struct rhashtable_params mlxsw_sp_neigh_ht_params = {
	.key_offset = offsetof(struct mlxsw_sp_neigh_entry, key),
	.head_offset = offsetof(struct mlxsw_sp_neigh_entry, ht_node),
	.key_len = sizeof(struct mlxsw_sp_neigh_key),
};

struct mlxsw_sp_neigh_entry *
mlxsw_sp_rif_neigh_next(struct mlxsw_sp_rif *rif,
			struct mlxsw_sp_neigh_entry *neigh_entry)
{
	if (!neigh_entry) {
		if (list_empty(&rif->neigh_list))
			return NULL;
		else
			return list_first_entry(&rif->neigh_list,
						typeof(*neigh_entry),
						rif_list_node);
	}
	if (list_is_last(&neigh_entry->rif_list_node, &rif->neigh_list))
		return NULL;
	return list_next_entry(neigh_entry, rif_list_node);
}

int mlxsw_sp_neigh_entry_type(struct mlxsw_sp_neigh_entry *neigh_entry)
{
	return neigh_entry->key.n->tbl->family;
}

unsigned char *
mlxsw_sp_neigh_entry_ha(struct mlxsw_sp_neigh_entry *neigh_entry)
{
	return neigh_entry->ha;
}

u32 mlxsw_sp_neigh4_entry_dip(struct mlxsw_sp_neigh_entry *neigh_entry)
{
	struct neighbour *n;

	n = neigh_entry->key.n;
	return ntohl(*((__be32 *) n->primary_key));
}

struct in6_addr *
mlxsw_sp_neigh6_entry_dip(struct mlxsw_sp_neigh_entry *neigh_entry)
{
	struct neighbour *n;

	n = neigh_entry->key.n;
	return (struct in6_addr *) &n->primary_key;
}

int mlxsw_sp_neigh_counter_get(struct mlxsw_sp *mlxsw_sp,
			       struct mlxsw_sp_neigh_entry *neigh_entry,
			       u64 *p_counter)
{
	if (!neigh_entry->counter_valid)
		return -EINVAL;

	return mlxsw_sp_flow_counter_get(mlxsw_sp, neigh_entry->counter_index,
					 p_counter, NULL);
}

static struct mlxsw_sp_neigh_entry *
mlxsw_sp_neigh_entry_alloc(struct mlxsw_sp *mlxsw_sp, struct neighbour *n,
			   u16 rif)
{
	struct mlxsw_sp_neigh_entry *neigh_entry;

	neigh_entry = kzalloc(sizeof(*neigh_entry), GFP_KERNEL);
	if (!neigh_entry)
		return NULL;

	neigh_entry->key.n = n;
	neigh_entry->rif = rif;
	INIT_LIST_HEAD(&neigh_entry->nexthop_list);

	return neigh_entry;
}

static void mlxsw_sp_neigh_entry_free(struct mlxsw_sp_neigh_entry *neigh_entry)
{
	kfree(neigh_entry);
}

static int
mlxsw_sp_neigh_entry_insert(struct mlxsw_sp *mlxsw_sp,
			    struct mlxsw_sp_neigh_entry *neigh_entry)
{
	return rhashtable_insert_fast(&mlxsw_sp->router->neigh_ht,
				      &neigh_entry->ht_node,
				      mlxsw_sp_neigh_ht_params);
}

static void
mlxsw_sp_neigh_entry_remove(struct mlxsw_sp *mlxsw_sp,
			    struct mlxsw_sp_neigh_entry *neigh_entry)
{
	rhashtable_remove_fast(&mlxsw_sp->router->neigh_ht,
			       &neigh_entry->ht_node,
			       mlxsw_sp_neigh_ht_params);
}

static bool
mlxsw_sp_neigh_counter_should_alloc(struct mlxsw_sp *mlxsw_sp,
				    struct mlxsw_sp_neigh_entry *neigh_entry)
{
	struct devlink *devlink;
	const char *table_name;

	switch (mlxsw_sp_neigh_entry_type(neigh_entry)) {
	case AF_INET:
		table_name = MLXSW_SP_DPIPE_TABLE_NAME_HOST4;
		break;
	case AF_INET6:
		table_name = MLXSW_SP_DPIPE_TABLE_NAME_HOST6;
		break;
	default:
		WARN_ON(1);
		return false;
	}

	devlink = priv_to_devlink(mlxsw_sp->core);
	return devlink_dpipe_table_counter_enabled(devlink, table_name);
}

static void
mlxsw_sp_neigh_counter_alloc(struct mlxsw_sp *mlxsw_sp,
			     struct mlxsw_sp_neigh_entry *neigh_entry)
{
	if (!mlxsw_sp_neigh_counter_should_alloc(mlxsw_sp, neigh_entry))
		return;

	if (mlxsw_sp_flow_counter_alloc(mlxsw_sp, &neigh_entry->counter_index))
		return;

	neigh_entry->counter_valid = true;
}

static void
mlxsw_sp_neigh_counter_free(struct mlxsw_sp *mlxsw_sp,
			    struct mlxsw_sp_neigh_entry *neigh_entry)
{
	if (!neigh_entry->counter_valid)
		return;
	mlxsw_sp_flow_counter_free(mlxsw_sp,
				   neigh_entry->counter_index);
	neigh_entry->counter_valid = false;
}

static struct mlxsw_sp_neigh_entry *
mlxsw_sp_neigh_entry_create(struct mlxsw_sp *mlxsw_sp, struct neighbour *n)
{
	struct mlxsw_sp_neigh_entry *neigh_entry;
	struct mlxsw_sp_rif *rif;
	int err;

	rif = mlxsw_sp_rif_find_by_dev(mlxsw_sp, n->dev);
	if (!rif)
		return ERR_PTR(-EINVAL);

	neigh_entry = mlxsw_sp_neigh_entry_alloc(mlxsw_sp, n, rif->rif_index);
	if (!neigh_entry)
		return ERR_PTR(-ENOMEM);

	err = mlxsw_sp_neigh_entry_insert(mlxsw_sp, neigh_entry);
	if (err)
		goto err_neigh_entry_insert;

	mlxsw_sp_neigh_counter_alloc(mlxsw_sp, neigh_entry);
	list_add(&neigh_entry->rif_list_node, &rif->neigh_list);

	return neigh_entry;

err_neigh_entry_insert:
	mlxsw_sp_neigh_entry_free(neigh_entry);
	return ERR_PTR(err);
}

static void
mlxsw_sp_neigh_entry_destroy(struct mlxsw_sp *mlxsw_sp,
			     struct mlxsw_sp_neigh_entry *neigh_entry)
{
	list_del(&neigh_entry->rif_list_node);
	mlxsw_sp_neigh_counter_free(mlxsw_sp, neigh_entry);
	mlxsw_sp_neigh_entry_remove(mlxsw_sp, neigh_entry);
	mlxsw_sp_neigh_entry_free(neigh_entry);
}

static struct mlxsw_sp_neigh_entry *
mlxsw_sp_neigh_entry_lookup(struct mlxsw_sp *mlxsw_sp, struct neighbour *n)
{
	struct mlxsw_sp_neigh_key key;

	key.n = n;
	return rhashtable_lookup_fast(&mlxsw_sp->router->neigh_ht,
				      &key, mlxsw_sp_neigh_ht_params);
}

static void
mlxsw_sp_router_neighs_update_interval_init(struct mlxsw_sp *mlxsw_sp)
{
	unsigned long interval;

#if IS_ENABLED(CONFIG_IPV6)
	interval = min_t(unsigned long,
			 NEIGH_VAR(&arp_tbl.parms, DELAY_PROBE_TIME),
			 NEIGH_VAR(&nd_tbl.parms, DELAY_PROBE_TIME));
#else
	interval = NEIGH_VAR(&arp_tbl.parms, DELAY_PROBE_TIME);
#endif
	mlxsw_sp->router->neighs_update.interval = jiffies_to_msecs(interval);
}

static void mlxsw_sp_router_neigh_ent_ipv4_process(struct mlxsw_sp *mlxsw_sp,
						   char *rauhtd_pl,
						   int ent_index)
{
	u64 max_rifs = MLXSW_CORE_RES_GET(mlxsw_sp->core, MAX_RIFS);
	struct net_device *dev;
	struct neighbour *n;
	__be32 dipn;
	u32 dip;
	u16 rif;

	mlxsw_reg_rauhtd_ent_ipv4_unpack(rauhtd_pl, ent_index, &rif, &dip);

	if (WARN_ON_ONCE(rif >= max_rifs))
		return;
	if (!mlxsw_sp->router->rifs[rif]) {
		dev_err_ratelimited(mlxsw_sp->bus_info->dev, "Incorrect RIF in neighbour entry\n");
		return;
	}

	dipn = htonl(dip);
	dev = mlxsw_sp->router->rifs[rif]->dev;
	n = neigh_lookup(&arp_tbl, &dipn, dev);
	if (!n)
		return;

	netdev_dbg(dev, "Updating neighbour with IP=%pI4h\n", &dip);
	neigh_event_send(n, NULL);
	neigh_release(n);
}

#if IS_ENABLED(CONFIG_IPV6)
static void mlxsw_sp_router_neigh_ent_ipv6_process(struct mlxsw_sp *mlxsw_sp,
						   char *rauhtd_pl,
						   int rec_index)
{
	struct net_device *dev;
	struct neighbour *n;
	struct in6_addr dip;
	u16 rif;

	mlxsw_reg_rauhtd_ent_ipv6_unpack(rauhtd_pl, rec_index, &rif,
					 (char *) &dip);

	if (!mlxsw_sp->router->rifs[rif]) {
		dev_err_ratelimited(mlxsw_sp->bus_info->dev, "Incorrect RIF in neighbour entry\n");
		return;
	}

	dev = mlxsw_sp->router->rifs[rif]->dev;
	n = neigh_lookup(&nd_tbl, &dip, dev);
	if (!n)
		return;

	netdev_dbg(dev, "Updating neighbour with IP=%pI6c\n", &dip);
	neigh_event_send(n, NULL);
	neigh_release(n);
}
#else
static void mlxsw_sp_router_neigh_ent_ipv6_process(struct mlxsw_sp *mlxsw_sp,
						   char *rauhtd_pl,
						   int rec_index)
{
}
#endif

static void mlxsw_sp_router_neigh_rec_ipv4_process(struct mlxsw_sp *mlxsw_sp,
						   char *rauhtd_pl,
						   int rec_index)
{
	u8 num_entries;
	int i;

	num_entries = mlxsw_reg_rauhtd_ipv4_rec_num_entries_get(rauhtd_pl,
								rec_index);
	/* Hardware starts counting at 0, so add 1. */
	num_entries++;

	/* Each record consists of several neighbour entries. */
	for (i = 0; i < num_entries; i++) {
		int ent_index;

		ent_index = rec_index * MLXSW_REG_RAUHTD_IPV4_ENT_PER_REC + i;
		mlxsw_sp_router_neigh_ent_ipv4_process(mlxsw_sp, rauhtd_pl,
						       ent_index);
	}

}

static void mlxsw_sp_router_neigh_rec_ipv6_process(struct mlxsw_sp *mlxsw_sp,
						   char *rauhtd_pl,
						   int rec_index)
{
	/* One record contains one entry. */
	mlxsw_sp_router_neigh_ent_ipv6_process(mlxsw_sp, rauhtd_pl,
					       rec_index);
}

static void mlxsw_sp_router_neigh_rec_process(struct mlxsw_sp *mlxsw_sp,
					      char *rauhtd_pl, int rec_index)
{
	switch (mlxsw_reg_rauhtd_rec_type_get(rauhtd_pl, rec_index)) {
	case MLXSW_REG_RAUHTD_TYPE_IPV4:
		mlxsw_sp_router_neigh_rec_ipv4_process(mlxsw_sp, rauhtd_pl,
						       rec_index);
		break;
	case MLXSW_REG_RAUHTD_TYPE_IPV6:
		mlxsw_sp_router_neigh_rec_ipv6_process(mlxsw_sp, rauhtd_pl,
						       rec_index);
		break;
	}
}

static bool mlxsw_sp_router_rauhtd_is_full(char *rauhtd_pl)
{
	u8 num_rec, last_rec_index, num_entries;

	num_rec = mlxsw_reg_rauhtd_num_rec_get(rauhtd_pl);
	last_rec_index = num_rec - 1;

	if (num_rec < MLXSW_REG_RAUHTD_REC_MAX_NUM)
		return false;
	if (mlxsw_reg_rauhtd_rec_type_get(rauhtd_pl, last_rec_index) ==
	    MLXSW_REG_RAUHTD_TYPE_IPV6)
		return true;

	num_entries = mlxsw_reg_rauhtd_ipv4_rec_num_entries_get(rauhtd_pl,
								last_rec_index);
	if (++num_entries == MLXSW_REG_RAUHTD_IPV4_ENT_PER_REC)
		return true;
	return false;
}

static int
__mlxsw_sp_router_neighs_update_rauhtd(struct mlxsw_sp *mlxsw_sp,
				       char *rauhtd_pl,
				       enum mlxsw_reg_rauhtd_type type)
{
	int i, num_rec;
	int err;

	/* Ensure the RIF we read from the device does not change mid-dump. */
	mutex_lock(&mlxsw_sp->router->lock);
	do {
		mlxsw_reg_rauhtd_pack(rauhtd_pl, type);
		err = mlxsw_reg_query(mlxsw_sp->core, MLXSW_REG(rauhtd),
				      rauhtd_pl);
		if (err) {
			dev_err_ratelimited(mlxsw_sp->bus_info->dev, "Failed to dump neighbour table\n");
			break;
		}
		num_rec = mlxsw_reg_rauhtd_num_rec_get(rauhtd_pl);
		for (i = 0; i < num_rec; i++)
			mlxsw_sp_router_neigh_rec_process(mlxsw_sp, rauhtd_pl,
							  i);
	} while (mlxsw_sp_router_rauhtd_is_full(rauhtd_pl));
	mutex_unlock(&mlxsw_sp->router->lock);

	return err;
}

static int mlxsw_sp_router_neighs_update_rauhtd(struct mlxsw_sp *mlxsw_sp)
{
	enum mlxsw_reg_rauhtd_type type;
	char *rauhtd_pl;
	int err;

	rauhtd_pl = kmalloc(MLXSW_REG_RAUHTD_LEN, GFP_KERNEL);
	if (!rauhtd_pl)
		return -ENOMEM;

	type = MLXSW_REG_RAUHTD_TYPE_IPV4;
	err = __mlxsw_sp_router_neighs_update_rauhtd(mlxsw_sp, rauhtd_pl, type);
	if (err)
		goto out;

	type = MLXSW_REG_RAUHTD_TYPE_IPV6;
	err = __mlxsw_sp_router_neighs_update_rauhtd(mlxsw_sp, rauhtd_pl, type);
out:
	kfree(rauhtd_pl);
	return err;
}

static void mlxsw_sp_router_neighs_update_nh(struct mlxsw_sp *mlxsw_sp)
{
	struct mlxsw_sp_neigh_entry *neigh_entry;

	mutex_lock(&mlxsw_sp->router->lock);
	list_for_each_entry(neigh_entry, &mlxsw_sp->router->nexthop_neighs_list,
			    nexthop_neighs_list_node)
		/* If this neigh have nexthops, make the kernel think this neigh
		 * is active regardless of the traffic.
		 */
		neigh_event_send(neigh_entry->key.n, NULL);
	mutex_unlock(&mlxsw_sp->router->lock);
}

static void
mlxsw_sp_router_neighs_update_work_schedule(struct mlxsw_sp *mlxsw_sp)
{
	unsigned long interval = mlxsw_sp->router->neighs_update.interval;

	mlxsw_core_schedule_dw(&mlxsw_sp->router->neighs_update.dw,
			       msecs_to_jiffies(interval));
}

static void mlxsw_sp_router_neighs_update_work(struct work_struct *work)
{
	struct mlxsw_sp_router *router;
	int err;

	router = container_of(work, struct mlxsw_sp_router,
			      neighs_update.dw.work);
	err = mlxsw_sp_router_neighs_update_rauhtd(router->mlxsw_sp);
	if (err)
		dev_err(router->mlxsw_sp->bus_info->dev, "Could not update kernel for neigh activity");

	mlxsw_sp_router_neighs_update_nh(router->mlxsw_sp);

	mlxsw_sp_router_neighs_update_work_schedule(router->mlxsw_sp);
}

static void mlxsw_sp_router_probe_unresolved_nexthops(struct work_struct *work)
{
	struct mlxsw_sp_neigh_entry *neigh_entry;
	struct mlxsw_sp_router *router;

	router = container_of(work, struct mlxsw_sp_router,
			      nexthop_probe_dw.work);
	/* Iterate over nexthop neighbours, find those who are unresolved and
	 * send arp on them. This solves the chicken-egg problem when
	 * the nexthop wouldn't get offloaded until the neighbor is resolved
	 * but it wouldn't get resolved ever in case traffic is flowing in HW
	 * using different nexthop.
	 */
	mutex_lock(&router->lock);
	list_for_each_entry(neigh_entry, &router->nexthop_neighs_list,
			    nexthop_neighs_list_node)
		if (!neigh_entry->connected)
			neigh_event_send(neigh_entry->key.n, NULL);
	mutex_unlock(&router->lock);

	mlxsw_core_schedule_dw(&router->nexthop_probe_dw,
			       MLXSW_SP_UNRESOLVED_NH_PROBE_INTERVAL);
}

static void
mlxsw_sp_nexthop_neigh_update(struct mlxsw_sp *mlxsw_sp,
			      struct mlxsw_sp_neigh_entry *neigh_entry,
			      bool removing, bool dead);

static enum mlxsw_reg_rauht_op mlxsw_sp_rauht_op(bool adding)
{
	return adding ? MLXSW_REG_RAUHT_OP_WRITE_ADD :
			MLXSW_REG_RAUHT_OP_WRITE_DELETE;
}

static int
mlxsw_sp_router_neigh_entry_op4(struct mlxsw_sp *mlxsw_sp,
				struct mlxsw_sp_neigh_entry *neigh_entry,
				enum mlxsw_reg_rauht_op op)
{
	struct neighbour *n = neigh_entry->key.n;
	u32 dip = ntohl(*((__be32 *) n->primary_key));
	char rauht_pl[MLXSW_REG_RAUHT_LEN];

	mlxsw_reg_rauht_pack4(rauht_pl, op, neigh_entry->rif, neigh_entry->ha,
			      dip);
	if (neigh_entry->counter_valid)
		mlxsw_reg_rauht_pack_counter(rauht_pl,
					     neigh_entry->counter_index);
	return mlxsw_reg_write(mlxsw_sp->core, MLXSW_REG(rauht), rauht_pl);
}

static int
mlxsw_sp_router_neigh_entry_op6(struct mlxsw_sp *mlxsw_sp,
				struct mlxsw_sp_neigh_entry *neigh_entry,
				enum mlxsw_reg_rauht_op op)
{
	struct neighbour *n = neigh_entry->key.n;
	char rauht_pl[MLXSW_REG_RAUHT_LEN];
	const char *dip = n->primary_key;

	mlxsw_reg_rauht_pack6(rauht_pl, op, neigh_entry->rif, neigh_entry->ha,
			      dip);
	if (neigh_entry->counter_valid)
		mlxsw_reg_rauht_pack_counter(rauht_pl,
					     neigh_entry->counter_index);
	return mlxsw_reg_write(mlxsw_sp->core, MLXSW_REG(rauht), rauht_pl);
}

bool mlxsw_sp_neigh_ipv6_ignore(struct mlxsw_sp_neigh_entry *neigh_entry)
{
	struct neighbour *n = neigh_entry->key.n;

	/* Packets with a link-local destination address are trapped
	 * after LPM lookup and never reach the neighbour table, so
	 * there is no need to program such neighbours to the device.
	 */
	if (ipv6_addr_type((struct in6_addr *) &n->primary_key) &
	    IPV6_ADDR_LINKLOCAL)
		return true;
	return false;
}

static void
mlxsw_sp_neigh_entry_update(struct mlxsw_sp *mlxsw_sp,
			    struct mlxsw_sp_neigh_entry *neigh_entry,
			    bool adding)
{
	enum mlxsw_reg_rauht_op op = mlxsw_sp_rauht_op(adding);
	int err;

	if (!adding && !neigh_entry->connected)
		return;
	neigh_entry->connected = adding;
	if (neigh_entry->key.n->tbl->family == AF_INET) {
		err = mlxsw_sp_router_neigh_entry_op4(mlxsw_sp, neigh_entry,
						      op);
		if (err)
			return;
	} else if (neigh_entry->key.n->tbl->family == AF_INET6) {
		if (mlxsw_sp_neigh_ipv6_ignore(neigh_entry))
			return;
		err = mlxsw_sp_router_neigh_entry_op6(mlxsw_sp, neigh_entry,
						      op);
		if (err)
			return;
	} else {
		WARN_ON_ONCE(1);
		return;
	}

	if (adding)
		neigh_entry->key.n->flags |= NTF_OFFLOADED;
	else
		neigh_entry->key.n->flags &= ~NTF_OFFLOADED;
}

void
mlxsw_sp_neigh_entry_counter_update(struct mlxsw_sp *mlxsw_sp,
				    struct mlxsw_sp_neigh_entry *neigh_entry,
				    bool adding)
{
	if (adding)
		mlxsw_sp_neigh_counter_alloc(mlxsw_sp, neigh_entry);
	else
		mlxsw_sp_neigh_counter_free(mlxsw_sp, neigh_entry);
	mlxsw_sp_neigh_entry_update(mlxsw_sp, neigh_entry, true);
}

struct mlxsw_sp_netevent_work {
	struct work_struct work;
	struct mlxsw_sp *mlxsw_sp;
	struct neighbour *n;
};

static void mlxsw_sp_router_neigh_event_work(struct work_struct *work)
{
	struct mlxsw_sp_netevent_work *net_work =
		container_of(work, struct mlxsw_sp_netevent_work, work);
	struct mlxsw_sp *mlxsw_sp = net_work->mlxsw_sp;
	struct mlxsw_sp_neigh_entry *neigh_entry;
	struct neighbour *n = net_work->n;
	unsigned char ha[ETH_ALEN];
	bool entry_connected;
	u8 nud_state, dead;

	/* If these parameters are changed after we release the lock,
	 * then we are guaranteed to receive another event letting us
	 * know about it.
	 */
	read_lock_bh(&n->lock);
	memcpy(ha, n->ha, ETH_ALEN);
	nud_state = n->nud_state;
	dead = n->dead;
	read_unlock_bh(&n->lock);

	mutex_lock(&mlxsw_sp->router->lock);
	mlxsw_sp_span_respin(mlxsw_sp);

	entry_connected = nud_state & NUD_VALID && !dead;
	neigh_entry = mlxsw_sp_neigh_entry_lookup(mlxsw_sp, n);
	if (!entry_connected && !neigh_entry)
		goto out;
	if (!neigh_entry) {
		neigh_entry = mlxsw_sp_neigh_entry_create(mlxsw_sp, n);
		if (IS_ERR(neigh_entry))
			goto out;
	}

	if (neigh_entry->connected && entry_connected &&
	    !memcmp(neigh_entry->ha, ha, ETH_ALEN))
		goto out;

	memcpy(neigh_entry->ha, ha, ETH_ALEN);
	mlxsw_sp_neigh_entry_update(mlxsw_sp, neigh_entry, entry_connected);
	mlxsw_sp_nexthop_neigh_update(mlxsw_sp, neigh_entry, !entry_connected,
				      dead);

	if (!neigh_entry->connected && list_empty(&neigh_entry->nexthop_list))
		mlxsw_sp_neigh_entry_destroy(mlxsw_sp, neigh_entry);

out:
	mutex_unlock(&mlxsw_sp->router->lock);
	neigh_release(n);
	kfree(net_work);
}

static int mlxsw_sp_mp_hash_init(struct mlxsw_sp *mlxsw_sp);

static void mlxsw_sp_router_mp_hash_event_work(struct work_struct *work)
{
	struct mlxsw_sp_netevent_work *net_work =
		container_of(work, struct mlxsw_sp_netevent_work, work);
	struct mlxsw_sp *mlxsw_sp = net_work->mlxsw_sp;

	mlxsw_sp_mp_hash_init(mlxsw_sp);
	kfree(net_work);
}

static int __mlxsw_sp_router_init(struct mlxsw_sp *mlxsw_sp);

static void mlxsw_sp_router_update_priority_work(struct work_struct *work)
{
	struct mlxsw_sp_netevent_work *net_work =
		container_of(work, struct mlxsw_sp_netevent_work, work);
	struct mlxsw_sp *mlxsw_sp = net_work->mlxsw_sp;

	__mlxsw_sp_router_init(mlxsw_sp);
	kfree(net_work);
}

static int mlxsw_sp_router_schedule_work(struct net *net,
					 struct notifier_block *nb,
					 void (*cb)(struct work_struct *))
{
	struct mlxsw_sp_netevent_work *net_work;
	struct mlxsw_sp_router *router;

	router = container_of(nb, struct mlxsw_sp_router, netevent_nb);
	if (!net_eq(net, mlxsw_sp_net(router->mlxsw_sp)))
		return NOTIFY_DONE;

	net_work = kzalloc(sizeof(*net_work), GFP_ATOMIC);
	if (!net_work)
		return NOTIFY_BAD;

	INIT_WORK(&net_work->work, cb);
	net_work->mlxsw_sp = router->mlxsw_sp;
	mlxsw_core_schedule_work(&net_work->work);
	return NOTIFY_DONE;
}

static int mlxsw_sp_router_netevent_event(struct notifier_block *nb,
					  unsigned long event, void *ptr)
{
	struct mlxsw_sp_netevent_work *net_work;
	struct mlxsw_sp_port *mlxsw_sp_port;
	struct mlxsw_sp *mlxsw_sp;
	unsigned long interval;
	struct neigh_parms *p;
	struct neighbour *n;

	switch (event) {
	case NETEVENT_DELAY_PROBE_TIME_UPDATE:
		p = ptr;

		/* We don't care about changes in the default table. */
		if (!p->dev || (p->tbl->family != AF_INET &&
				p->tbl->family != AF_INET6))
			return NOTIFY_DONE;

		/* We are in atomic context and can't take RTNL mutex,
		 * so use RCU variant to walk the device chain.
		 */
		mlxsw_sp_port = mlxsw_sp_port_lower_dev_hold(p->dev);
		if (!mlxsw_sp_port)
			return NOTIFY_DONE;

		mlxsw_sp = mlxsw_sp_port->mlxsw_sp;
		interval = jiffies_to_msecs(NEIGH_VAR(p, DELAY_PROBE_TIME));
		mlxsw_sp->router->neighs_update.interval = interval;

		mlxsw_sp_port_dev_put(mlxsw_sp_port);
		break;
	case NETEVENT_NEIGH_UPDATE:
		n = ptr;

		if (n->tbl->family != AF_INET && n->tbl->family != AF_INET6)
			return NOTIFY_DONE;

		mlxsw_sp_port = mlxsw_sp_port_lower_dev_hold(n->dev);
		if (!mlxsw_sp_port)
			return NOTIFY_DONE;

		net_work = kzalloc(sizeof(*net_work), GFP_ATOMIC);
		if (!net_work) {
			mlxsw_sp_port_dev_put(mlxsw_sp_port);
			return NOTIFY_BAD;
		}

		INIT_WORK(&net_work->work, mlxsw_sp_router_neigh_event_work);
		net_work->mlxsw_sp = mlxsw_sp_port->mlxsw_sp;
		net_work->n = n;

		/* Take a reference to ensure the neighbour won't be
		 * destructed until we drop the reference in delayed
		 * work.
		 */
		neigh_clone(n);
		mlxsw_core_schedule_work(&net_work->work);
		mlxsw_sp_port_dev_put(mlxsw_sp_port);
		break;
	case NETEVENT_IPV4_MPATH_HASH_UPDATE:
	case NETEVENT_IPV6_MPATH_HASH_UPDATE:
		return mlxsw_sp_router_schedule_work(ptr, nb,
				mlxsw_sp_router_mp_hash_event_work);

	case NETEVENT_IPV4_FWD_UPDATE_PRIORITY_UPDATE:
		return mlxsw_sp_router_schedule_work(ptr, nb,
				mlxsw_sp_router_update_priority_work);
	}

	return NOTIFY_DONE;
}

static int mlxsw_sp_neigh_init(struct mlxsw_sp *mlxsw_sp)
{
	int err;

	err = rhashtable_init(&mlxsw_sp->router->neigh_ht,
			      &mlxsw_sp_neigh_ht_params);
	if (err)
		return err;

	/* Initialize the polling interval according to the default
	 * table.
	 */
	mlxsw_sp_router_neighs_update_interval_init(mlxsw_sp);

	/* Create the delayed works for the activity_update */
	INIT_DELAYED_WORK(&mlxsw_sp->router->neighs_update.dw,
			  mlxsw_sp_router_neighs_update_work);
	INIT_DELAYED_WORK(&mlxsw_sp->router->nexthop_probe_dw,
			  mlxsw_sp_router_probe_unresolved_nexthops);
	mlxsw_core_schedule_dw(&mlxsw_sp->router->neighs_update.dw, 0);
	mlxsw_core_schedule_dw(&mlxsw_sp->router->nexthop_probe_dw, 0);
	return 0;
}

static void mlxsw_sp_neigh_fini(struct mlxsw_sp *mlxsw_sp)
{
	cancel_delayed_work_sync(&mlxsw_sp->router->neighs_update.dw);
	cancel_delayed_work_sync(&mlxsw_sp->router->nexthop_probe_dw);
	rhashtable_destroy(&mlxsw_sp->router->neigh_ht);
}

static void mlxsw_sp_neigh_rif_gone_sync(struct mlxsw_sp *mlxsw_sp,
					 struct mlxsw_sp_rif *rif)
{
	struct mlxsw_sp_neigh_entry *neigh_entry, *tmp;

	list_for_each_entry_safe(neigh_entry, tmp, &rif->neigh_list,
				 rif_list_node) {
		mlxsw_sp_neigh_entry_update(mlxsw_sp, neigh_entry, false);
		mlxsw_sp_neigh_entry_destroy(mlxsw_sp, neigh_entry);
	}
}

enum mlxsw_sp_nexthop_type {
	MLXSW_SP_NEXTHOP_TYPE_ETH,
	MLXSW_SP_NEXTHOP_TYPE_IPIP,
};

enum mlxsw_sp_nexthop_action {
	/* Nexthop forwards packets to an egress RIF */
	MLXSW_SP_NEXTHOP_ACTION_FORWARD,
	/* Nexthop discards packets */
	MLXSW_SP_NEXTHOP_ACTION_DISCARD,
	/* Nexthop traps packets */
	MLXSW_SP_NEXTHOP_ACTION_TRAP,
};

struct mlxsw_sp_nexthop_key {
	struct fib_nh *fib_nh;
};

struct mlxsw_sp_nexthop {
	struct list_head neigh_list_node; /* member of neigh entry list */
	struct list_head rif_list_node;
	struct list_head router_list_node;
	struct mlxsw_sp_nexthop_group_info *nhgi; /* pointer back to the group
						   * this nexthop belongs to
						   */
	struct rhash_head ht_node;
	struct neigh_table *neigh_tbl;
	struct mlxsw_sp_nexthop_key key;
	unsigned char gw_addr[sizeof(struct in6_addr)];
	int ifindex;
	int nh_weight;
	int norm_nh_weight;
	int num_adj_entries;
	struct mlxsw_sp_rif *rif;
	u8 should_offload:1, /* set indicates this nexthop should be written
			      * to the adjacency table.
			      */
	   offloaded:1, /* set indicates this nexthop was written to the
			 * adjacency table.
			 */
	   update:1; /* set indicates this nexthop should be updated in the
		      * adjacency table (f.e., its MAC changed).
		      */
	enum mlxsw_sp_nexthop_action action;
	enum mlxsw_sp_nexthop_type type;
	union {
		struct mlxsw_sp_neigh_entry *neigh_entry;
		struct mlxsw_sp_ipip_entry *ipip_entry;
	};
	unsigned int counter_index;
	bool counter_valid;
};

enum mlxsw_sp_nexthop_group_type {
	MLXSW_SP_NEXTHOP_GROUP_TYPE_IPV4,
	MLXSW_SP_NEXTHOP_GROUP_TYPE_IPV6,
	MLXSW_SP_NEXTHOP_GROUP_TYPE_OBJ,
};

struct mlxsw_sp_nexthop_group_info {
	struct mlxsw_sp_nexthop_group *nh_grp;
	u32 adj_index;
	u16 ecmp_size;
	u16 count;
	int sum_norm_weight;
	u8 adj_index_valid:1,
	   gateway:1, /* routes using the group use a gateway */
	   is_resilient:1;
	struct list_head list; /* member in nh_res_grp_list */
	struct mlxsw_sp_nexthop nexthops[0];
#define nh_rif	nexthops[0].rif
};

struct mlxsw_sp_nexthop_group_vr_key {
	u16 vr_id;
	enum mlxsw_sp_l3proto proto;
};

struct mlxsw_sp_nexthop_group_vr_entry {
	struct list_head list; /* member in vr_list */
	struct rhash_head ht_node; /* member in vr_ht */
	refcount_t ref_count;
	struct mlxsw_sp_nexthop_group_vr_key key;
};

struct mlxsw_sp_nexthop_group {
	struct rhash_head ht_node;
	struct list_head fib_list; /* list of fib entries that use this group */
	union {
		struct {
			struct fib_info *fi;
		} ipv4;
		struct {
			u32 id;
		} obj;
	};
	struct mlxsw_sp_nexthop_group_info *nhgi;
	struct list_head vr_list;
	struct rhashtable vr_ht;
	enum mlxsw_sp_nexthop_group_type type;
	bool can_destroy;
};

void mlxsw_sp_nexthop_counter_alloc(struct mlxsw_sp *mlxsw_sp,
				    struct mlxsw_sp_nexthop *nh)
{
	struct devlink *devlink;

	devlink = priv_to_devlink(mlxsw_sp->core);
	if (!devlink_dpipe_table_counter_enabled(devlink,
						 MLXSW_SP_DPIPE_TABLE_NAME_ADJ))
		return;

	if (mlxsw_sp_flow_counter_alloc(mlxsw_sp, &nh->counter_index))
		return;

	nh->counter_valid = true;
}

void mlxsw_sp_nexthop_counter_free(struct mlxsw_sp *mlxsw_sp,
				   struct mlxsw_sp_nexthop *nh)
{
	if (!nh->counter_valid)
		return;
	mlxsw_sp_flow_counter_free(mlxsw_sp, nh->counter_index);
	nh->counter_valid = false;
}

int mlxsw_sp_nexthop_counter_get(struct mlxsw_sp *mlxsw_sp,
				 struct mlxsw_sp_nexthop *nh, u64 *p_counter)
{
	if (!nh->counter_valid)
		return -EINVAL;

	return mlxsw_sp_flow_counter_get(mlxsw_sp, nh->counter_index,
					 p_counter, NULL);
}

struct mlxsw_sp_nexthop *mlxsw_sp_nexthop_next(struct mlxsw_sp_router *router,
					       struct mlxsw_sp_nexthop *nh)
{
	if (!nh) {
		if (list_empty(&router->nexthop_list))
			return NULL;
		else
			return list_first_entry(&router->nexthop_list,
						typeof(*nh), router_list_node);
	}
	if (list_is_last(&nh->router_list_node, &router->nexthop_list))
		return NULL;
	return list_next_entry(nh, router_list_node);
}

bool mlxsw_sp_nexthop_is_forward(const struct mlxsw_sp_nexthop *nh)
{
	return nh->offloaded && nh->action == MLXSW_SP_NEXTHOP_ACTION_FORWARD;
}

unsigned char *mlxsw_sp_nexthop_ha(struct mlxsw_sp_nexthop *nh)
{
	if (nh->type != MLXSW_SP_NEXTHOP_TYPE_ETH ||
	    !mlxsw_sp_nexthop_is_forward(nh))
		return NULL;
	return nh->neigh_entry->ha;
}

int mlxsw_sp_nexthop_indexes(struct mlxsw_sp_nexthop *nh, u32 *p_adj_index,
			     u32 *p_adj_size, u32 *p_adj_hash_index)
{
	struct mlxsw_sp_nexthop_group_info *nhgi = nh->nhgi;
	u32 adj_hash_index = 0;
	int i;

	if (!nh->offloaded || !nhgi->adj_index_valid)
		return -EINVAL;

	*p_adj_index = nhgi->adj_index;
	*p_adj_size = nhgi->ecmp_size;

	for (i = 0; i < nhgi->count; i++) {
		struct mlxsw_sp_nexthop *nh_iter = &nhgi->nexthops[i];

		if (nh_iter == nh)
			break;
		if (nh_iter->offloaded)
			adj_hash_index += nh_iter->num_adj_entries;
	}

	*p_adj_hash_index = adj_hash_index;
	return 0;
}

struct mlxsw_sp_rif *mlxsw_sp_nexthop_rif(struct mlxsw_sp_nexthop *nh)
{
	return nh->rif;
}

bool mlxsw_sp_nexthop_group_has_ipip(struct mlxsw_sp_nexthop *nh)
{
	struct mlxsw_sp_nexthop_group_info *nhgi = nh->nhgi;
	int i;

	for (i = 0; i < nhgi->count; i++) {
		struct mlxsw_sp_nexthop *nh_iter = &nhgi->nexthops[i];

		if (nh_iter->type == MLXSW_SP_NEXTHOP_TYPE_IPIP)
			return true;
	}
	return false;
}

static const struct rhashtable_params mlxsw_sp_nexthop_group_vr_ht_params = {
	.key_offset = offsetof(struct mlxsw_sp_nexthop_group_vr_entry, key),
	.head_offset = offsetof(struct mlxsw_sp_nexthop_group_vr_entry, ht_node),
	.key_len = sizeof(struct mlxsw_sp_nexthop_group_vr_key),
	.automatic_shrinking = true,
};

static struct mlxsw_sp_nexthop_group_vr_entry *
mlxsw_sp_nexthop_group_vr_entry_lookup(struct mlxsw_sp_nexthop_group *nh_grp,
				       const struct mlxsw_sp_fib *fib)
{
	struct mlxsw_sp_nexthop_group_vr_key key;

	memset(&key, 0, sizeof(key));
	key.vr_id = fib->vr->id;
	key.proto = fib->proto;
	return rhashtable_lookup_fast(&nh_grp->vr_ht, &key,
				      mlxsw_sp_nexthop_group_vr_ht_params);
}

static int
mlxsw_sp_nexthop_group_vr_entry_create(struct mlxsw_sp_nexthop_group *nh_grp,
				       const struct mlxsw_sp_fib *fib)
{
	struct mlxsw_sp_nexthop_group_vr_entry *vr_entry;
	int err;

	vr_entry = kzalloc(sizeof(*vr_entry), GFP_KERNEL);
	if (!vr_entry)
		return -ENOMEM;

	vr_entry->key.vr_id = fib->vr->id;
	vr_entry->key.proto = fib->proto;
	refcount_set(&vr_entry->ref_count, 1);

	err = rhashtable_insert_fast(&nh_grp->vr_ht, &vr_entry->ht_node,
				     mlxsw_sp_nexthop_group_vr_ht_params);
	if (err)
		goto err_hashtable_insert;

	list_add(&vr_entry->list, &nh_grp->vr_list);

	return 0;

err_hashtable_insert:
	kfree(vr_entry);
	return err;
}

static void
mlxsw_sp_nexthop_group_vr_entry_destroy(struct mlxsw_sp_nexthop_group *nh_grp,
					struct mlxsw_sp_nexthop_group_vr_entry *vr_entry)
{
	list_del(&vr_entry->list);
	rhashtable_remove_fast(&nh_grp->vr_ht, &vr_entry->ht_node,
			       mlxsw_sp_nexthop_group_vr_ht_params);
	kfree(vr_entry);
}

static int
mlxsw_sp_nexthop_group_vr_link(struct mlxsw_sp_nexthop_group *nh_grp,
			       const struct mlxsw_sp_fib *fib)
{
	struct mlxsw_sp_nexthop_group_vr_entry *vr_entry;

	vr_entry = mlxsw_sp_nexthop_group_vr_entry_lookup(nh_grp, fib);
	if (vr_entry) {
		refcount_inc(&vr_entry->ref_count);
		return 0;
	}

	return mlxsw_sp_nexthop_group_vr_entry_create(nh_grp, fib);
}

static void
mlxsw_sp_nexthop_group_vr_unlink(struct mlxsw_sp_nexthop_group *nh_grp,
				 const struct mlxsw_sp_fib *fib)
{
	struct mlxsw_sp_nexthop_group_vr_entry *vr_entry;

	vr_entry = mlxsw_sp_nexthop_group_vr_entry_lookup(nh_grp, fib);
	if (WARN_ON_ONCE(!vr_entry))
		return;

	if (!refcount_dec_and_test(&vr_entry->ref_count))
		return;

	mlxsw_sp_nexthop_group_vr_entry_destroy(nh_grp, vr_entry);
}

struct mlxsw_sp_nexthop_group_cmp_arg {
	enum mlxsw_sp_nexthop_group_type type;
	union {
		struct fib_info *fi;
		struct mlxsw_sp_fib6_entry *fib6_entry;
		u32 id;
	};
};

static bool
mlxsw_sp_nexthop6_group_has_nexthop(const struct mlxsw_sp_nexthop_group *nh_grp,
				    const struct in6_addr *gw, int ifindex,
				    int weight)
{
	int i;

	for (i = 0; i < nh_grp->nhgi->count; i++) {
		const struct mlxsw_sp_nexthop *nh;

		nh = &nh_grp->nhgi->nexthops[i];
		if (nh->ifindex == ifindex && nh->nh_weight == weight &&
		    ipv6_addr_equal(gw, (struct in6_addr *) nh->gw_addr))
			return true;
	}

	return false;
}

static bool
mlxsw_sp_nexthop6_group_cmp(const struct mlxsw_sp_nexthop_group *nh_grp,
			    const struct mlxsw_sp_fib6_entry *fib6_entry)
{
	struct mlxsw_sp_rt6 *mlxsw_sp_rt6;

	if (nh_grp->nhgi->count != fib6_entry->nrt6)
		return false;

	list_for_each_entry(mlxsw_sp_rt6, &fib6_entry->rt6_list, list) {
		struct fib6_nh *fib6_nh = mlxsw_sp_rt6->rt->fib6_nh;
		struct in6_addr *gw;
		int ifindex, weight;

		ifindex = fib6_nh->fib_nh_dev->ifindex;
		weight = fib6_nh->fib_nh_weight;
		gw = &fib6_nh->fib_nh_gw6;
		if (!mlxsw_sp_nexthop6_group_has_nexthop(nh_grp, gw, ifindex,
							 weight))
			return false;
	}

	return true;
}

static int
mlxsw_sp_nexthop_group_cmp(struct rhashtable_compare_arg *arg, const void *ptr)
{
	const struct mlxsw_sp_nexthop_group_cmp_arg *cmp_arg = arg->key;
	const struct mlxsw_sp_nexthop_group *nh_grp = ptr;

	if (nh_grp->type != cmp_arg->type)
		return 1;

	switch (cmp_arg->type) {
	case MLXSW_SP_NEXTHOP_GROUP_TYPE_IPV4:
		return cmp_arg->fi != nh_grp->ipv4.fi;
	case MLXSW_SP_NEXTHOP_GROUP_TYPE_IPV6:
		return !mlxsw_sp_nexthop6_group_cmp(nh_grp,
						    cmp_arg->fib6_entry);
	case MLXSW_SP_NEXTHOP_GROUP_TYPE_OBJ:
		return cmp_arg->id != nh_grp->obj.id;
	default:
		WARN_ON(1);
		return 1;
	}
}

static u32 mlxsw_sp_nexthop_group_hash_obj(const void *data, u32 len, u32 seed)
{
	const struct mlxsw_sp_nexthop_group *nh_grp = data;
	const struct mlxsw_sp_nexthop *nh;
	struct fib_info *fi;
	unsigned int val;
	int i;

	switch (nh_grp->type) {
	case MLXSW_SP_NEXTHOP_GROUP_TYPE_IPV4:
		fi = nh_grp->ipv4.fi;
		return jhash(&fi, sizeof(fi), seed);
	case MLXSW_SP_NEXTHOP_GROUP_TYPE_IPV6:
		val = nh_grp->nhgi->count;
		for (i = 0; i < nh_grp->nhgi->count; i++) {
			nh = &nh_grp->nhgi->nexthops[i];
			val ^= jhash(&nh->ifindex, sizeof(nh->ifindex), seed);
			val ^= jhash(&nh->gw_addr, sizeof(nh->gw_addr), seed);
		}
		return jhash(&val, sizeof(val), seed);
	case MLXSW_SP_NEXTHOP_GROUP_TYPE_OBJ:
		return jhash(&nh_grp->obj.id, sizeof(nh_grp->obj.id), seed);
	default:
		WARN_ON(1);
		return 0;
	}
}

static u32
mlxsw_sp_nexthop6_group_hash(struct mlxsw_sp_fib6_entry *fib6_entry, u32 seed)
{
	unsigned int val = fib6_entry->nrt6;
	struct mlxsw_sp_rt6 *mlxsw_sp_rt6;

	list_for_each_entry(mlxsw_sp_rt6, &fib6_entry->rt6_list, list) {
		struct fib6_nh *fib6_nh = mlxsw_sp_rt6->rt->fib6_nh;
		struct net_device *dev = fib6_nh->fib_nh_dev;
		struct in6_addr *gw = &fib6_nh->fib_nh_gw6;

		val ^= jhash(&dev->ifindex, sizeof(dev->ifindex), seed);
		val ^= jhash(gw, sizeof(*gw), seed);
	}

	return jhash(&val, sizeof(val), seed);
}

static u32
mlxsw_sp_nexthop_group_hash(const void *data, u32 len, u32 seed)
{
	const struct mlxsw_sp_nexthop_group_cmp_arg *cmp_arg = data;

	switch (cmp_arg->type) {
	case MLXSW_SP_NEXTHOP_GROUP_TYPE_IPV4:
		return jhash(&cmp_arg->fi, sizeof(cmp_arg->fi), seed);
	case MLXSW_SP_NEXTHOP_GROUP_TYPE_IPV6:
		return mlxsw_sp_nexthop6_group_hash(cmp_arg->fib6_entry, seed);
	case MLXSW_SP_NEXTHOP_GROUP_TYPE_OBJ:
		return jhash(&cmp_arg->id, sizeof(cmp_arg->id), seed);
	default:
		WARN_ON(1);
		return 0;
	}
}

static const struct rhashtable_params mlxsw_sp_nexthop_group_ht_params = {
	.head_offset = offsetof(struct mlxsw_sp_nexthop_group, ht_node),
	.hashfn	     = mlxsw_sp_nexthop_group_hash,
	.obj_hashfn  = mlxsw_sp_nexthop_group_hash_obj,
	.obj_cmpfn   = mlxsw_sp_nexthop_group_cmp,
};

static int mlxsw_sp_nexthop_group_insert(struct mlxsw_sp *mlxsw_sp,
					 struct mlxsw_sp_nexthop_group *nh_grp)
{
	if (nh_grp->type == MLXSW_SP_NEXTHOP_GROUP_TYPE_IPV6 &&
	    !nh_grp->nhgi->gateway)
		return 0;

	return rhashtable_insert_fast(&mlxsw_sp->router->nexthop_group_ht,
				      &nh_grp->ht_node,
				      mlxsw_sp_nexthop_group_ht_params);
}

static void mlxsw_sp_nexthop_group_remove(struct mlxsw_sp *mlxsw_sp,
					  struct mlxsw_sp_nexthop_group *nh_grp)
{
	if (nh_grp->type == MLXSW_SP_NEXTHOP_GROUP_TYPE_IPV6 &&
	    !nh_grp->nhgi->gateway)
		return;

	rhashtable_remove_fast(&mlxsw_sp->router->nexthop_group_ht,
			       &nh_grp->ht_node,
			       mlxsw_sp_nexthop_group_ht_params);
}

static struct mlxsw_sp_nexthop_group *
mlxsw_sp_nexthop4_group_lookup(struct mlxsw_sp *mlxsw_sp,
			       struct fib_info *fi)
{
	struct mlxsw_sp_nexthop_group_cmp_arg cmp_arg;

	cmp_arg.type = MLXSW_SP_NEXTHOP_GROUP_TYPE_IPV4;
	cmp_arg.fi = fi;
	return rhashtable_lookup_fast(&mlxsw_sp->router->nexthop_group_ht,
				      &cmp_arg,
				      mlxsw_sp_nexthop_group_ht_params);
}

static struct mlxsw_sp_nexthop_group *
mlxsw_sp_nexthop6_group_lookup(struct mlxsw_sp *mlxsw_sp,
			       struct mlxsw_sp_fib6_entry *fib6_entry)
{
	struct mlxsw_sp_nexthop_group_cmp_arg cmp_arg;

	cmp_arg.type = MLXSW_SP_NEXTHOP_GROUP_TYPE_IPV6;
	cmp_arg.fib6_entry = fib6_entry;
	return rhashtable_lookup_fast(&mlxsw_sp->router->nexthop_group_ht,
				      &cmp_arg,
				      mlxsw_sp_nexthop_group_ht_params);
}

static const struct rhashtable_params mlxsw_sp_nexthop_ht_params = {
	.key_offset = offsetof(struct mlxsw_sp_nexthop, key),
	.head_offset = offsetof(struct mlxsw_sp_nexthop, ht_node),
	.key_len = sizeof(struct mlxsw_sp_nexthop_key),
};

static int mlxsw_sp_nexthop_insert(struct mlxsw_sp *mlxsw_sp,
				   struct mlxsw_sp_nexthop *nh)
{
	return rhashtable_insert_fast(&mlxsw_sp->router->nexthop_ht,
				      &nh->ht_node, mlxsw_sp_nexthop_ht_params);
}

static void mlxsw_sp_nexthop_remove(struct mlxsw_sp *mlxsw_sp,
				    struct mlxsw_sp_nexthop *nh)
{
	rhashtable_remove_fast(&mlxsw_sp->router->nexthop_ht, &nh->ht_node,
			       mlxsw_sp_nexthop_ht_params);
}

static struct mlxsw_sp_nexthop *
mlxsw_sp_nexthop_lookup(struct mlxsw_sp *mlxsw_sp,
			struct mlxsw_sp_nexthop_key key)
{
	return rhashtable_lookup_fast(&mlxsw_sp->router->nexthop_ht, &key,
				      mlxsw_sp_nexthop_ht_params);
}

static int mlxsw_sp_adj_index_mass_update_vr(struct mlxsw_sp *mlxsw_sp,
					     enum mlxsw_sp_l3proto proto,
					     u16 vr_id,
					     u32 adj_index, u16 ecmp_size,
					     u32 new_adj_index,
					     u16 new_ecmp_size)
{
	char raleu_pl[MLXSW_REG_RALEU_LEN];

	mlxsw_reg_raleu_pack(raleu_pl,
			     (enum mlxsw_reg_ralxx_protocol) proto, vr_id,
			     adj_index, ecmp_size, new_adj_index,
			     new_ecmp_size);
	return mlxsw_reg_write(mlxsw_sp->core, MLXSW_REG(raleu), raleu_pl);
}

static int mlxsw_sp_adj_index_mass_update(struct mlxsw_sp *mlxsw_sp,
					  struct mlxsw_sp_nexthop_group *nh_grp,
					  u32 old_adj_index, u16 old_ecmp_size)
{
	struct mlxsw_sp_nexthop_group_info *nhgi = nh_grp->nhgi;
	struct mlxsw_sp_nexthop_group_vr_entry *vr_entry;
	int err;

	list_for_each_entry(vr_entry, &nh_grp->vr_list, list) {
		err = mlxsw_sp_adj_index_mass_update_vr(mlxsw_sp,
							vr_entry->key.proto,
							vr_entry->key.vr_id,
							old_adj_index,
							old_ecmp_size,
							nhgi->adj_index,
							nhgi->ecmp_size);
		if (err)
			goto err_mass_update_vr;
	}
	return 0;

err_mass_update_vr:
	list_for_each_entry_continue_reverse(vr_entry, &nh_grp->vr_list, list)
		mlxsw_sp_adj_index_mass_update_vr(mlxsw_sp, vr_entry->key.proto,
						  vr_entry->key.vr_id,
						  nhgi->adj_index,
						  nhgi->ecmp_size,
						  old_adj_index, old_ecmp_size);
	return err;
}

static int __mlxsw_sp_nexthop_eth_update(struct mlxsw_sp *mlxsw_sp,
					 u32 adj_index,
					 struct mlxsw_sp_nexthop *nh,
					 bool force, char *ratr_pl)
{
	struct mlxsw_sp_neigh_entry *neigh_entry = nh->neigh_entry;
	enum mlxsw_reg_ratr_op op;
	u16 rif_index;

	rif_index = nh->rif ? nh->rif->rif_index :
			      mlxsw_sp->router->lb_rif_index;
	op = force ? MLXSW_REG_RATR_OP_WRITE_WRITE_ENTRY :
		     MLXSW_REG_RATR_OP_WRITE_WRITE_ENTRY_ON_ACTIVITY;
	mlxsw_reg_ratr_pack(ratr_pl, op, true, MLXSW_REG_RATR_TYPE_ETHERNET,
			    adj_index, rif_index);
	switch (nh->action) {
	case MLXSW_SP_NEXTHOP_ACTION_FORWARD:
		mlxsw_reg_ratr_eth_entry_pack(ratr_pl, neigh_entry->ha);
		break;
	case MLXSW_SP_NEXTHOP_ACTION_DISCARD:
		mlxsw_reg_ratr_trap_action_set(ratr_pl,
					       MLXSW_REG_RATR_TRAP_ACTION_DISCARD_ERRORS);
		break;
	case MLXSW_SP_NEXTHOP_ACTION_TRAP:
		mlxsw_reg_ratr_trap_action_set(ratr_pl,
					       MLXSW_REG_RATR_TRAP_ACTION_TRAP);
		mlxsw_reg_ratr_trap_id_set(ratr_pl, MLXSW_TRAP_ID_RTR_EGRESS0);
		break;
	default:
		WARN_ON_ONCE(1);
		return -EINVAL;
	}
	if (nh->counter_valid)
		mlxsw_reg_ratr_counter_pack(ratr_pl, nh->counter_index, true);
	else
		mlxsw_reg_ratr_counter_pack(ratr_pl, 0, false);

	return mlxsw_reg_write(mlxsw_sp->core, MLXSW_REG(ratr), ratr_pl);
}

int mlxsw_sp_nexthop_eth_update(struct mlxsw_sp *mlxsw_sp, u32 adj_index,
				struct mlxsw_sp_nexthop *nh, bool force,
				char *ratr_pl)
{
	int i;

	for (i = 0; i < nh->num_adj_entries; i++) {
		int err;

		err = __mlxsw_sp_nexthop_eth_update(mlxsw_sp, adj_index + i,
						    nh, force, ratr_pl);
		if (err)
			return err;
	}

	return 0;
}

static int __mlxsw_sp_nexthop_ipip_update(struct mlxsw_sp *mlxsw_sp,
					  u32 adj_index,
					  struct mlxsw_sp_nexthop *nh,
					  bool force, char *ratr_pl)
{
	const struct mlxsw_sp_ipip_ops *ipip_ops;

	ipip_ops = mlxsw_sp->router->ipip_ops_arr[nh->ipip_entry->ipipt];
	return ipip_ops->nexthop_update(mlxsw_sp, adj_index, nh->ipip_entry,
					force, ratr_pl);
}

static int mlxsw_sp_nexthop_ipip_update(struct mlxsw_sp *mlxsw_sp,
					u32 adj_index,
					struct mlxsw_sp_nexthop *nh, bool force,
					char *ratr_pl)
{
	int i;

	for (i = 0; i < nh->num_adj_entries; i++) {
		int err;

		err = __mlxsw_sp_nexthop_ipip_update(mlxsw_sp, adj_index + i,
						     nh, force, ratr_pl);
		if (err)
			return err;
	}

	return 0;
}

static int mlxsw_sp_nexthop_update(struct mlxsw_sp *mlxsw_sp, u32 adj_index,
				   struct mlxsw_sp_nexthop *nh, bool force,
				   char *ratr_pl)
{
	/* When action is discard or trap, the nexthop must be
	 * programmed as an Ethernet nexthop.
	 */
	if (nh->type == MLXSW_SP_NEXTHOP_TYPE_ETH ||
	    nh->action == MLXSW_SP_NEXTHOP_ACTION_DISCARD ||
	    nh->action == MLXSW_SP_NEXTHOP_ACTION_TRAP)
		return mlxsw_sp_nexthop_eth_update(mlxsw_sp, adj_index, nh,
						   force, ratr_pl);
	else
		return mlxsw_sp_nexthop_ipip_update(mlxsw_sp, adj_index, nh,
						    force, ratr_pl);
}

static int
mlxsw_sp_nexthop_group_update(struct mlxsw_sp *mlxsw_sp,
			      struct mlxsw_sp_nexthop_group_info *nhgi,
			      bool reallocate)
{
	char ratr_pl[MLXSW_REG_RATR_LEN];
	u32 adj_index = nhgi->adj_index; /* base */
	struct mlxsw_sp_nexthop *nh;
	int i;

	for (i = 0; i < nhgi->count; i++) {
		nh = &nhgi->nexthops[i];

		if (!nh->should_offload) {
			nh->offloaded = 0;
			continue;
		}

		if (nh->update || reallocate) {
			int err = 0;

			err = mlxsw_sp_nexthop_update(mlxsw_sp, adj_index, nh,
						      true, ratr_pl);
			if (err)
				return err;
			nh->update = 0;
			nh->offloaded = 1;
		}
		adj_index += nh->num_adj_entries;
	}
	return 0;
}

static int
mlxsw_sp_nexthop_fib_entries_update(struct mlxsw_sp *mlxsw_sp,
				    struct mlxsw_sp_nexthop_group *nh_grp)
{
	struct mlxsw_sp_fib_entry *fib_entry;
	int err;

	list_for_each_entry(fib_entry, &nh_grp->fib_list, nexthop_group_node) {
		err = mlxsw_sp_fib_entry_update(mlxsw_sp, fib_entry);
		if (err)
			return err;
	}
	return 0;
}

struct mlxsw_sp_adj_grp_size_range {
	u16 start; /* Inclusive */
	u16 end; /* Inclusive */
};

/* Ordered by range start value */
static const struct mlxsw_sp_adj_grp_size_range
mlxsw_sp1_adj_grp_size_ranges[] = {
	{ .start = 1, .end = 64 },
	{ .start = 512, .end = 512 },
	{ .start = 1024, .end = 1024 },
	{ .start = 2048, .end = 2048 },
	{ .start = 4096, .end = 4096 },
};

/* Ordered by range start value */
static const struct mlxsw_sp_adj_grp_size_range
mlxsw_sp2_adj_grp_size_ranges[] = {
	{ .start = 1, .end = 128 },
	{ .start = 256, .end = 256 },
	{ .start = 512, .end = 512 },
	{ .start = 1024, .end = 1024 },
	{ .start = 2048, .end = 2048 },
	{ .start = 4096, .end = 4096 },
};

static void mlxsw_sp_adj_grp_size_round_up(const struct mlxsw_sp *mlxsw_sp,
					   u16 *p_adj_grp_size)
{
	int i;

	for (i = 0; i < mlxsw_sp->router->adj_grp_size_ranges_count; i++) {
		const struct mlxsw_sp_adj_grp_size_range *size_range;

		size_range = &mlxsw_sp->router->adj_grp_size_ranges[i];

		if (*p_adj_grp_size >= size_range->start &&
		    *p_adj_grp_size <= size_range->end)
			return;

		if (*p_adj_grp_size <= size_range->end) {
			*p_adj_grp_size = size_range->end;
			return;
		}
	}
}

static void mlxsw_sp_adj_grp_size_round_down(const struct mlxsw_sp *mlxsw_sp,
					     u16 *p_adj_grp_size,
					     unsigned int alloc_size)
{
	int i;

	for (i = mlxsw_sp->router->adj_grp_size_ranges_count - 1; i >= 0; i--) {
		const struct mlxsw_sp_adj_grp_size_range *size_range;

		size_range = &mlxsw_sp->router->adj_grp_size_ranges[i];

		if (alloc_size >= size_range->end) {
			*p_adj_grp_size = size_range->end;
			return;
		}
	}
}

static int mlxsw_sp_fix_adj_grp_size(struct mlxsw_sp *mlxsw_sp,
				     u16 *p_adj_grp_size)
{
	unsigned int alloc_size;
	int err;

	/* Round up the requested group size to the next size supported
	 * by the device and make sure the request can be satisfied.
	 */
	mlxsw_sp_adj_grp_size_round_up(mlxsw_sp, p_adj_grp_size);
	err = mlxsw_sp_kvdl_alloc_count_query(mlxsw_sp,
					      MLXSW_SP_KVDL_ENTRY_TYPE_ADJ,
					      *p_adj_grp_size, &alloc_size);
	if (err)
		return err;
	/* It is possible the allocation results in more allocated
	 * entries than requested. Try to use as much of them as
	 * possible.
	 */
	mlxsw_sp_adj_grp_size_round_down(mlxsw_sp, p_adj_grp_size, alloc_size);

	return 0;
}

static void
mlxsw_sp_nexthop_group_normalize(struct mlxsw_sp_nexthop_group_info *nhgi)
{
	int i, g = 0, sum_norm_weight = 0;
	struct mlxsw_sp_nexthop *nh;

	for (i = 0; i < nhgi->count; i++) {
		nh = &nhgi->nexthops[i];

		if (!nh->should_offload)
			continue;
		if (g > 0)
			g = gcd(nh->nh_weight, g);
		else
			g = nh->nh_weight;
	}

	for (i = 0; i < nhgi->count; i++) {
		nh = &nhgi->nexthops[i];

		if (!nh->should_offload)
			continue;
		nh->norm_nh_weight = nh->nh_weight / g;
		sum_norm_weight += nh->norm_nh_weight;
	}

	nhgi->sum_norm_weight = sum_norm_weight;
}

static void
mlxsw_sp_nexthop_group_rebalance(struct mlxsw_sp_nexthop_group_info *nhgi)
{
	int i, weight = 0, lower_bound = 0;
	int total = nhgi->sum_norm_weight;
	u16 ecmp_size = nhgi->ecmp_size;

	for (i = 0; i < nhgi->count; i++) {
		struct mlxsw_sp_nexthop *nh = &nhgi->nexthops[i];
		int upper_bound;

		if (!nh->should_offload)
			continue;
		weight += nh->norm_nh_weight;
		upper_bound = DIV_ROUND_CLOSEST(ecmp_size * weight, total);
		nh->num_adj_entries = upper_bound - lower_bound;
		lower_bound = upper_bound;
	}
}

static struct mlxsw_sp_nexthop *
mlxsw_sp_rt6_nexthop(struct mlxsw_sp_nexthop_group *nh_grp,
		     const struct mlxsw_sp_rt6 *mlxsw_sp_rt6);

static void
mlxsw_sp_nexthop4_group_offload_refresh(struct mlxsw_sp *mlxsw_sp,
					struct mlxsw_sp_nexthop_group *nh_grp)
{
	int i;

	for (i = 0; i < nh_grp->nhgi->count; i++) {
		struct mlxsw_sp_nexthop *nh = &nh_grp->nhgi->nexthops[i];

		if (nh->offloaded)
			nh->key.fib_nh->fib_nh_flags |= RTNH_F_OFFLOAD;
		else
			nh->key.fib_nh->fib_nh_flags &= ~RTNH_F_OFFLOAD;
	}
}

static void
__mlxsw_sp_nexthop6_group_offload_refresh(struct mlxsw_sp_nexthop_group *nh_grp,
					  struct mlxsw_sp_fib6_entry *fib6_entry)
{
	struct mlxsw_sp_rt6 *mlxsw_sp_rt6;

	list_for_each_entry(mlxsw_sp_rt6, &fib6_entry->rt6_list, list) {
		struct fib6_nh *fib6_nh = mlxsw_sp_rt6->rt->fib6_nh;
		struct mlxsw_sp_nexthop *nh;

		nh = mlxsw_sp_rt6_nexthop(nh_grp, mlxsw_sp_rt6);
		if (nh && nh->offloaded)
			fib6_nh->fib_nh_flags |= RTNH_F_OFFLOAD;
		else
			fib6_nh->fib_nh_flags &= ~RTNH_F_OFFLOAD;
	}
}

static void
mlxsw_sp_nexthop6_group_offload_refresh(struct mlxsw_sp *mlxsw_sp,
					struct mlxsw_sp_nexthop_group *nh_grp)
{
	struct mlxsw_sp_fib6_entry *fib6_entry;

	/* Unfortunately, in IPv6 the route and the nexthop are described by
	 * the same struct, so we need to iterate over all the routes using the
	 * nexthop group and set / clear the offload indication for them.
	 */
	list_for_each_entry(fib6_entry, &nh_grp->fib_list,
			    common.nexthop_group_node)
		__mlxsw_sp_nexthop6_group_offload_refresh(nh_grp, fib6_entry);
}

static void
mlxsw_sp_nexthop_bucket_offload_refresh(struct mlxsw_sp *mlxsw_sp,
					const struct mlxsw_sp_nexthop *nh,
					u16 bucket_index)
{
	struct mlxsw_sp_nexthop_group *nh_grp = nh->nhgi->nh_grp;
	bool offload = false, trap = false;

	if (nh->offloaded) {
		if (nh->action == MLXSW_SP_NEXTHOP_ACTION_TRAP)
			trap = true;
		else
			offload = true;
	}
	nexthop_bucket_set_hw_flags(mlxsw_sp_net(mlxsw_sp), nh_grp->obj.id,
				    bucket_index, offload, trap);
}

static void
mlxsw_sp_nexthop_obj_group_offload_refresh(struct mlxsw_sp *mlxsw_sp,
					   struct mlxsw_sp_nexthop_group *nh_grp)
{
	int i;

	/* Do not update the flags if the nexthop group is being destroyed
	 * since:
	 * 1. The nexthop objects is being deleted, in which case the flags are
	 * irrelevant.
	 * 2. The nexthop group was replaced by a newer group, in which case
	 * the flags of the nexthop object were already updated based on the
	 * new group.
	 */
	if (nh_grp->can_destroy)
		return;

	nexthop_set_hw_flags(mlxsw_sp_net(mlxsw_sp), nh_grp->obj.id,
			     nh_grp->nhgi->adj_index_valid, false);

	/* Update flags of individual nexthop buckets in case of a resilient
	 * nexthop group.
	 */
	if (!nh_grp->nhgi->is_resilient)
		return;

	for (i = 0; i < nh_grp->nhgi->count; i++) {
		struct mlxsw_sp_nexthop *nh = &nh_grp->nhgi->nexthops[i];

		mlxsw_sp_nexthop_bucket_offload_refresh(mlxsw_sp, nh, i);
	}
}

static void
mlxsw_sp_nexthop_group_offload_refresh(struct mlxsw_sp *mlxsw_sp,
				       struct mlxsw_sp_nexthop_group *nh_grp)
{
	switch (nh_grp->type) {
	case MLXSW_SP_NEXTHOP_GROUP_TYPE_IPV4:
		mlxsw_sp_nexthop4_group_offload_refresh(mlxsw_sp, nh_grp);
		break;
	case MLXSW_SP_NEXTHOP_GROUP_TYPE_IPV6:
		mlxsw_sp_nexthop6_group_offload_refresh(mlxsw_sp, nh_grp);
		break;
	case MLXSW_SP_NEXTHOP_GROUP_TYPE_OBJ:
		mlxsw_sp_nexthop_obj_group_offload_refresh(mlxsw_sp, nh_grp);
		break;
	}
}

static int
mlxsw_sp_nexthop_group_refresh(struct mlxsw_sp *mlxsw_sp,
			       struct mlxsw_sp_nexthop_group *nh_grp)
{
	struct mlxsw_sp_nexthop_group_info *nhgi = nh_grp->nhgi;
	u16 ecmp_size, old_ecmp_size;
	struct mlxsw_sp_nexthop *nh;
	bool offload_change = false;
	u32 adj_index;
	bool old_adj_index_valid;
	u32 old_adj_index;
	int i, err2, err;

	if (!nhgi->gateway)
		return mlxsw_sp_nexthop_fib_entries_update(mlxsw_sp, nh_grp);

	for (i = 0; i < nhgi->count; i++) {
		nh = &nhgi->nexthops[i];

		if (nh->should_offload != nh->offloaded) {
			offload_change = true;
			if (nh->should_offload)
				nh->update = 1;
		}
	}
	if (!offload_change) {
		/* Nothing was added or removed, so no need to reallocate. Just
		 * update MAC on existing adjacency indexes.
		 */
		err = mlxsw_sp_nexthop_group_update(mlxsw_sp, nhgi, false);
		if (err) {
			dev_warn(mlxsw_sp->bus_info->dev, "Failed to update neigh MAC in adjacency table.\n");
			goto set_trap;
		}
		/* Flags of individual nexthop buckets might need to be
		 * updated.
		 */
		mlxsw_sp_nexthop_group_offload_refresh(mlxsw_sp, nh_grp);
		return 0;
	}
	mlxsw_sp_nexthop_group_normalize(nhgi);
	if (!nhgi->sum_norm_weight) {
		/* No neigh of this group is connected so we just set
		 * the trap and let everthing flow through kernel.
		 */
		err = 0;
		goto set_trap;
	}

	ecmp_size = nhgi->sum_norm_weight;
	err = mlxsw_sp_fix_adj_grp_size(mlxsw_sp, &ecmp_size);
	if (err)
		/* No valid allocation size available. */
		goto set_trap;

	err = mlxsw_sp_kvdl_alloc(mlxsw_sp, MLXSW_SP_KVDL_ENTRY_TYPE_ADJ,
				  ecmp_size, &adj_index);
	if (err) {
		/* We ran out of KVD linear space, just set the
		 * trap and let everything flow through kernel.
		 */
		dev_warn(mlxsw_sp->bus_info->dev, "Failed to allocate KVD linear area for nexthop group.\n");
		goto set_trap;
	}
	old_adj_index_valid = nhgi->adj_index_valid;
	old_adj_index = nhgi->adj_index;
	old_ecmp_size = nhgi->ecmp_size;
	nhgi->adj_index_valid = 1;
	nhgi->adj_index = adj_index;
	nhgi->ecmp_size = ecmp_size;
	mlxsw_sp_nexthop_group_rebalance(nhgi);
	err = mlxsw_sp_nexthop_group_update(mlxsw_sp, nhgi, true);
	if (err) {
		dev_warn(mlxsw_sp->bus_info->dev, "Failed to update neigh MAC in adjacency table.\n");
		goto set_trap;
	}

	mlxsw_sp_nexthop_group_offload_refresh(mlxsw_sp, nh_grp);

	if (!old_adj_index_valid) {
		/* The trap was set for fib entries, so we have to call
		 * fib entry update to unset it and use adjacency index.
		 */
		err = mlxsw_sp_nexthop_fib_entries_update(mlxsw_sp, nh_grp);
		if (err) {
			dev_warn(mlxsw_sp->bus_info->dev, "Failed to add adjacency index to fib entries.\n");
			goto set_trap;
		}
		return 0;
	}

	err = mlxsw_sp_adj_index_mass_update(mlxsw_sp, nh_grp,
					     old_adj_index, old_ecmp_size);
	mlxsw_sp_kvdl_free(mlxsw_sp, MLXSW_SP_KVDL_ENTRY_TYPE_ADJ,
			   old_ecmp_size, old_adj_index);
	if (err) {
		dev_warn(mlxsw_sp->bus_info->dev, "Failed to mass-update adjacency index for nexthop group.\n");
		goto set_trap;
	}

	return 0;

set_trap:
	old_adj_index_valid = nhgi->adj_index_valid;
	nhgi->adj_index_valid = 0;
	for (i = 0; i < nhgi->count; i++) {
		nh = &nhgi->nexthops[i];
		nh->offloaded = 0;
	}
	err2 = mlxsw_sp_nexthop_fib_entries_update(mlxsw_sp, nh_grp);
	if (err2)
		dev_warn(mlxsw_sp->bus_info->dev, "Failed to set traps for fib entries.\n");
	mlxsw_sp_nexthop_group_offload_refresh(mlxsw_sp, nh_grp);
	if (old_adj_index_valid)
		mlxsw_sp_kvdl_free(mlxsw_sp, MLXSW_SP_KVDL_ENTRY_TYPE_ADJ,
				   nhgi->ecmp_size, nhgi->adj_index);
	return err;
}

static void __mlxsw_sp_nexthop_neigh_update(struct mlxsw_sp_nexthop *nh,
					    bool removing)
{
	if (!removing) {
		nh->action = MLXSW_SP_NEXTHOP_ACTION_FORWARD;
		nh->should_offload = 1;
	} else if (nh->nhgi->is_resilient) {
		nh->action = MLXSW_SP_NEXTHOP_ACTION_TRAP;
		nh->should_offload = 1;
	} else {
		nh->should_offload = 0;
	}
	nh->update = 1;
}

static int
mlxsw_sp_nexthop_dead_neigh_replace(struct mlxsw_sp *mlxsw_sp,
				    struct mlxsw_sp_neigh_entry *neigh_entry)
{
	struct neighbour *n, *old_n = neigh_entry->key.n;
	struct mlxsw_sp_nexthop *nh;
	bool entry_connected;
	u8 nud_state, dead;
	int err;

	nh = list_first_entry(&neigh_entry->nexthop_list,
			      struct mlxsw_sp_nexthop, neigh_list_node);

	n = neigh_lookup(nh->neigh_tbl, &nh->gw_addr, nh->rif->dev);
	if (!n) {
		n = neigh_create(nh->neigh_tbl, &nh->gw_addr, nh->rif->dev);
		if (IS_ERR(n))
			return PTR_ERR(n);
		neigh_event_send(n, NULL);
	}

	mlxsw_sp_neigh_entry_remove(mlxsw_sp, neigh_entry);
	neigh_entry->key.n = n;
	err = mlxsw_sp_neigh_entry_insert(mlxsw_sp, neigh_entry);
	if (err)
		goto err_neigh_entry_insert;

	read_lock_bh(&n->lock);
	nud_state = n->nud_state;
	dead = n->dead;
	read_unlock_bh(&n->lock);
	entry_connected = nud_state & NUD_VALID && !dead;

	list_for_each_entry(nh, &neigh_entry->nexthop_list,
			    neigh_list_node) {
		neigh_release(old_n);
		neigh_clone(n);
		__mlxsw_sp_nexthop_neigh_update(nh, !entry_connected);
		mlxsw_sp_nexthop_group_refresh(mlxsw_sp, nh->nhgi->nh_grp);
	}

	neigh_release(n);

	return 0;

err_neigh_entry_insert:
	neigh_entry->key.n = old_n;
	mlxsw_sp_neigh_entry_insert(mlxsw_sp, neigh_entry);
	neigh_release(n);
	return err;
}

static void
mlxsw_sp_nexthop_neigh_update(struct mlxsw_sp *mlxsw_sp,
			      struct mlxsw_sp_neigh_entry *neigh_entry,
			      bool removing, bool dead)
{
	struct mlxsw_sp_nexthop *nh;

	if (list_empty(&neigh_entry->nexthop_list))
		return;

	if (dead) {
		int err;

		err = mlxsw_sp_nexthop_dead_neigh_replace(mlxsw_sp,
							  neigh_entry);
		if (err)
			dev_err(mlxsw_sp->bus_info->dev, "Failed to replace dead neigh\n");
		return;
	}

	list_for_each_entry(nh, &neigh_entry->nexthop_list,
			    neigh_list_node) {
		__mlxsw_sp_nexthop_neigh_update(nh, removing);
		mlxsw_sp_nexthop_group_refresh(mlxsw_sp, nh->nhgi->nh_grp);
	}
}

static void mlxsw_sp_nexthop_rif_init(struct mlxsw_sp_nexthop *nh,
				      struct mlxsw_sp_rif *rif)
{
	if (nh->rif)
		return;

	nh->rif = rif;
	list_add(&nh->rif_list_node, &rif->nexthop_list);
}

static void mlxsw_sp_nexthop_rif_fini(struct mlxsw_sp_nexthop *nh)
{
	if (!nh->rif)
		return;

	list_del(&nh->rif_list_node);
	nh->rif = NULL;
}

static int mlxsw_sp_nexthop_neigh_init(struct mlxsw_sp *mlxsw_sp,
				       struct mlxsw_sp_nexthop *nh)
{
	struct mlxsw_sp_neigh_entry *neigh_entry;
	struct neighbour *n;
	u8 nud_state, dead;
	int err;

	if (!nh->nhgi->gateway || nh->neigh_entry)
		return 0;

	/* Take a reference of neigh here ensuring that neigh would
	 * not be destructed before the nexthop entry is finished.
	 * The reference is taken either in neigh_lookup() or
	 * in neigh_create() in case n is not found.
	 */
	n = neigh_lookup(nh->neigh_tbl, &nh->gw_addr, nh->rif->dev);
	if (!n) {
		n = neigh_create(nh->neigh_tbl, &nh->gw_addr, nh->rif->dev);
		if (IS_ERR(n))
			return PTR_ERR(n);
		neigh_event_send(n, NULL);
	}
	neigh_entry = mlxsw_sp_neigh_entry_lookup(mlxsw_sp, n);
	if (!neigh_entry) {
		neigh_entry = mlxsw_sp_neigh_entry_create(mlxsw_sp, n);
		if (IS_ERR(neigh_entry)) {
			err = -EINVAL;
			goto err_neigh_entry_create;
		}
	}

	/* If that is the first nexthop connected to that neigh, add to
	 * nexthop_neighs_list
	 */
	if (list_empty(&neigh_entry->nexthop_list))
		list_add_tail(&neigh_entry->nexthop_neighs_list_node,
			      &mlxsw_sp->router->nexthop_neighs_list);

	nh->neigh_entry = neigh_entry;
	list_add_tail(&nh->neigh_list_node, &neigh_entry->nexthop_list);
	read_lock_bh(&n->lock);
	nud_state = n->nud_state;
	dead = n->dead;
	read_unlock_bh(&n->lock);
	__mlxsw_sp_nexthop_neigh_update(nh, !(nud_state & NUD_VALID && !dead));

	return 0;

err_neigh_entry_create:
	neigh_release(n);
	return err;
}

static void mlxsw_sp_nexthop_neigh_fini(struct mlxsw_sp *mlxsw_sp,
					struct mlxsw_sp_nexthop *nh)
{
	struct mlxsw_sp_neigh_entry *neigh_entry = nh->neigh_entry;
	struct neighbour *n;

	if (!neigh_entry)
		return;
	n = neigh_entry->key.n;

	__mlxsw_sp_nexthop_neigh_update(nh, true);
	list_del(&nh->neigh_list_node);
	nh->neigh_entry = NULL;

	/* If that is the last nexthop connected to that neigh, remove from
	 * nexthop_neighs_list
	 */
	if (list_empty(&neigh_entry->nexthop_list))
		list_del(&neigh_entry->nexthop_neighs_list_node);

	if (!neigh_entry->connected && list_empty(&neigh_entry->nexthop_list))
		mlxsw_sp_neigh_entry_destroy(mlxsw_sp, neigh_entry);

	neigh_release(n);
}

static bool mlxsw_sp_ipip_netdev_ul_up(struct net_device *ol_dev)
{
	struct net_device *ul_dev;
	bool is_up;

	rcu_read_lock();
	ul_dev = mlxsw_sp_ipip_netdev_ul_dev_get(ol_dev);
	is_up = ul_dev ? (ul_dev->flags & IFF_UP) : true;
	rcu_read_unlock();

	return is_up;
}

static void mlxsw_sp_nexthop_ipip_init(struct mlxsw_sp *mlxsw_sp,
				       struct mlxsw_sp_nexthop *nh,
				       struct mlxsw_sp_ipip_entry *ipip_entry)
{
	bool removing;

	if (!nh->nhgi->gateway || nh->ipip_entry)
		return;

	nh->ipip_entry = ipip_entry;
	removing = !mlxsw_sp_ipip_netdev_ul_up(ipip_entry->ol_dev);
	__mlxsw_sp_nexthop_neigh_update(nh, removing);
	mlxsw_sp_nexthop_rif_init(nh, &ipip_entry->ol_lb->common);
}

static void mlxsw_sp_nexthop_ipip_fini(struct mlxsw_sp *mlxsw_sp,
				       struct mlxsw_sp_nexthop *nh)
{
	struct mlxsw_sp_ipip_entry *ipip_entry = nh->ipip_entry;

	if (!ipip_entry)
		return;

	__mlxsw_sp_nexthop_neigh_update(nh, true);
	nh->ipip_entry = NULL;
}

static bool mlxsw_sp_nexthop4_ipip_type(const struct mlxsw_sp *mlxsw_sp,
					const struct fib_nh *fib_nh,
					enum mlxsw_sp_ipip_type *p_ipipt)
{
	struct net_device *dev = fib_nh->fib_nh_dev;

	return dev &&
	       fib_nh->nh_parent->fib_type == RTN_UNICAST &&
	       mlxsw_sp_netdev_ipip_type(mlxsw_sp, dev, p_ipipt);
}

static int mlxsw_sp_nexthop_type_init(struct mlxsw_sp *mlxsw_sp,
				      struct mlxsw_sp_nexthop *nh,
				      const struct net_device *dev)
{
	const struct mlxsw_sp_ipip_ops *ipip_ops;
	struct mlxsw_sp_ipip_entry *ipip_entry;
	struct mlxsw_sp_rif *rif;
	int err;

	ipip_entry = mlxsw_sp_ipip_entry_find_by_ol_dev(mlxsw_sp, dev);
	if (ipip_entry) {
		ipip_ops = mlxsw_sp->router->ipip_ops_arr[ipip_entry->ipipt];
		if (ipip_ops->can_offload(mlxsw_sp, dev)) {
			nh->type = MLXSW_SP_NEXTHOP_TYPE_IPIP;
			mlxsw_sp_nexthop_ipip_init(mlxsw_sp, nh, ipip_entry);
			return 0;
		}
	}

	nh->type = MLXSW_SP_NEXTHOP_TYPE_ETH;
	rif = mlxsw_sp_rif_find_by_dev(mlxsw_sp, dev);
	if (!rif)
		return 0;

	mlxsw_sp_nexthop_rif_init(nh, rif);
	err = mlxsw_sp_nexthop_neigh_init(mlxsw_sp, nh);
	if (err)
		goto err_neigh_init;

	return 0;

err_neigh_init:
	mlxsw_sp_nexthop_rif_fini(nh);
	return err;
}

static void mlxsw_sp_nexthop_type_fini(struct mlxsw_sp *mlxsw_sp,
				       struct mlxsw_sp_nexthop *nh)
{
	switch (nh->type) {
	case MLXSW_SP_NEXTHOP_TYPE_ETH:
		mlxsw_sp_nexthop_neigh_fini(mlxsw_sp, nh);
		mlxsw_sp_nexthop_rif_fini(nh);
		break;
	case MLXSW_SP_NEXTHOP_TYPE_IPIP:
		mlxsw_sp_nexthop_rif_fini(nh);
		mlxsw_sp_nexthop_ipip_fini(mlxsw_sp, nh);
		break;
	}
}

static int mlxsw_sp_nexthop4_init(struct mlxsw_sp *mlxsw_sp,
				  struct mlxsw_sp_nexthop_group *nh_grp,
				  struct mlxsw_sp_nexthop *nh,
				  struct fib_nh *fib_nh)
{
	struct net_device *dev = fib_nh->fib_nh_dev;
	struct in_device *in_dev;
	int err;

	nh->nhgi = nh_grp->nhgi;
	nh->key.fib_nh = fib_nh;
#ifdef CONFIG_IP_ROUTE_MULTIPATH
	nh->nh_weight = fib_nh->fib_nh_weight;
#else
	nh->nh_weight = 1;
#endif
	memcpy(&nh->gw_addr, &fib_nh->fib_nh_gw4, sizeof(fib_nh->fib_nh_gw4));
	nh->neigh_tbl = &arp_tbl;
	err = mlxsw_sp_nexthop_insert(mlxsw_sp, nh);
	if (err)
		return err;

	mlxsw_sp_nexthop_counter_alloc(mlxsw_sp, nh);
	list_add_tail(&nh->router_list_node, &mlxsw_sp->router->nexthop_list);

	if (!dev)
		return 0;
	nh->ifindex = dev->ifindex;

	rcu_read_lock();
	in_dev = __in_dev_get_rcu(dev);
	if (in_dev && IN_DEV_IGNORE_ROUTES_WITH_LINKDOWN(in_dev) &&
	    fib_nh->fib_nh_flags & RTNH_F_LINKDOWN) {
		rcu_read_unlock();
		return 0;
	}
	rcu_read_unlock();

	err = mlxsw_sp_nexthop_type_init(mlxsw_sp, nh, dev);
	if (err)
		goto err_nexthop_neigh_init;

	return 0;

err_nexthop_neigh_init:
	mlxsw_sp_nexthop_remove(mlxsw_sp, nh);
	return err;
}

static void mlxsw_sp_nexthop4_fini(struct mlxsw_sp *mlxsw_sp,
				   struct mlxsw_sp_nexthop *nh)
{
	mlxsw_sp_nexthop_type_fini(mlxsw_sp, nh);
	list_del(&nh->router_list_node);
	mlxsw_sp_nexthop_counter_free(mlxsw_sp, nh);
	mlxsw_sp_nexthop_remove(mlxsw_sp, nh);
}

static void mlxsw_sp_nexthop4_event(struct mlxsw_sp *mlxsw_sp,
				    unsigned long event, struct fib_nh *fib_nh)
{
	struct mlxsw_sp_nexthop_key key;
	struct mlxsw_sp_nexthop *nh;

	key.fib_nh = fib_nh;
	nh = mlxsw_sp_nexthop_lookup(mlxsw_sp, key);
	if (!nh)
		return;

	switch (event) {
	case FIB_EVENT_NH_ADD:
		mlxsw_sp_nexthop_type_init(mlxsw_sp, nh, fib_nh->fib_nh_dev);
		break;
	case FIB_EVENT_NH_DEL:
		mlxsw_sp_nexthop_type_fini(mlxsw_sp, nh);
		break;
	}

	mlxsw_sp_nexthop_group_refresh(mlxsw_sp, nh->nhgi->nh_grp);
}

static void mlxsw_sp_nexthop_rif_update(struct mlxsw_sp *mlxsw_sp,
					struct mlxsw_sp_rif *rif)
{
	struct mlxsw_sp_nexthop *nh;
	bool removing;

	list_for_each_entry(nh, &rif->nexthop_list, rif_list_node) {
		switch (nh->type) {
		case MLXSW_SP_NEXTHOP_TYPE_ETH:
			removing = false;
			break;
		case MLXSW_SP_NEXTHOP_TYPE_IPIP:
			removing = !mlxsw_sp_ipip_netdev_ul_up(rif->dev);
			break;
		default:
			WARN_ON(1);
			continue;
		}

		__mlxsw_sp_nexthop_neigh_update(nh, removing);
		mlxsw_sp_nexthop_group_refresh(mlxsw_sp, nh->nhgi->nh_grp);
	}
}

static void mlxsw_sp_nexthop_rif_migrate(struct mlxsw_sp *mlxsw_sp,
					 struct mlxsw_sp_rif *old_rif,
					 struct mlxsw_sp_rif *new_rif)
{
	struct mlxsw_sp_nexthop *nh;

	list_splice_init(&old_rif->nexthop_list, &new_rif->nexthop_list);
	list_for_each_entry(nh, &new_rif->nexthop_list, rif_list_node)
		nh->rif = new_rif;
	mlxsw_sp_nexthop_rif_update(mlxsw_sp, new_rif);
}

static void mlxsw_sp_nexthop_rif_gone_sync(struct mlxsw_sp *mlxsw_sp,
					   struct mlxsw_sp_rif *rif)
{
	struct mlxsw_sp_nexthop *nh, *tmp;

	list_for_each_entry_safe(nh, tmp, &rif->nexthop_list, rif_list_node) {
		mlxsw_sp_nexthop_type_fini(mlxsw_sp, nh);
		mlxsw_sp_nexthop_group_refresh(mlxsw_sp, nh->nhgi->nh_grp);
	}
}

static int mlxsw_sp_adj_trap_entry_init(struct mlxsw_sp *mlxsw_sp)
{
	enum mlxsw_reg_ratr_trap_action trap_action;
	char ratr_pl[MLXSW_REG_RATR_LEN];
	int err;

	err = mlxsw_sp_kvdl_alloc(mlxsw_sp, MLXSW_SP_KVDL_ENTRY_TYPE_ADJ, 1,
				  &mlxsw_sp->router->adj_trap_index);
	if (err)
		return err;

	trap_action = MLXSW_REG_RATR_TRAP_ACTION_TRAP;
	mlxsw_reg_ratr_pack(ratr_pl, MLXSW_REG_RATR_OP_WRITE_WRITE_ENTRY, true,
			    MLXSW_REG_RATR_TYPE_ETHERNET,
			    mlxsw_sp->router->adj_trap_index,
			    mlxsw_sp->router->lb_rif_index);
	mlxsw_reg_ratr_trap_action_set(ratr_pl, trap_action);
	mlxsw_reg_ratr_trap_id_set(ratr_pl, MLXSW_TRAP_ID_RTR_EGRESS0);
	err = mlxsw_reg_write(mlxsw_sp->core, MLXSW_REG(ratr), ratr_pl);
	if (err)
		goto err_ratr_write;

	return 0;

err_ratr_write:
	mlxsw_sp_kvdl_free(mlxsw_sp, MLXSW_SP_KVDL_ENTRY_TYPE_ADJ, 1,
			   mlxsw_sp->router->adj_trap_index);
	return err;
}

static void mlxsw_sp_adj_trap_entry_fini(struct mlxsw_sp *mlxsw_sp)
{
	mlxsw_sp_kvdl_free(mlxsw_sp, MLXSW_SP_KVDL_ENTRY_TYPE_ADJ, 1,
			   mlxsw_sp->router->adj_trap_index);
}

static int mlxsw_sp_nexthop_group_inc(struct mlxsw_sp *mlxsw_sp)
{
	int err;

	if (refcount_inc_not_zero(&mlxsw_sp->router->num_groups))
		return 0;

	err = mlxsw_sp_adj_trap_entry_init(mlxsw_sp);
	if (err)
		return err;

	refcount_set(&mlxsw_sp->router->num_groups, 1);

	return 0;
}

static void mlxsw_sp_nexthop_group_dec(struct mlxsw_sp *mlxsw_sp)
{
	if (!refcount_dec_and_test(&mlxsw_sp->router->num_groups))
		return;

	mlxsw_sp_adj_trap_entry_fini(mlxsw_sp);
}

static void
mlxsw_sp_nh_grp_activity_get(struct mlxsw_sp *mlxsw_sp,
			     const struct mlxsw_sp_nexthop_group *nh_grp,
			     unsigned long *activity)
{
	char *ratrad_pl;
	int i, err;

	ratrad_pl = kmalloc(MLXSW_REG_RATRAD_LEN, GFP_KERNEL);
	if (!ratrad_pl)
		return;

	mlxsw_reg_ratrad_pack(ratrad_pl, nh_grp->nhgi->adj_index,
			      nh_grp->nhgi->count);
	err = mlxsw_reg_query(mlxsw_sp->core, MLXSW_REG(ratrad), ratrad_pl);
	if (err)
		goto out;

	for (i = 0; i < nh_grp->nhgi->count; i++) {
		if (!mlxsw_reg_ratrad_activity_vector_get(ratrad_pl, i))
			continue;
		bitmap_set(activity, i, 1);
	}

out:
	kfree(ratrad_pl);
}

#define MLXSW_SP_NH_GRP_ACTIVITY_UPDATE_INTERVAL 1000 /* ms */

static void
mlxsw_sp_nh_grp_activity_update(struct mlxsw_sp *mlxsw_sp,
				const struct mlxsw_sp_nexthop_group *nh_grp)
{
	unsigned long *activity;

	activity = bitmap_zalloc(nh_grp->nhgi->count, GFP_KERNEL);
	if (!activity)
		return;

	mlxsw_sp_nh_grp_activity_get(mlxsw_sp, nh_grp, activity);
	nexthop_res_grp_activity_update(mlxsw_sp_net(mlxsw_sp), nh_grp->obj.id,
					nh_grp->nhgi->count, activity);

	bitmap_free(activity);
}

static void
mlxsw_sp_nh_grp_activity_work_schedule(struct mlxsw_sp *mlxsw_sp)
{
	unsigned int interval = MLXSW_SP_NH_GRP_ACTIVITY_UPDATE_INTERVAL;

	mlxsw_core_schedule_dw(&mlxsw_sp->router->nh_grp_activity_dw,
			       msecs_to_jiffies(interval));
}

static void mlxsw_sp_nh_grp_activity_work(struct work_struct *work)
{
	struct mlxsw_sp_nexthop_group_info *nhgi;
	struct mlxsw_sp_router *router;
	bool reschedule = false;

	router = container_of(work, struct mlxsw_sp_router,
			      nh_grp_activity_dw.work);

	mutex_lock(&router->lock);

	list_for_each_entry(nhgi, &router->nh_res_grp_list, list) {
		mlxsw_sp_nh_grp_activity_update(router->mlxsw_sp, nhgi->nh_grp);
		reschedule = true;
	}

	mutex_unlock(&router->lock);

	if (!reschedule)
		return;
	mlxsw_sp_nh_grp_activity_work_schedule(router->mlxsw_sp);
}

static int
mlxsw_sp_nexthop_obj_single_validate(struct mlxsw_sp *mlxsw_sp,
				     const struct nh_notifier_single_info *nh,
				     struct netlink_ext_ack *extack)
{
	int err = -EINVAL;

	if (nh->is_fdb)
		NL_SET_ERR_MSG_MOD(extack, "FDB nexthops are not supported");
	else if (nh->has_encap)
		NL_SET_ERR_MSG_MOD(extack, "Encapsulating nexthops are not supported");
	else
		err = 0;

	return err;
}

static int
mlxsw_sp_nexthop_obj_group_entry_validate(struct mlxsw_sp *mlxsw_sp,
					  const struct nh_notifier_single_info *nh,
					  struct netlink_ext_ack *extack)
{
	int err;

	err = mlxsw_sp_nexthop_obj_single_validate(mlxsw_sp, nh, extack);
	if (err)
		return err;

	/* Device only nexthops with an IPIP device are programmed as
	 * encapsulating adjacency entries.
	 */
	if (!nh->gw_family && !nh->is_reject &&
	    !mlxsw_sp_netdev_ipip_type(mlxsw_sp, nh->dev, NULL)) {
		NL_SET_ERR_MSG_MOD(extack, "Nexthop group entry does not have a gateway");
		return -EINVAL;
	}

	return 0;
}

static int
mlxsw_sp_nexthop_obj_group_validate(struct mlxsw_sp *mlxsw_sp,
				    const struct nh_notifier_grp_info *nh_grp,
				    struct netlink_ext_ack *extack)
{
	int i;

	if (nh_grp->is_fdb) {
		NL_SET_ERR_MSG_MOD(extack, "FDB nexthop groups are not supported");
		return -EINVAL;
	}

	for (i = 0; i < nh_grp->num_nh; i++) {
		const struct nh_notifier_single_info *nh;
		int err;

		nh = &nh_grp->nh_entries[i].nh;
		err = mlxsw_sp_nexthop_obj_group_entry_validate(mlxsw_sp, nh,
								extack);
		if (err)
			return err;
	}

	return 0;
}

static int
mlxsw_sp_nexthop_obj_res_group_size_validate(struct mlxsw_sp *mlxsw_sp,
					     const struct nh_notifier_res_table_info *nh_res_table,
					     struct netlink_ext_ack *extack)
{
	unsigned int alloc_size;
	bool valid_size = false;
	int err, i;

	if (nh_res_table->num_nh_buckets < 32) {
		NL_SET_ERR_MSG_MOD(extack, "Minimum number of buckets is 32");
		return -EINVAL;
	}

	for (i = 0; i < mlxsw_sp->router->adj_grp_size_ranges_count; i++) {
		const struct mlxsw_sp_adj_grp_size_range *size_range;

		size_range = &mlxsw_sp->router->adj_grp_size_ranges[i];

		if (nh_res_table->num_nh_buckets >= size_range->start &&
		    nh_res_table->num_nh_buckets <= size_range->end) {
			valid_size = true;
			break;
		}
	}

	if (!valid_size) {
		NL_SET_ERR_MSG_MOD(extack, "Invalid number of buckets");
		return -EINVAL;
	}

	err = mlxsw_sp_kvdl_alloc_count_query(mlxsw_sp,
					      MLXSW_SP_KVDL_ENTRY_TYPE_ADJ,
					      nh_res_table->num_nh_buckets,
					      &alloc_size);
	if (err || nh_res_table->num_nh_buckets != alloc_size) {
		NL_SET_ERR_MSG_MOD(extack, "Number of buckets does not fit allocation size of any KVDL partition");
		return -EINVAL;
	}

	return 0;
}

static int
mlxsw_sp_nexthop_obj_res_group_validate(struct mlxsw_sp *mlxsw_sp,
					const struct nh_notifier_res_table_info *nh_res_table,
					struct netlink_ext_ack *extack)
{
	int err;
	u16 i;

	err = mlxsw_sp_nexthop_obj_res_group_size_validate(mlxsw_sp,
							   nh_res_table,
							   extack);
	if (err)
		return err;

	for (i = 0; i < nh_res_table->num_nh_buckets; i++) {
		const struct nh_notifier_single_info *nh;
		int err;

		nh = &nh_res_table->nhs[i];
		err = mlxsw_sp_nexthop_obj_group_entry_validate(mlxsw_sp, nh,
								extack);
		if (err)
			return err;
	}

	return 0;
}

static int mlxsw_sp_nexthop_obj_validate(struct mlxsw_sp *mlxsw_sp,
					 unsigned long event,
					 struct nh_notifier_info *info)
{
	struct nh_notifier_single_info *nh;

	if (event != NEXTHOP_EVENT_REPLACE &&
	    event != NEXTHOP_EVENT_RES_TABLE_PRE_REPLACE &&
	    event != NEXTHOP_EVENT_BUCKET_REPLACE)
		return 0;

	switch (info->type) {
	case NH_NOTIFIER_INFO_TYPE_SINGLE:
		return mlxsw_sp_nexthop_obj_single_validate(mlxsw_sp, info->nh,
							    info->extack);
	case NH_NOTIFIER_INFO_TYPE_GRP:
		return mlxsw_sp_nexthop_obj_group_validate(mlxsw_sp,
							   info->nh_grp,
							   info->extack);
	case NH_NOTIFIER_INFO_TYPE_RES_TABLE:
		return mlxsw_sp_nexthop_obj_res_group_validate(mlxsw_sp,
							       info->nh_res_table,
							       info->extack);
	case NH_NOTIFIER_INFO_TYPE_RES_BUCKET:
		nh = &info->nh_res_bucket->new_nh;
		return mlxsw_sp_nexthop_obj_group_entry_validate(mlxsw_sp, nh,
								 info->extack);
	default:
		NL_SET_ERR_MSG_MOD(info->extack, "Unsupported nexthop type");
		return -EOPNOTSUPP;
	}
}

static bool mlxsw_sp_nexthop_obj_is_gateway(struct mlxsw_sp *mlxsw_sp,
					    const struct nh_notifier_info *info)
{
	const struct net_device *dev;

	switch (info->type) {
	case NH_NOTIFIER_INFO_TYPE_SINGLE:
		dev = info->nh->dev;
		return info->nh->gw_family || info->nh->is_reject ||
		       mlxsw_sp_netdev_ipip_type(mlxsw_sp, dev, NULL);
	case NH_NOTIFIER_INFO_TYPE_GRP:
	case NH_NOTIFIER_INFO_TYPE_RES_TABLE:
		/* Already validated earlier. */
		return true;
	default:
		return false;
	}
}

static void mlxsw_sp_nexthop_obj_blackhole_init(struct mlxsw_sp *mlxsw_sp,
						struct mlxsw_sp_nexthop *nh)
{
	u16 lb_rif_index = mlxsw_sp->router->lb_rif_index;

	nh->action = MLXSW_SP_NEXTHOP_ACTION_DISCARD;
	nh->should_offload = 1;
	/* While nexthops that discard packets do not forward packets
	 * via an egress RIF, they still need to be programmed using a
	 * valid RIF, so use the loopback RIF created during init.
	 */
	nh->rif = mlxsw_sp->router->rifs[lb_rif_index];
}

static void mlxsw_sp_nexthop_obj_blackhole_fini(struct mlxsw_sp *mlxsw_sp,
						struct mlxsw_sp_nexthop *nh)
{
	nh->rif = NULL;
	nh->should_offload = 0;
}

static int
mlxsw_sp_nexthop_obj_init(struct mlxsw_sp *mlxsw_sp,
			  struct mlxsw_sp_nexthop_group *nh_grp,
			  struct mlxsw_sp_nexthop *nh,
			  struct nh_notifier_single_info *nh_obj, int weight)
{
	struct net_device *dev = nh_obj->dev;
	int err;

	nh->nhgi = nh_grp->nhgi;
	nh->nh_weight = weight;

	switch (nh_obj->gw_family) {
	case AF_INET:
		memcpy(&nh->gw_addr, &nh_obj->ipv4, sizeof(nh_obj->ipv4));
		nh->neigh_tbl = &arp_tbl;
		break;
	case AF_INET6:
		memcpy(&nh->gw_addr, &nh_obj->ipv6, sizeof(nh_obj->ipv6));
#if IS_ENABLED(CONFIG_IPV6)
		nh->neigh_tbl = &nd_tbl;
#endif
		break;
	}

	mlxsw_sp_nexthop_counter_alloc(mlxsw_sp, nh);
	list_add_tail(&nh->router_list_node, &mlxsw_sp->router->nexthop_list);
	nh->ifindex = dev->ifindex;

	err = mlxsw_sp_nexthop_type_init(mlxsw_sp, nh, dev);
	if (err)
		goto err_type_init;

	if (nh_obj->is_reject)
		mlxsw_sp_nexthop_obj_blackhole_init(mlxsw_sp, nh);

	/* In a resilient nexthop group, all the nexthops must be written to
	 * the adjacency table. Even if they do not have a valid neighbour or
	 * RIF.
	 */
	if (nh_grp->nhgi->is_resilient && !nh->should_offload) {
		nh->action = MLXSW_SP_NEXTHOP_ACTION_TRAP;
		nh->should_offload = 1;
	}

	return 0;

err_type_init:
	list_del(&nh->router_list_node);
	mlxsw_sp_nexthop_counter_free(mlxsw_sp, nh);
	return err;
}

static void mlxsw_sp_nexthop_obj_fini(struct mlxsw_sp *mlxsw_sp,
				      struct mlxsw_sp_nexthop *nh)
{
	if (nh->action == MLXSW_SP_NEXTHOP_ACTION_DISCARD)
		mlxsw_sp_nexthop_obj_blackhole_fini(mlxsw_sp, nh);
	mlxsw_sp_nexthop_type_fini(mlxsw_sp, nh);
	list_del(&nh->router_list_node);
	mlxsw_sp_nexthop_counter_free(mlxsw_sp, nh);
	nh->should_offload = 0;
}

static int
mlxsw_sp_nexthop_obj_group_info_init(struct mlxsw_sp *mlxsw_sp,
				     struct mlxsw_sp_nexthop_group *nh_grp,
				     struct nh_notifier_info *info)
{
	struct mlxsw_sp_nexthop_group_info *nhgi;
	struct mlxsw_sp_nexthop *nh;
	bool is_resilient = false;
	unsigned int nhs;
	int err, i;

	switch (info->type) {
	case NH_NOTIFIER_INFO_TYPE_SINGLE:
		nhs = 1;
		break;
	case NH_NOTIFIER_INFO_TYPE_GRP:
		nhs = info->nh_grp->num_nh;
		break;
	case NH_NOTIFIER_INFO_TYPE_RES_TABLE:
		nhs = info->nh_res_table->num_nh_buckets;
		is_resilient = true;
		break;
	default:
		return -EINVAL;
	}

	nhgi = kzalloc(struct_size(nhgi, nexthops, nhs), GFP_KERNEL);
	if (!nhgi)
		return -ENOMEM;
	nh_grp->nhgi = nhgi;
	nhgi->nh_grp = nh_grp;
	nhgi->gateway = mlxsw_sp_nexthop_obj_is_gateway(mlxsw_sp, info);
	nhgi->is_resilient = is_resilient;
	nhgi->count = nhs;
	for (i = 0; i < nhgi->count; i++) {
		struct nh_notifier_single_info *nh_obj;
		int weight;

		nh = &nhgi->nexthops[i];
		switch (info->type) {
		case NH_NOTIFIER_INFO_TYPE_SINGLE:
			nh_obj = info->nh;
			weight = 1;
			break;
		case NH_NOTIFIER_INFO_TYPE_GRP:
			nh_obj = &info->nh_grp->nh_entries[i].nh;
			weight = info->nh_grp->nh_entries[i].weight;
			break;
		case NH_NOTIFIER_INFO_TYPE_RES_TABLE:
			nh_obj = &info->nh_res_table->nhs[i];
			weight = 1;
			break;
		default:
			err = -EINVAL;
			goto err_nexthop_obj_init;
		}
		err = mlxsw_sp_nexthop_obj_init(mlxsw_sp, nh_grp, nh, nh_obj,
						weight);
		if (err)
			goto err_nexthop_obj_init;
	}
	err = mlxsw_sp_nexthop_group_inc(mlxsw_sp);
	if (err)
		goto err_group_inc;
	err = mlxsw_sp_nexthop_group_refresh(mlxsw_sp, nh_grp);
	if (err) {
		NL_SET_ERR_MSG_MOD(info->extack, "Failed to write adjacency entries to the device");
		goto err_group_refresh;
	}

	/* Add resilient nexthop groups to a list so that the activity of their
	 * nexthop buckets will be periodically queried and cleared.
	 */
	if (nhgi->is_resilient) {
		if (list_empty(&mlxsw_sp->router->nh_res_grp_list))
			mlxsw_sp_nh_grp_activity_work_schedule(mlxsw_sp);
		list_add(&nhgi->list, &mlxsw_sp->router->nh_res_grp_list);
	}

	return 0;

err_group_refresh:
	mlxsw_sp_nexthop_group_dec(mlxsw_sp);
err_group_inc:
	i = nhgi->count;
err_nexthop_obj_init:
	for (i--; i >= 0; i--) {
		nh = &nhgi->nexthops[i];
		mlxsw_sp_nexthop_obj_fini(mlxsw_sp, nh);
	}
	kfree(nhgi);
	return err;
}

static void
mlxsw_sp_nexthop_obj_group_info_fini(struct mlxsw_sp *mlxsw_sp,
				     struct mlxsw_sp_nexthop_group *nh_grp)
{
	struct mlxsw_sp_nexthop_group_info *nhgi = nh_grp->nhgi;
	struct mlxsw_sp_router *router = mlxsw_sp->router;
	int i;

	if (nhgi->is_resilient) {
		list_del(&nhgi->list);
		if (list_empty(&mlxsw_sp->router->nh_res_grp_list))
			cancel_delayed_work(&router->nh_grp_activity_dw);
	}

	mlxsw_sp_nexthop_group_dec(mlxsw_sp);
	for (i = nhgi->count - 1; i >= 0; i--) {
		struct mlxsw_sp_nexthop *nh = &nhgi->nexthops[i];

		mlxsw_sp_nexthop_obj_fini(mlxsw_sp, nh);
	}
	mlxsw_sp_nexthop_group_refresh(mlxsw_sp, nh_grp);
	WARN_ON_ONCE(nhgi->adj_index_valid);
	kfree(nhgi);
}

static struct mlxsw_sp_nexthop_group *
mlxsw_sp_nexthop_obj_group_create(struct mlxsw_sp *mlxsw_sp,
				  struct nh_notifier_info *info)
{
	struct mlxsw_sp_nexthop_group *nh_grp;
	int err;

	nh_grp = kzalloc(sizeof(*nh_grp), GFP_KERNEL);
	if (!nh_grp)
		return ERR_PTR(-ENOMEM);
	INIT_LIST_HEAD(&nh_grp->vr_list);
	err = rhashtable_init(&nh_grp->vr_ht,
			      &mlxsw_sp_nexthop_group_vr_ht_params);
	if (err)
		goto err_nexthop_group_vr_ht_init;
	INIT_LIST_HEAD(&nh_grp->fib_list);
	nh_grp->type = MLXSW_SP_NEXTHOP_GROUP_TYPE_OBJ;
	nh_grp->obj.id = info->id;

	err = mlxsw_sp_nexthop_obj_group_info_init(mlxsw_sp, nh_grp, info);
	if (err)
		goto err_nexthop_group_info_init;

	nh_grp->can_destroy = false;

	return nh_grp;

err_nexthop_group_info_init:
	rhashtable_destroy(&nh_grp->vr_ht);
err_nexthop_group_vr_ht_init:
	kfree(nh_grp);
	return ERR_PTR(err);
}

static void
mlxsw_sp_nexthop_obj_group_destroy(struct mlxsw_sp *mlxsw_sp,
				   struct mlxsw_sp_nexthop_group *nh_grp)
{
	if (!nh_grp->can_destroy)
		return;
	mlxsw_sp_nexthop_obj_group_info_fini(mlxsw_sp, nh_grp);
	WARN_ON_ONCE(!list_empty(&nh_grp->fib_list));
	WARN_ON_ONCE(!list_empty(&nh_grp->vr_list));
	rhashtable_destroy(&nh_grp->vr_ht);
	kfree(nh_grp);
}

static struct mlxsw_sp_nexthop_group *
mlxsw_sp_nexthop_obj_group_lookup(struct mlxsw_sp *mlxsw_sp, u32 id)
{
	struct mlxsw_sp_nexthop_group_cmp_arg cmp_arg;

	cmp_arg.type = MLXSW_SP_NEXTHOP_GROUP_TYPE_OBJ;
	cmp_arg.id = id;
	return rhashtable_lookup_fast(&mlxsw_sp->router->nexthop_group_ht,
				      &cmp_arg,
				      mlxsw_sp_nexthop_group_ht_params);
}

static int mlxsw_sp_nexthop_obj_group_add(struct mlxsw_sp *mlxsw_sp,
					  struct mlxsw_sp_nexthop_group *nh_grp)
{
	return mlxsw_sp_nexthop_group_insert(mlxsw_sp, nh_grp);
}

static int
mlxsw_sp_nexthop_obj_group_replace(struct mlxsw_sp *mlxsw_sp,
				   struct mlxsw_sp_nexthop_group *nh_grp,
				   struct mlxsw_sp_nexthop_group *old_nh_grp,
				   struct netlink_ext_ack *extack)
{
	struct mlxsw_sp_nexthop_group_info *old_nhgi = old_nh_grp->nhgi;
	struct mlxsw_sp_nexthop_group_info *new_nhgi = nh_grp->nhgi;
	int err;

	old_nh_grp->nhgi = new_nhgi;
	new_nhgi->nh_grp = old_nh_grp;
	nh_grp->nhgi = old_nhgi;
	old_nhgi->nh_grp = nh_grp;

	if (old_nhgi->adj_index_valid && new_nhgi->adj_index_valid) {
		/* Both the old adjacency index and the new one are valid.
		 * Routes are currently using the old one. Tell the device to
		 * replace the old adjacency index with the new one.
		 */
		err = mlxsw_sp_adj_index_mass_update(mlxsw_sp, old_nh_grp,
						     old_nhgi->adj_index,
						     old_nhgi->ecmp_size);
		if (err) {
			NL_SET_ERR_MSG_MOD(extack, "Failed to replace old adjacency index with new one");
			goto err_out;
		}
	} else if (old_nhgi->adj_index_valid && !new_nhgi->adj_index_valid) {
		/* The old adjacency index is valid, while the new one is not.
		 * Iterate over all the routes using the group and change them
		 * to trap packets to the CPU.
		 */
		err = mlxsw_sp_nexthop_fib_entries_update(mlxsw_sp, old_nh_grp);
		if (err) {
			NL_SET_ERR_MSG_MOD(extack, "Failed to update routes to trap packets");
			goto err_out;
		}
	} else if (!old_nhgi->adj_index_valid && new_nhgi->adj_index_valid) {
		/* The old adjacency index is invalid, while the new one is.
		 * Iterate over all the routes using the group and change them
		 * to forward packets using the new valid index.
		 */
		err = mlxsw_sp_nexthop_fib_entries_update(mlxsw_sp, old_nh_grp);
		if (err) {
			NL_SET_ERR_MSG_MOD(extack, "Failed to update routes to forward packets");
			goto err_out;
		}
	}

	/* Make sure the flags are set / cleared based on the new nexthop group
	 * information.
	 */
	mlxsw_sp_nexthop_obj_group_offload_refresh(mlxsw_sp, old_nh_grp);

	/* At this point 'nh_grp' is just a shell that is not used by anyone
	 * and its nexthop group info is the old info that was just replaced
	 * with the new one. Remove it.
	 */
	nh_grp->can_destroy = true;
	mlxsw_sp_nexthop_obj_group_destroy(mlxsw_sp, nh_grp);

	return 0;

err_out:
	old_nhgi->nh_grp = old_nh_grp;
	nh_grp->nhgi = new_nhgi;
	new_nhgi->nh_grp = nh_grp;
	old_nh_grp->nhgi = old_nhgi;
	return err;
}

static int mlxsw_sp_nexthop_obj_new(struct mlxsw_sp *mlxsw_sp,
				    struct nh_notifier_info *info)
{
	struct mlxsw_sp_nexthop_group *nh_grp, *old_nh_grp;
	struct netlink_ext_ack *extack = info->extack;
	int err;

	nh_grp = mlxsw_sp_nexthop_obj_group_create(mlxsw_sp, info);
	if (IS_ERR(nh_grp))
		return PTR_ERR(nh_grp);

	old_nh_grp = mlxsw_sp_nexthop_obj_group_lookup(mlxsw_sp, info->id);
	if (!old_nh_grp)
		err = mlxsw_sp_nexthop_obj_group_add(mlxsw_sp, nh_grp);
	else
		err = mlxsw_sp_nexthop_obj_group_replace(mlxsw_sp, nh_grp,
							 old_nh_grp, extack);

	if (err) {
		nh_grp->can_destroy = true;
		mlxsw_sp_nexthop_obj_group_destroy(mlxsw_sp, nh_grp);
	}

	return err;
}

static void mlxsw_sp_nexthop_obj_del(struct mlxsw_sp *mlxsw_sp,
				     struct nh_notifier_info *info)
{
	struct mlxsw_sp_nexthop_group *nh_grp;

	nh_grp = mlxsw_sp_nexthop_obj_group_lookup(mlxsw_sp, info->id);
	if (!nh_grp)
		return;

	nh_grp->can_destroy = true;
	mlxsw_sp_nexthop_group_remove(mlxsw_sp, nh_grp);

	/* If the group still has routes using it, then defer the delete
	 * operation until the last route using it is deleted.
	 */
	if (!list_empty(&nh_grp->fib_list))
		return;
	mlxsw_sp_nexthop_obj_group_destroy(mlxsw_sp, nh_grp);
}

static int mlxsw_sp_nexthop_obj_bucket_query(struct mlxsw_sp *mlxsw_sp,
					     u32 adj_index, char *ratr_pl)
{
	MLXSW_REG_ZERO(ratr, ratr_pl);
	mlxsw_reg_ratr_op_set(ratr_pl, MLXSW_REG_RATR_OP_QUERY_READ);
	mlxsw_reg_ratr_adjacency_index_low_set(ratr_pl, adj_index);
	mlxsw_reg_ratr_adjacency_index_high_set(ratr_pl, adj_index >> 16);

	return mlxsw_reg_query(mlxsw_sp->core, MLXSW_REG(ratr), ratr_pl);
}

static int mlxsw_sp_nexthop_obj_bucket_compare(char *ratr_pl, char *ratr_pl_new)
{
	/* Clear the opcode and activity on both the old and new payload as
	 * they are irrelevant for the comparison.
	 */
	mlxsw_reg_ratr_op_set(ratr_pl, MLXSW_REG_RATR_OP_QUERY_READ);
	mlxsw_reg_ratr_a_set(ratr_pl, 0);
	mlxsw_reg_ratr_op_set(ratr_pl_new, MLXSW_REG_RATR_OP_QUERY_READ);
	mlxsw_reg_ratr_a_set(ratr_pl_new, 0);

	/* If the contents of the adjacency entry are consistent with the
	 * replacement request, then replacement was successful.
	 */
	if (!memcmp(ratr_pl, ratr_pl_new, MLXSW_REG_RATR_LEN))
		return 0;

	return -EINVAL;
}

static int
mlxsw_sp_nexthop_obj_bucket_adj_update(struct mlxsw_sp *mlxsw_sp,
				       struct mlxsw_sp_nexthop *nh,
				       struct nh_notifier_info *info)
{
	u16 bucket_index = info->nh_res_bucket->bucket_index;
	struct netlink_ext_ack *extack = info->extack;
	bool force = info->nh_res_bucket->force;
	char ratr_pl_new[MLXSW_REG_RATR_LEN];
	char ratr_pl[MLXSW_REG_RATR_LEN];
	u32 adj_index;
	int err;

	/* No point in trying an atomic replacement if the idle timer interval
	 * is smaller than the interval in which we query and clear activity.
	 */
	if (!force && info->nh_res_bucket->idle_timer_ms <
	    MLXSW_SP_NH_GRP_ACTIVITY_UPDATE_INTERVAL)
		force = true;

	adj_index = nh->nhgi->adj_index + bucket_index;
	err = mlxsw_sp_nexthop_update(mlxsw_sp, adj_index, nh, force, ratr_pl);
	if (err) {
		NL_SET_ERR_MSG_MOD(extack, "Failed to overwrite nexthop bucket");
		return err;
	}

	if (!force) {
		err = mlxsw_sp_nexthop_obj_bucket_query(mlxsw_sp, adj_index,
							ratr_pl_new);
		if (err) {
			NL_SET_ERR_MSG_MOD(extack, "Failed to query nexthop bucket state after replacement. State might be inconsistent");
			return err;
		}

		err = mlxsw_sp_nexthop_obj_bucket_compare(ratr_pl, ratr_pl_new);
		if (err) {
			NL_SET_ERR_MSG_MOD(extack, "Nexthop bucket was not replaced because it was active during replacement");
			return err;
		}
	}

	nh->update = 0;
	nh->offloaded = 1;
	mlxsw_sp_nexthop_bucket_offload_refresh(mlxsw_sp, nh, bucket_index);

	return 0;
}

static int mlxsw_sp_nexthop_obj_bucket_replace(struct mlxsw_sp *mlxsw_sp,
					       struct nh_notifier_info *info)
{
	u16 bucket_index = info->nh_res_bucket->bucket_index;
	struct netlink_ext_ack *extack = info->extack;
	struct mlxsw_sp_nexthop_group_info *nhgi;
	struct nh_notifier_single_info *nh_obj;
	struct mlxsw_sp_nexthop_group *nh_grp;
	struct mlxsw_sp_nexthop *nh;
	int err;

	nh_grp = mlxsw_sp_nexthop_obj_group_lookup(mlxsw_sp, info->id);
	if (!nh_grp) {
		NL_SET_ERR_MSG_MOD(extack, "Nexthop group was not found");
		return -EINVAL;
	}

	nhgi = nh_grp->nhgi;

	if (bucket_index >= nhgi->count) {
		NL_SET_ERR_MSG_MOD(extack, "Nexthop bucket index out of range");
		return -EINVAL;
	}

	nh = &nhgi->nexthops[bucket_index];
	mlxsw_sp_nexthop_obj_fini(mlxsw_sp, nh);

	nh_obj = &info->nh_res_bucket->new_nh;
	err = mlxsw_sp_nexthop_obj_init(mlxsw_sp, nh_grp, nh, nh_obj, 1);
	if (err) {
		NL_SET_ERR_MSG_MOD(extack, "Failed to initialize nexthop object for nexthop bucket replacement");
		goto err_nexthop_obj_init;
	}

	err = mlxsw_sp_nexthop_obj_bucket_adj_update(mlxsw_sp, nh, info);
	if (err)
		goto err_nexthop_obj_bucket_adj_update;

	return 0;

err_nexthop_obj_bucket_adj_update:
	mlxsw_sp_nexthop_obj_fini(mlxsw_sp, nh);
err_nexthop_obj_init:
	nh_obj = &info->nh_res_bucket->old_nh;
	mlxsw_sp_nexthop_obj_init(mlxsw_sp, nh_grp, nh, nh_obj, 1);
	/* The old adjacency entry was not overwritten */
	nh->update = 0;
	nh->offloaded = 1;
	return err;
}

static int mlxsw_sp_nexthop_obj_event(struct notifier_block *nb,
				      unsigned long event, void *ptr)
{
	struct nh_notifier_info *info = ptr;
	struct mlxsw_sp_router *router;
	int err = 0;

	router = container_of(nb, struct mlxsw_sp_router, nexthop_nb);
	err = mlxsw_sp_nexthop_obj_validate(router->mlxsw_sp, event, info);
	if (err)
		goto out;

	mutex_lock(&router->lock);

	switch (event) {
	case NEXTHOP_EVENT_REPLACE:
		err = mlxsw_sp_nexthop_obj_new(router->mlxsw_sp, info);
		break;
	case NEXTHOP_EVENT_DEL:
		mlxsw_sp_nexthop_obj_del(router->mlxsw_sp, info);
		break;
	case NEXTHOP_EVENT_BUCKET_REPLACE:
		err = mlxsw_sp_nexthop_obj_bucket_replace(router->mlxsw_sp,
							  info);
		break;
	default:
		break;
	}

	mutex_unlock(&router->lock);

out:
	return notifier_from_errno(err);
}

static bool mlxsw_sp_fi_is_gateway(const struct mlxsw_sp *mlxsw_sp,
				   struct fib_info *fi)
{
	const struct fib_nh *nh = fib_info_nh(fi, 0);

	return nh->fib_nh_scope == RT_SCOPE_LINK ||
	       mlxsw_sp_nexthop4_ipip_type(mlxsw_sp, nh, NULL);
}

static int
mlxsw_sp_nexthop4_group_info_init(struct mlxsw_sp *mlxsw_sp,
				  struct mlxsw_sp_nexthop_group *nh_grp)
{
	unsigned int nhs = fib_info_num_path(nh_grp->ipv4.fi);
	struct mlxsw_sp_nexthop_group_info *nhgi;
	struct mlxsw_sp_nexthop *nh;
	int err, i;

	nhgi = kzalloc(struct_size(nhgi, nexthops, nhs), GFP_KERNEL);
	if (!nhgi)
		return -ENOMEM;
	nh_grp->nhgi = nhgi;
	nhgi->nh_grp = nh_grp;
	nhgi->gateway = mlxsw_sp_fi_is_gateway(mlxsw_sp, nh_grp->ipv4.fi);
	nhgi->count = nhs;
	for (i = 0; i < nhgi->count; i++) {
		struct fib_nh *fib_nh;

		nh = &nhgi->nexthops[i];
		fib_nh = fib_info_nh(nh_grp->ipv4.fi, i);
		err = mlxsw_sp_nexthop4_init(mlxsw_sp, nh_grp, nh, fib_nh);
		if (err)
			goto err_nexthop4_init;
	}
	err = mlxsw_sp_nexthop_group_inc(mlxsw_sp);
	if (err)
		goto err_group_inc;
	err = mlxsw_sp_nexthop_group_refresh(mlxsw_sp, nh_grp);
	if (err)
		goto err_group_refresh;

	return 0;

err_group_refresh:
	mlxsw_sp_nexthop_group_dec(mlxsw_sp);
err_group_inc:
	i = nhgi->count;
err_nexthop4_init:
	for (i--; i >= 0; i--) {
		nh = &nhgi->nexthops[i];
		mlxsw_sp_nexthop4_fini(mlxsw_sp, nh);
	}
	kfree(nhgi);
	return err;
}

static void
mlxsw_sp_nexthop4_group_info_fini(struct mlxsw_sp *mlxsw_sp,
				  struct mlxsw_sp_nexthop_group *nh_grp)
{
	struct mlxsw_sp_nexthop_group_info *nhgi = nh_grp->nhgi;
	int i;

	mlxsw_sp_nexthop_group_dec(mlxsw_sp);
	for (i = nhgi->count - 1; i >= 0; i--) {
		struct mlxsw_sp_nexthop *nh = &nhgi->nexthops[i];

		mlxsw_sp_nexthop4_fini(mlxsw_sp, nh);
	}
	mlxsw_sp_nexthop_group_refresh(mlxsw_sp, nh_grp);
	WARN_ON_ONCE(nhgi->adj_index_valid);
	kfree(nhgi);
}

static struct mlxsw_sp_nexthop_group *
mlxsw_sp_nexthop4_group_create(struct mlxsw_sp *mlxsw_sp, struct fib_info *fi)
{
	struct mlxsw_sp_nexthop_group *nh_grp;
	int err;

	nh_grp = kzalloc(sizeof(*nh_grp), GFP_KERNEL);
	if (!nh_grp)
		return ERR_PTR(-ENOMEM);
	INIT_LIST_HEAD(&nh_grp->vr_list);
	err = rhashtable_init(&nh_grp->vr_ht,
			      &mlxsw_sp_nexthop_group_vr_ht_params);
	if (err)
		goto err_nexthop_group_vr_ht_init;
	INIT_LIST_HEAD(&nh_grp->fib_list);
	nh_grp->type = MLXSW_SP_NEXTHOP_GROUP_TYPE_IPV4;
	nh_grp->ipv4.fi = fi;
	fib_info_hold(fi);

	err = mlxsw_sp_nexthop4_group_info_init(mlxsw_sp, nh_grp);
	if (err)
		goto err_nexthop_group_info_init;

	err = mlxsw_sp_nexthop_group_insert(mlxsw_sp, nh_grp);
	if (err)
		goto err_nexthop_group_insert;

	nh_grp->can_destroy = true;

	return nh_grp;

err_nexthop_group_insert:
	mlxsw_sp_nexthop4_group_info_fini(mlxsw_sp, nh_grp);
err_nexthop_group_info_init:
	fib_info_put(fi);
	rhashtable_destroy(&nh_grp->vr_ht);
err_nexthop_group_vr_ht_init:
	kfree(nh_grp);
	return ERR_PTR(err);
}

static void
mlxsw_sp_nexthop4_group_destroy(struct mlxsw_sp *mlxsw_sp,
				struct mlxsw_sp_nexthop_group *nh_grp)
{
	if (!nh_grp->can_destroy)
		return;
	mlxsw_sp_nexthop_group_remove(mlxsw_sp, nh_grp);
	mlxsw_sp_nexthop4_group_info_fini(mlxsw_sp, nh_grp);
	fib_info_put(nh_grp->ipv4.fi);
	WARN_ON_ONCE(!list_empty(&nh_grp->vr_list));
	rhashtable_destroy(&nh_grp->vr_ht);
	kfree(nh_grp);
}

static int mlxsw_sp_nexthop4_group_get(struct mlxsw_sp *mlxsw_sp,
				       struct mlxsw_sp_fib_entry *fib_entry,
				       struct fib_info *fi)
{
	struct mlxsw_sp_nexthop_group *nh_grp;

	if (fi->nh) {
		nh_grp = mlxsw_sp_nexthop_obj_group_lookup(mlxsw_sp,
							   fi->nh->id);
		if (WARN_ON_ONCE(!nh_grp))
			return -EINVAL;
		goto out;
	}

	nh_grp = mlxsw_sp_nexthop4_group_lookup(mlxsw_sp, fi);
	if (!nh_grp) {
		nh_grp = mlxsw_sp_nexthop4_group_create(mlxsw_sp, fi);
		if (IS_ERR(nh_grp))
			return PTR_ERR(nh_grp);
	}
out:
	list_add_tail(&fib_entry->nexthop_group_node, &nh_grp->fib_list);
	fib_entry->nh_group = nh_grp;
	return 0;
}

static void mlxsw_sp_nexthop4_group_put(struct mlxsw_sp *mlxsw_sp,
					struct mlxsw_sp_fib_entry *fib_entry)
{
	struct mlxsw_sp_nexthop_group *nh_grp = fib_entry->nh_group;

	list_del(&fib_entry->nexthop_group_node);
	if (!list_empty(&nh_grp->fib_list))
		return;

	if (nh_grp->type == MLXSW_SP_NEXTHOP_GROUP_TYPE_OBJ) {
		mlxsw_sp_nexthop_obj_group_destroy(mlxsw_sp, nh_grp);
		return;
	}

	mlxsw_sp_nexthop4_group_destroy(mlxsw_sp, nh_grp);
}

static bool
mlxsw_sp_fib4_entry_should_offload(const struct mlxsw_sp_fib_entry *fib_entry)
{
	struct mlxsw_sp_fib4_entry *fib4_entry;

	fib4_entry = container_of(fib_entry, struct mlxsw_sp_fib4_entry,
				  common);
	return !fib4_entry->tos;
}

static bool
mlxsw_sp_fib_entry_should_offload(const struct mlxsw_sp_fib_entry *fib_entry)
{
	struct mlxsw_sp_nexthop_group *nh_group = fib_entry->nh_group;

	switch (fib_entry->fib_node->fib->proto) {
	case MLXSW_SP_L3_PROTO_IPV4:
		if (!mlxsw_sp_fib4_entry_should_offload(fib_entry))
			return false;
		break;
	case MLXSW_SP_L3_PROTO_IPV6:
		break;
	}

	switch (fib_entry->type) {
	case MLXSW_SP_FIB_ENTRY_TYPE_REMOTE:
		return !!nh_group->nhgi->adj_index_valid;
	case MLXSW_SP_FIB_ENTRY_TYPE_LOCAL:
		return !!nh_group->nhgi->nh_rif;
	case MLXSW_SP_FIB_ENTRY_TYPE_BLACKHOLE:
	case MLXSW_SP_FIB_ENTRY_TYPE_IPIP_DECAP:
	case MLXSW_SP_FIB_ENTRY_TYPE_NVE_DECAP:
		return true;
	default:
		return false;
	}
}

static struct mlxsw_sp_nexthop *
mlxsw_sp_rt6_nexthop(struct mlxsw_sp_nexthop_group *nh_grp,
		     const struct mlxsw_sp_rt6 *mlxsw_sp_rt6)
{
	int i;

	for (i = 0; i < nh_grp->nhgi->count; i++) {
		struct mlxsw_sp_nexthop *nh = &nh_grp->nhgi->nexthops[i];
		struct fib6_info *rt = mlxsw_sp_rt6->rt;

		if (nh->rif && nh->rif->dev == rt->fib6_nh->fib_nh_dev &&
		    ipv6_addr_equal((const struct in6_addr *) &nh->gw_addr,
				    &rt->fib6_nh->fib_nh_gw6))
			return nh;
	}

	return NULL;
}

static void
mlxsw_sp_fib4_offload_failed_flag_set(struct mlxsw_sp *mlxsw_sp,
				      struct fib_entry_notifier_info *fen_info)
{
	u32 *p_dst = (u32 *) &fen_info->dst;
	struct fib_rt_info fri;

	fri.fi = fen_info->fi;
	fri.tb_id = fen_info->tb_id;
	fri.dst = cpu_to_be32(*p_dst);
	fri.dst_len = fen_info->dst_len;
	fri.tos = fen_info->tos;
	fri.type = fen_info->type;
	fri.offload = false;
	fri.trap = false;
	fri.offload_failed = true;
	fib_alias_hw_flags_set(mlxsw_sp_net(mlxsw_sp), &fri);
}

static void
mlxsw_sp_fib4_entry_hw_flags_set(struct mlxsw_sp *mlxsw_sp,
				 struct mlxsw_sp_fib_entry *fib_entry)
{
	u32 *p_dst = (u32 *) fib_entry->fib_node->key.addr;
	int dst_len = fib_entry->fib_node->key.prefix_len;
	struct mlxsw_sp_fib4_entry *fib4_entry;
	struct fib_rt_info fri;
	bool should_offload;

	should_offload = mlxsw_sp_fib_entry_should_offload(fib_entry);
	fib4_entry = container_of(fib_entry, struct mlxsw_sp_fib4_entry,
				  common);
	fri.fi = fib4_entry->fi;
	fri.tb_id = fib4_entry->tb_id;
	fri.dst = cpu_to_be32(*p_dst);
	fri.dst_len = dst_len;
	fri.tos = fib4_entry->tos;
	fri.type = fib4_entry->type;
	fri.offload = should_offload;
	fri.trap = !should_offload;
	fri.offload_failed = false;
	fib_alias_hw_flags_set(mlxsw_sp_net(mlxsw_sp), &fri);
}

static void
mlxsw_sp_fib4_entry_hw_flags_clear(struct mlxsw_sp *mlxsw_sp,
				   struct mlxsw_sp_fib_entry *fib_entry)
{
	u32 *p_dst = (u32 *) fib_entry->fib_node->key.addr;
	int dst_len = fib_entry->fib_node->key.prefix_len;
	struct mlxsw_sp_fib4_entry *fib4_entry;
	struct fib_rt_info fri;

	fib4_entry = container_of(fib_entry, struct mlxsw_sp_fib4_entry,
				  common);
	fri.fi = fib4_entry->fi;
	fri.tb_id = fib4_entry->tb_id;
	fri.dst = cpu_to_be32(*p_dst);
	fri.dst_len = dst_len;
	fri.tos = fib4_entry->tos;
	fri.type = fib4_entry->type;
	fri.offload = false;
	fri.trap = false;
	fri.offload_failed = false;
	fib_alias_hw_flags_set(mlxsw_sp_net(mlxsw_sp), &fri);
}

#if IS_ENABLED(CONFIG_IPV6)
static void
mlxsw_sp_fib6_offload_failed_flag_set(struct mlxsw_sp *mlxsw_sp,
				      struct fib6_info **rt_arr,
				      unsigned int nrt6)
{
	int i;

	/* In IPv6 a multipath route is represented using multiple routes, so
	 * we need to set the flags on all of them.
	 */
	for (i = 0; i < nrt6; i++)
		fib6_info_hw_flags_set(mlxsw_sp_net(mlxsw_sp), rt_arr[i],
				       false, false, true);
}
#else
static void
mlxsw_sp_fib6_offload_failed_flag_set(struct mlxsw_sp *mlxsw_sp,
				      struct fib6_info **rt_arr,
				      unsigned int nrt6)
{
}
#endif

#if IS_ENABLED(CONFIG_IPV6)
static void
mlxsw_sp_fib6_entry_hw_flags_set(struct mlxsw_sp *mlxsw_sp,
				 struct mlxsw_sp_fib_entry *fib_entry)
{
	struct mlxsw_sp_fib6_entry *fib6_entry;
	struct mlxsw_sp_rt6 *mlxsw_sp_rt6;
	bool should_offload;

	should_offload = mlxsw_sp_fib_entry_should_offload(fib_entry);

	/* In IPv6 a multipath route is represented using multiple routes, so
	 * we need to set the flags on all of them.
	 */
	fib6_entry = container_of(fib_entry, struct mlxsw_sp_fib6_entry,
				  common);
	list_for_each_entry(mlxsw_sp_rt6, &fib6_entry->rt6_list, list)
		fib6_info_hw_flags_set(mlxsw_sp_net(mlxsw_sp), mlxsw_sp_rt6->rt,
				       should_offload, !should_offload, false);
}
#else
static void
mlxsw_sp_fib6_entry_hw_flags_set(struct mlxsw_sp *mlxsw_sp,
				 struct mlxsw_sp_fib_entry *fib_entry)
{
}
#endif

#if IS_ENABLED(CONFIG_IPV6)
static void
mlxsw_sp_fib6_entry_hw_flags_clear(struct mlxsw_sp *mlxsw_sp,
				   struct mlxsw_sp_fib_entry *fib_entry)
{
	struct mlxsw_sp_fib6_entry *fib6_entry;
	struct mlxsw_sp_rt6 *mlxsw_sp_rt6;

	fib6_entry = container_of(fib_entry, struct mlxsw_sp_fib6_entry,
				  common);
	list_for_each_entry(mlxsw_sp_rt6, &fib6_entry->rt6_list, list)
		fib6_info_hw_flags_set(mlxsw_sp_net(mlxsw_sp), mlxsw_sp_rt6->rt,
				       false, false, false);
}
#else
static void
mlxsw_sp_fib6_entry_hw_flags_clear(struct mlxsw_sp *mlxsw_sp,
				   struct mlxsw_sp_fib_entry *fib_entry)
{
}
#endif

static void
mlxsw_sp_fib_entry_hw_flags_set(struct mlxsw_sp *mlxsw_sp,
				struct mlxsw_sp_fib_entry *fib_entry)
{
	switch (fib_entry->fib_node->fib->proto) {
	case MLXSW_SP_L3_PROTO_IPV4:
		mlxsw_sp_fib4_entry_hw_flags_set(mlxsw_sp, fib_entry);
		break;
	case MLXSW_SP_L3_PROTO_IPV6:
		mlxsw_sp_fib6_entry_hw_flags_set(mlxsw_sp, fib_entry);
		break;
	}
}

static void
mlxsw_sp_fib_entry_hw_flags_clear(struct mlxsw_sp *mlxsw_sp,
				  struct mlxsw_sp_fib_entry *fib_entry)
{
	switch (fib_entry->fib_node->fib->proto) {
	case MLXSW_SP_L3_PROTO_IPV4:
		mlxsw_sp_fib4_entry_hw_flags_clear(mlxsw_sp, fib_entry);
		break;
	case MLXSW_SP_L3_PROTO_IPV6:
		mlxsw_sp_fib6_entry_hw_flags_clear(mlxsw_sp, fib_entry);
		break;
	}
}

static void
mlxsw_sp_fib_entry_hw_flags_refresh(struct mlxsw_sp *mlxsw_sp,
				    struct mlxsw_sp_fib_entry *fib_entry,
				    enum mlxsw_sp_fib_entry_op op)
{
	switch (op) {
	case MLXSW_SP_FIB_ENTRY_OP_WRITE:
	case MLXSW_SP_FIB_ENTRY_OP_UPDATE:
		mlxsw_sp_fib_entry_hw_flags_set(mlxsw_sp, fib_entry);
		break;
	case MLXSW_SP_FIB_ENTRY_OP_DELETE:
		mlxsw_sp_fib_entry_hw_flags_clear(mlxsw_sp, fib_entry);
		break;
	default:
		break;
	}
}

struct mlxsw_sp_fib_entry_op_ctx_basic {
	char ralue_pl[MLXSW_REG_RALUE_LEN];
};

static void
mlxsw_sp_router_ll_basic_fib_entry_pack(struct mlxsw_sp_fib_entry_op_ctx *op_ctx,
					enum mlxsw_sp_l3proto proto,
					enum mlxsw_sp_fib_entry_op op,
					u16 virtual_router, u8 prefix_len,
					unsigned char *addr,
					struct mlxsw_sp_fib_entry_priv *priv)
{
	struct mlxsw_sp_fib_entry_op_ctx_basic *op_ctx_basic = (void *) op_ctx->ll_priv;
	enum mlxsw_reg_ralxx_protocol ralxx_proto;
	char *ralue_pl = op_ctx_basic->ralue_pl;
	enum mlxsw_reg_ralue_op ralue_op;

	ralxx_proto = (enum mlxsw_reg_ralxx_protocol) proto;

	switch (op) {
	case MLXSW_SP_FIB_ENTRY_OP_WRITE:
	case MLXSW_SP_FIB_ENTRY_OP_UPDATE:
		ralue_op = MLXSW_REG_RALUE_OP_WRITE_WRITE;
		break;
	case MLXSW_SP_FIB_ENTRY_OP_DELETE:
		ralue_op = MLXSW_REG_RALUE_OP_WRITE_DELETE;
		break;
	default:
		WARN_ON_ONCE(1);
		return;
	}

	switch (proto) {
	case MLXSW_SP_L3_PROTO_IPV4:
		mlxsw_reg_ralue_pack4(ralue_pl, ralxx_proto, ralue_op,
				      virtual_router, prefix_len, (u32 *) addr);
		break;
	case MLXSW_SP_L3_PROTO_IPV6:
		mlxsw_reg_ralue_pack6(ralue_pl, ralxx_proto, ralue_op,
				      virtual_router, prefix_len, addr);
		break;
	}
}

static void
mlxsw_sp_router_ll_basic_fib_entry_act_remote_pack(struct mlxsw_sp_fib_entry_op_ctx *op_ctx,
						   enum mlxsw_reg_ralue_trap_action trap_action,
						   u16 trap_id, u32 adjacency_index, u16 ecmp_size)
{
	struct mlxsw_sp_fib_entry_op_ctx_basic *op_ctx_basic = (void *) op_ctx->ll_priv;

	mlxsw_reg_ralue_act_remote_pack(op_ctx_basic->ralue_pl, trap_action,
					trap_id, adjacency_index, ecmp_size);
}

static void
mlxsw_sp_router_ll_basic_fib_entry_act_local_pack(struct mlxsw_sp_fib_entry_op_ctx *op_ctx,
						  enum mlxsw_reg_ralue_trap_action trap_action,
						  u16 trap_id, u16 local_erif)
{
	struct mlxsw_sp_fib_entry_op_ctx_basic *op_ctx_basic = (void *) op_ctx->ll_priv;

	mlxsw_reg_ralue_act_local_pack(op_ctx_basic->ralue_pl, trap_action,
				       trap_id, local_erif);
}

static void
mlxsw_sp_router_ll_basic_fib_entry_act_ip2me_pack(struct mlxsw_sp_fib_entry_op_ctx *op_ctx)
{
	struct mlxsw_sp_fib_entry_op_ctx_basic *op_ctx_basic = (void *) op_ctx->ll_priv;

	mlxsw_reg_ralue_act_ip2me_pack(op_ctx_basic->ralue_pl);
}

static void
mlxsw_sp_router_ll_basic_fib_entry_act_ip2me_tun_pack(struct mlxsw_sp_fib_entry_op_ctx *op_ctx,
						      u32 tunnel_ptr)
{
	struct mlxsw_sp_fib_entry_op_ctx_basic *op_ctx_basic = (void *) op_ctx->ll_priv;

	mlxsw_reg_ralue_act_ip2me_tun_pack(op_ctx_basic->ralue_pl, tunnel_ptr);
}

static int
mlxsw_sp_router_ll_basic_fib_entry_commit(struct mlxsw_sp *mlxsw_sp,
					  struct mlxsw_sp_fib_entry_op_ctx *op_ctx,
					  bool *postponed_for_bulk)
{
	struct mlxsw_sp_fib_entry_op_ctx_basic *op_ctx_basic = (void *) op_ctx->ll_priv;

	return mlxsw_reg_write(mlxsw_sp->core, MLXSW_REG(ralue),
			       op_ctx_basic->ralue_pl);
}

static bool
mlxsw_sp_router_ll_basic_fib_entry_is_committed(struct mlxsw_sp_fib_entry_priv *priv)
{
	return true;
}

static void mlxsw_sp_fib_entry_pack(struct mlxsw_sp_fib_entry_op_ctx *op_ctx,
				    struct mlxsw_sp_fib_entry *fib_entry,
				    enum mlxsw_sp_fib_entry_op op)
{
	struct mlxsw_sp_fib *fib = fib_entry->fib_node->fib;

	mlxsw_sp_fib_entry_op_ctx_priv_hold(op_ctx, fib_entry->priv);
	fib->ll_ops->fib_entry_pack(op_ctx, fib->proto, op, fib->vr->id,
				    fib_entry->fib_node->key.prefix_len,
				    fib_entry->fib_node->key.addr,
				    fib_entry->priv);
}

static int mlxsw_sp_fib_entry_commit(struct mlxsw_sp *mlxsw_sp,
				     struct mlxsw_sp_fib_entry_op_ctx *op_ctx,
				     const struct mlxsw_sp_router_ll_ops *ll_ops)
{
	bool postponed_for_bulk = false;
	int err;

	err = ll_ops->fib_entry_commit(mlxsw_sp, op_ctx, &postponed_for_bulk);
	if (!postponed_for_bulk)
		mlxsw_sp_fib_entry_op_ctx_priv_put_all(op_ctx);
	return err;
}

static int mlxsw_sp_fib_entry_op_remote(struct mlxsw_sp *mlxsw_sp,
					struct mlxsw_sp_fib_entry_op_ctx *op_ctx,
					struct mlxsw_sp_fib_entry *fib_entry,
					enum mlxsw_sp_fib_entry_op op)
{
	const struct mlxsw_sp_router_ll_ops *ll_ops = fib_entry->fib_node->fib->ll_ops;
	struct mlxsw_sp_nexthop_group *nh_group = fib_entry->nh_group;
	struct mlxsw_sp_nexthop_group_info *nhgi = nh_group->nhgi;
	enum mlxsw_reg_ralue_trap_action trap_action;
	u16 trap_id = 0;
	u32 adjacency_index = 0;
	u16 ecmp_size = 0;

	/* In case the nexthop group adjacency index is valid, use it
	 * with provided ECMP size. Otherwise, setup trap and pass
	 * traffic to kernel.
	 */
	if (mlxsw_sp_fib_entry_should_offload(fib_entry)) {
		trap_action = MLXSW_REG_RALUE_TRAP_ACTION_NOP;
		adjacency_index = nhgi->adj_index;
		ecmp_size = nhgi->ecmp_size;
	} else if (!nhgi->adj_index_valid && nhgi->count && nhgi->nh_rif) {
		trap_action = MLXSW_REG_RALUE_TRAP_ACTION_NOP;
		adjacency_index = mlxsw_sp->router->adj_trap_index;
		ecmp_size = 1;
	} else {
		trap_action = MLXSW_REG_RALUE_TRAP_ACTION_TRAP;
		trap_id = MLXSW_TRAP_ID_RTR_INGRESS0;
	}

	mlxsw_sp_fib_entry_pack(op_ctx, fib_entry, op);
	ll_ops->fib_entry_act_remote_pack(op_ctx, trap_action, trap_id,
					  adjacency_index, ecmp_size);
	return mlxsw_sp_fib_entry_commit(mlxsw_sp, op_ctx, ll_ops);
}

static int mlxsw_sp_fib_entry_op_local(struct mlxsw_sp *mlxsw_sp,
				       struct mlxsw_sp_fib_entry_op_ctx *op_ctx,
				       struct mlxsw_sp_fib_entry *fib_entry,
				       enum mlxsw_sp_fib_entry_op op)
{
	const struct mlxsw_sp_router_ll_ops *ll_ops = fib_entry->fib_node->fib->ll_ops;
	struct mlxsw_sp_rif *rif = fib_entry->nh_group->nhgi->nh_rif;
	enum mlxsw_reg_ralue_trap_action trap_action;
	u16 trap_id = 0;
	u16 rif_index = 0;

	if (mlxsw_sp_fib_entry_should_offload(fib_entry)) {
		trap_action = MLXSW_REG_RALUE_TRAP_ACTION_NOP;
		rif_index = rif->rif_index;
	} else {
		trap_action = MLXSW_REG_RALUE_TRAP_ACTION_TRAP;
		trap_id = MLXSW_TRAP_ID_RTR_INGRESS0;
	}

	mlxsw_sp_fib_entry_pack(op_ctx, fib_entry, op);
	ll_ops->fib_entry_act_local_pack(op_ctx, trap_action, trap_id, rif_index);
	return mlxsw_sp_fib_entry_commit(mlxsw_sp, op_ctx, ll_ops);
}

static int mlxsw_sp_fib_entry_op_trap(struct mlxsw_sp *mlxsw_sp,
				      struct mlxsw_sp_fib_entry_op_ctx *op_ctx,
				      struct mlxsw_sp_fib_entry *fib_entry,
				      enum mlxsw_sp_fib_entry_op op)
{
	const struct mlxsw_sp_router_ll_ops *ll_ops = fib_entry->fib_node->fib->ll_ops;

	mlxsw_sp_fib_entry_pack(op_ctx, fib_entry, op);
	ll_ops->fib_entry_act_ip2me_pack(op_ctx);
	return mlxsw_sp_fib_entry_commit(mlxsw_sp, op_ctx, ll_ops);
}

static int mlxsw_sp_fib_entry_op_blackhole(struct mlxsw_sp *mlxsw_sp,
					   struct mlxsw_sp_fib_entry_op_ctx *op_ctx,
					   struct mlxsw_sp_fib_entry *fib_entry,
					   enum mlxsw_sp_fib_entry_op op)
{
	const struct mlxsw_sp_router_ll_ops *ll_ops = fib_entry->fib_node->fib->ll_ops;
	enum mlxsw_reg_ralue_trap_action trap_action;

	trap_action = MLXSW_REG_RALUE_TRAP_ACTION_DISCARD_ERROR;
	mlxsw_sp_fib_entry_pack(op_ctx, fib_entry, op);
	ll_ops->fib_entry_act_local_pack(op_ctx, trap_action, 0, 0);
	return mlxsw_sp_fib_entry_commit(mlxsw_sp, op_ctx, ll_ops);
}

static int
mlxsw_sp_fib_entry_op_unreachable(struct mlxsw_sp *mlxsw_sp,
				  struct mlxsw_sp_fib_entry_op_ctx *op_ctx,
				  struct mlxsw_sp_fib_entry *fib_entry,
				  enum mlxsw_sp_fib_entry_op op)
{
	const struct mlxsw_sp_router_ll_ops *ll_ops = fib_entry->fib_node->fib->ll_ops;
	enum mlxsw_reg_ralue_trap_action trap_action;
	u16 trap_id;

	trap_action = MLXSW_REG_RALUE_TRAP_ACTION_TRAP;
	trap_id = MLXSW_TRAP_ID_RTR_INGRESS1;

	mlxsw_sp_fib_entry_pack(op_ctx, fib_entry, op);
	ll_ops->fib_entry_act_local_pack(op_ctx, trap_action, trap_id, 0);
	return mlxsw_sp_fib_entry_commit(mlxsw_sp, op_ctx, ll_ops);
}

static int
mlxsw_sp_fib_entry_op_ipip_decap(struct mlxsw_sp *mlxsw_sp,
				 struct mlxsw_sp_fib_entry_op_ctx *op_ctx,
				 struct mlxsw_sp_fib_entry *fib_entry,
				 enum mlxsw_sp_fib_entry_op op)
{
	const struct mlxsw_sp_router_ll_ops *ll_ops = fib_entry->fib_node->fib->ll_ops;
	struct mlxsw_sp_ipip_entry *ipip_entry = fib_entry->decap.ipip_entry;
	const struct mlxsw_sp_ipip_ops *ipip_ops;
	int err;

	if (WARN_ON(!ipip_entry))
		return -EINVAL;

	ipip_ops = mlxsw_sp->router->ipip_ops_arr[ipip_entry->ipipt];
	err = ipip_ops->decap_config(mlxsw_sp, ipip_entry,
				     fib_entry->decap.tunnel_index);
	if (err)
		return err;

	mlxsw_sp_fib_entry_pack(op_ctx, fib_entry, op);
	ll_ops->fib_entry_act_ip2me_tun_pack(op_ctx,
					     fib_entry->decap.tunnel_index);
	return mlxsw_sp_fib_entry_commit(mlxsw_sp, op_ctx, ll_ops);
}

static int mlxsw_sp_fib_entry_op_nve_decap(struct mlxsw_sp *mlxsw_sp,
					   struct mlxsw_sp_fib_entry_op_ctx *op_ctx,
					   struct mlxsw_sp_fib_entry *fib_entry,
					   enum mlxsw_sp_fib_entry_op op)
{
	const struct mlxsw_sp_router_ll_ops *ll_ops = fib_entry->fib_node->fib->ll_ops;

	mlxsw_sp_fib_entry_pack(op_ctx, fib_entry, op);
	ll_ops->fib_entry_act_ip2me_tun_pack(op_ctx,
					     fib_entry->decap.tunnel_index);
	return mlxsw_sp_fib_entry_commit(mlxsw_sp, op_ctx, ll_ops);
}

static int __mlxsw_sp_fib_entry_op(struct mlxsw_sp *mlxsw_sp,
				   struct mlxsw_sp_fib_entry_op_ctx *op_ctx,
				   struct mlxsw_sp_fib_entry *fib_entry,
				   enum mlxsw_sp_fib_entry_op op)
{
	switch (fib_entry->type) {
	case MLXSW_SP_FIB_ENTRY_TYPE_REMOTE:
		return mlxsw_sp_fib_entry_op_remote(mlxsw_sp, op_ctx, fib_entry, op);
	case MLXSW_SP_FIB_ENTRY_TYPE_LOCAL:
		return mlxsw_sp_fib_entry_op_local(mlxsw_sp, op_ctx, fib_entry, op);
	case MLXSW_SP_FIB_ENTRY_TYPE_TRAP:
		return mlxsw_sp_fib_entry_op_trap(mlxsw_sp, op_ctx, fib_entry, op);
	case MLXSW_SP_FIB_ENTRY_TYPE_BLACKHOLE:
		return mlxsw_sp_fib_entry_op_blackhole(mlxsw_sp, op_ctx, fib_entry, op);
	case MLXSW_SP_FIB_ENTRY_TYPE_UNREACHABLE:
		return mlxsw_sp_fib_entry_op_unreachable(mlxsw_sp, op_ctx, fib_entry, op);
	case MLXSW_SP_FIB_ENTRY_TYPE_IPIP_DECAP:
		return mlxsw_sp_fib_entry_op_ipip_decap(mlxsw_sp, op_ctx, fib_entry, op);
	case MLXSW_SP_FIB_ENTRY_TYPE_NVE_DECAP:
		return mlxsw_sp_fib_entry_op_nve_decap(mlxsw_sp, op_ctx, fib_entry, op);
	}
	return -EINVAL;
}

static int mlxsw_sp_fib_entry_op(struct mlxsw_sp *mlxsw_sp,
				 struct mlxsw_sp_fib_entry_op_ctx *op_ctx,
				 struct mlxsw_sp_fib_entry *fib_entry,
				 enum mlxsw_sp_fib_entry_op op)
{
	int err = __mlxsw_sp_fib_entry_op(mlxsw_sp, op_ctx, fib_entry, op);

	if (err)
		return err;

	mlxsw_sp_fib_entry_hw_flags_refresh(mlxsw_sp, fib_entry, op);

	return err;
}

static int __mlxsw_sp_fib_entry_update(struct mlxsw_sp *mlxsw_sp,
				       struct mlxsw_sp_fib_entry_op_ctx *op_ctx,
				       struct mlxsw_sp_fib_entry *fib_entry,
				       bool is_new)
{
	return mlxsw_sp_fib_entry_op(mlxsw_sp, op_ctx, fib_entry,
				     is_new ? MLXSW_SP_FIB_ENTRY_OP_WRITE :
					      MLXSW_SP_FIB_ENTRY_OP_UPDATE);
}

static int mlxsw_sp_fib_entry_update(struct mlxsw_sp *mlxsw_sp,
				     struct mlxsw_sp_fib_entry *fib_entry)
{
	struct mlxsw_sp_fib_entry_op_ctx *op_ctx = mlxsw_sp->router->ll_op_ctx;

	mlxsw_sp_fib_entry_op_ctx_clear(op_ctx);
	return __mlxsw_sp_fib_entry_update(mlxsw_sp, op_ctx, fib_entry, false);
}

static int mlxsw_sp_fib_entry_del(struct mlxsw_sp *mlxsw_sp,
				  struct mlxsw_sp_fib_entry_op_ctx *op_ctx,
				  struct mlxsw_sp_fib_entry *fib_entry)
{
	const struct mlxsw_sp_router_ll_ops *ll_ops = fib_entry->fib_node->fib->ll_ops;

	if (!ll_ops->fib_entry_is_committed(fib_entry->priv))
		return 0;
	return mlxsw_sp_fib_entry_op(mlxsw_sp, op_ctx, fib_entry,
				     MLXSW_SP_FIB_ENTRY_OP_DELETE);
}

static int
mlxsw_sp_fib4_entry_type_set(struct mlxsw_sp *mlxsw_sp,
			     const struct fib_entry_notifier_info *fen_info,
			     struct mlxsw_sp_fib_entry *fib_entry)
{
	struct mlxsw_sp_nexthop_group_info *nhgi = fib_entry->nh_group->nhgi;
	union mlxsw_sp_l3addr dip = { .addr4 = htonl(fen_info->dst) };
	struct mlxsw_sp_router *router = mlxsw_sp->router;
	u32 tb_id = mlxsw_sp_fix_tb_id(fen_info->tb_id);
	int ifindex = nhgi->nexthops[0].ifindex;
	struct mlxsw_sp_ipip_entry *ipip_entry;

	switch (fen_info->type) {
	case RTN_LOCAL:
		ipip_entry = mlxsw_sp_ipip_entry_find_by_decap(mlxsw_sp, ifindex,
							       MLXSW_SP_L3_PROTO_IPV4, dip);
		if (ipip_entry && ipip_entry->ol_dev->flags & IFF_UP) {
			fib_entry->type = MLXSW_SP_FIB_ENTRY_TYPE_IPIP_DECAP;
			return mlxsw_sp_fib_entry_decap_init(mlxsw_sp,
							     fib_entry,
							     ipip_entry);
		}
		if (mlxsw_sp_router_nve_is_decap(mlxsw_sp, tb_id,
						 MLXSW_SP_L3_PROTO_IPV4,
						 &dip)) {
			u32 tunnel_index;

			tunnel_index = router->nve_decap_config.tunnel_index;
			fib_entry->decap.tunnel_index = tunnel_index;
			fib_entry->type = MLXSW_SP_FIB_ENTRY_TYPE_NVE_DECAP;
			return 0;
		}
		fallthrough;
	case RTN_BROADCAST:
		fib_entry->type = MLXSW_SP_FIB_ENTRY_TYPE_TRAP;
		return 0;
	case RTN_BLACKHOLE:
		fib_entry->type = MLXSW_SP_FIB_ENTRY_TYPE_BLACKHOLE;
		return 0;
	case RTN_UNREACHABLE:
	case RTN_PROHIBIT:
		/* Packets hitting these routes need to be trapped, but
		 * can do so with a lower priority than packets directed
		 * at the host, so use action type local instead of trap.
		 */
		fib_entry->type = MLXSW_SP_FIB_ENTRY_TYPE_UNREACHABLE;
		return 0;
	case RTN_UNICAST:
		if (nhgi->gateway)
			fib_entry->type = MLXSW_SP_FIB_ENTRY_TYPE_REMOTE;
		else
			fib_entry->type = MLXSW_SP_FIB_ENTRY_TYPE_LOCAL;
		return 0;
	default:
		return -EINVAL;
	}
}

static void
mlxsw_sp_fib_entry_type_unset(struct mlxsw_sp *mlxsw_sp,
			      struct mlxsw_sp_fib_entry *fib_entry)
{
	switch (fib_entry->type) {
	case MLXSW_SP_FIB_ENTRY_TYPE_IPIP_DECAP:
		mlxsw_sp_fib_entry_decap_fini(mlxsw_sp, fib_entry);
		break;
	default:
		break;
	}
}

static void
mlxsw_sp_fib4_entry_type_unset(struct mlxsw_sp *mlxsw_sp,
			       struct mlxsw_sp_fib4_entry *fib4_entry)
{
	mlxsw_sp_fib_entry_type_unset(mlxsw_sp, &fib4_entry->common);
}

static struct mlxsw_sp_fib4_entry *
mlxsw_sp_fib4_entry_create(struct mlxsw_sp *mlxsw_sp,
			   struct mlxsw_sp_fib_node *fib_node,
			   const struct fib_entry_notifier_info *fen_info)
{
	struct mlxsw_sp_fib4_entry *fib4_entry;
	struct mlxsw_sp_fib_entry *fib_entry;
	int err;

	fib4_entry = kzalloc(sizeof(*fib4_entry), GFP_KERNEL);
	if (!fib4_entry)
		return ERR_PTR(-ENOMEM);
	fib_entry = &fib4_entry->common;

	fib_entry->priv = mlxsw_sp_fib_entry_priv_create(fib_node->fib->ll_ops);
	if (IS_ERR(fib_entry->priv)) {
		err = PTR_ERR(fib_entry->priv);
		goto err_fib_entry_priv_create;
	}

	err = mlxsw_sp_nexthop4_group_get(mlxsw_sp, fib_entry, fen_info->fi);
	if (err)
		goto err_nexthop4_group_get;

	err = mlxsw_sp_nexthop_group_vr_link(fib_entry->nh_group,
					     fib_node->fib);
	if (err)
		goto err_nexthop_group_vr_link;

	err = mlxsw_sp_fib4_entry_type_set(mlxsw_sp, fen_info, fib_entry);
	if (err)
		goto err_fib4_entry_type_set;

	fib4_entry->fi = fen_info->fi;
	fib_info_hold(fib4_entry->fi);
	fib4_entry->tb_id = fen_info->tb_id;
	fib4_entry->type = fen_info->type;
	fib4_entry->tos = fen_info->tos;

	fib_entry->fib_node = fib_node;

	return fib4_entry;

err_fib4_entry_type_set:
	mlxsw_sp_nexthop_group_vr_unlink(fib_entry->nh_group, fib_node->fib);
err_nexthop_group_vr_link:
	mlxsw_sp_nexthop4_group_put(mlxsw_sp, &fib4_entry->common);
err_nexthop4_group_get:
	mlxsw_sp_fib_entry_priv_put(fib_entry->priv);
err_fib_entry_priv_create:
	kfree(fib4_entry);
	return ERR_PTR(err);
}

static void mlxsw_sp_fib4_entry_destroy(struct mlxsw_sp *mlxsw_sp,
					struct mlxsw_sp_fib4_entry *fib4_entry)
{
	struct mlxsw_sp_fib_node *fib_node = fib4_entry->common.fib_node;

	fib_info_put(fib4_entry->fi);
	mlxsw_sp_fib4_entry_type_unset(mlxsw_sp, fib4_entry);
	mlxsw_sp_nexthop_group_vr_unlink(fib4_entry->common.nh_group,
					 fib_node->fib);
	mlxsw_sp_nexthop4_group_put(mlxsw_sp, &fib4_entry->common);
	mlxsw_sp_fib_entry_priv_put(fib4_entry->common.priv);
	kfree(fib4_entry);
}

static struct mlxsw_sp_fib4_entry *
mlxsw_sp_fib4_entry_lookup(struct mlxsw_sp *mlxsw_sp,
			   const struct fib_entry_notifier_info *fen_info)
{
	struct mlxsw_sp_fib4_entry *fib4_entry;
	struct mlxsw_sp_fib_node *fib_node;
	struct mlxsw_sp_fib *fib;
	struct mlxsw_sp_vr *vr;

	vr = mlxsw_sp_vr_find(mlxsw_sp, fen_info->tb_id);
	if (!vr)
		return NULL;
	fib = mlxsw_sp_vr_fib(vr, MLXSW_SP_L3_PROTO_IPV4);

	fib_node = mlxsw_sp_fib_node_lookup(fib, &fen_info->dst,
					    sizeof(fen_info->dst),
					    fen_info->dst_len);
	if (!fib_node)
		return NULL;

	fib4_entry = container_of(fib_node->fib_entry,
				  struct mlxsw_sp_fib4_entry, common);
	if (fib4_entry->tb_id == fen_info->tb_id &&
	    fib4_entry->tos == fen_info->tos &&
	    fib4_entry->type == fen_info->type &&
	    fib4_entry->fi == fen_info->fi)
		return fib4_entry;

	return NULL;
}

static const struct rhashtable_params mlxsw_sp_fib_ht_params = {
	.key_offset = offsetof(struct mlxsw_sp_fib_node, key),
	.head_offset = offsetof(struct mlxsw_sp_fib_node, ht_node),
	.key_len = sizeof(struct mlxsw_sp_fib_key),
	.automatic_shrinking = true,
};

static int mlxsw_sp_fib_node_insert(struct mlxsw_sp_fib *fib,
				    struct mlxsw_sp_fib_node *fib_node)
{
	return rhashtable_insert_fast(&fib->ht, &fib_node->ht_node,
				      mlxsw_sp_fib_ht_params);
}

static void mlxsw_sp_fib_node_remove(struct mlxsw_sp_fib *fib,
				     struct mlxsw_sp_fib_node *fib_node)
{
	rhashtable_remove_fast(&fib->ht, &fib_node->ht_node,
			       mlxsw_sp_fib_ht_params);
}

static struct mlxsw_sp_fib_node *
mlxsw_sp_fib_node_lookup(struct mlxsw_sp_fib *fib, const void *addr,
			 size_t addr_len, unsigned char prefix_len)
{
	struct mlxsw_sp_fib_key key;

	memset(&key, 0, sizeof(key));
	memcpy(key.addr, addr, addr_len);
	key.prefix_len = prefix_len;
	return rhashtable_lookup_fast(&fib->ht, &key, mlxsw_sp_fib_ht_params);
}

static struct mlxsw_sp_fib_node *
mlxsw_sp_fib_node_create(struct mlxsw_sp_fib *fib, const void *addr,
			 size_t addr_len, unsigned char prefix_len)
{
	struct mlxsw_sp_fib_node *fib_node;

	fib_node = kzalloc(sizeof(*fib_node), GFP_KERNEL);
	if (!fib_node)
		return NULL;

	list_add(&fib_node->list, &fib->node_list);
	memcpy(fib_node->key.addr, addr, addr_len);
	fib_node->key.prefix_len = prefix_len;

	return fib_node;
}

static void mlxsw_sp_fib_node_destroy(struct mlxsw_sp_fib_node *fib_node)
{
	list_del(&fib_node->list);
	kfree(fib_node);
}

static int mlxsw_sp_fib_lpm_tree_link(struct mlxsw_sp *mlxsw_sp,
				      struct mlxsw_sp_fib_node *fib_node)
{
	struct mlxsw_sp_prefix_usage req_prefix_usage;
	struct mlxsw_sp_fib *fib = fib_node->fib;
	struct mlxsw_sp_lpm_tree *lpm_tree;
	int err;

	lpm_tree = mlxsw_sp->router->lpm.proto_trees[fib->proto];
	if (lpm_tree->prefix_ref_count[fib_node->key.prefix_len] != 0)
		goto out;

	mlxsw_sp_prefix_usage_cpy(&req_prefix_usage, &lpm_tree->prefix_usage);
	mlxsw_sp_prefix_usage_set(&req_prefix_usage, fib_node->key.prefix_len);
	lpm_tree = mlxsw_sp_lpm_tree_get(mlxsw_sp, &req_prefix_usage,
					 fib->proto);
	if (IS_ERR(lpm_tree))
		return PTR_ERR(lpm_tree);

	err = mlxsw_sp_vrs_lpm_tree_replace(mlxsw_sp, fib, lpm_tree);
	if (err)
		goto err_lpm_tree_replace;

out:
	lpm_tree->prefix_ref_count[fib_node->key.prefix_len]++;
	return 0;

err_lpm_tree_replace:
	mlxsw_sp_lpm_tree_put(mlxsw_sp, lpm_tree);
	return err;
}

static void mlxsw_sp_fib_lpm_tree_unlink(struct mlxsw_sp *mlxsw_sp,
					 struct mlxsw_sp_fib_node *fib_node)
{
	struct mlxsw_sp_lpm_tree *lpm_tree = fib_node->fib->lpm_tree;
	struct mlxsw_sp_prefix_usage req_prefix_usage;
	struct mlxsw_sp_fib *fib = fib_node->fib;
	int err;

	if (--lpm_tree->prefix_ref_count[fib_node->key.prefix_len] != 0)
		return;
	/* Try to construct a new LPM tree from the current prefix usage
	 * minus the unused one. If we fail, continue using the old one.
	 */
	mlxsw_sp_prefix_usage_cpy(&req_prefix_usage, &lpm_tree->prefix_usage);
	mlxsw_sp_prefix_usage_clear(&req_prefix_usage,
				    fib_node->key.prefix_len);
	lpm_tree = mlxsw_sp_lpm_tree_get(mlxsw_sp, &req_prefix_usage,
					 fib->proto);
	if (IS_ERR(lpm_tree))
		return;

	err = mlxsw_sp_vrs_lpm_tree_replace(mlxsw_sp, fib, lpm_tree);
	if (err)
		goto err_lpm_tree_replace;

	return;

err_lpm_tree_replace:
	mlxsw_sp_lpm_tree_put(mlxsw_sp, lpm_tree);
}

static int mlxsw_sp_fib_node_init(struct mlxsw_sp *mlxsw_sp,
				  struct mlxsw_sp_fib_node *fib_node,
				  struct mlxsw_sp_fib *fib)
{
	int err;

	err = mlxsw_sp_fib_node_insert(fib, fib_node);
	if (err)
		return err;
	fib_node->fib = fib;

	err = mlxsw_sp_fib_lpm_tree_link(mlxsw_sp, fib_node);
	if (err)
		goto err_fib_lpm_tree_link;

	return 0;

err_fib_lpm_tree_link:
	fib_node->fib = NULL;
	mlxsw_sp_fib_node_remove(fib, fib_node);
	return err;
}

static void mlxsw_sp_fib_node_fini(struct mlxsw_sp *mlxsw_sp,
				   struct mlxsw_sp_fib_node *fib_node)
{
	struct mlxsw_sp_fib *fib = fib_node->fib;

	mlxsw_sp_fib_lpm_tree_unlink(mlxsw_sp, fib_node);
	fib_node->fib = NULL;
	mlxsw_sp_fib_node_remove(fib, fib_node);
}

static struct mlxsw_sp_fib_node *
mlxsw_sp_fib_node_get(struct mlxsw_sp *mlxsw_sp, u32 tb_id, const void *addr,
		      size_t addr_len, unsigned char prefix_len,
		      enum mlxsw_sp_l3proto proto)
{
	struct mlxsw_sp_fib_node *fib_node;
	struct mlxsw_sp_fib *fib;
	struct mlxsw_sp_vr *vr;
	int err;

	vr = mlxsw_sp_vr_get(mlxsw_sp, tb_id, NULL);
	if (IS_ERR(vr))
		return ERR_CAST(vr);
	fib = mlxsw_sp_vr_fib(vr, proto);

	fib_node = mlxsw_sp_fib_node_lookup(fib, addr, addr_len, prefix_len);
	if (fib_node)
		return fib_node;

	fib_node = mlxsw_sp_fib_node_create(fib, addr, addr_len, prefix_len);
	if (!fib_node) {
		err = -ENOMEM;
		goto err_fib_node_create;
	}

	err = mlxsw_sp_fib_node_init(mlxsw_sp, fib_node, fib);
	if (err)
		goto err_fib_node_init;

	return fib_node;

err_fib_node_init:
	mlxsw_sp_fib_node_destroy(fib_node);
err_fib_node_create:
	mlxsw_sp_vr_put(mlxsw_sp, vr);
	return ERR_PTR(err);
}

static void mlxsw_sp_fib_node_put(struct mlxsw_sp *mlxsw_sp,
				  struct mlxsw_sp_fib_node *fib_node)
{
	struct mlxsw_sp_vr *vr = fib_node->fib->vr;

	if (fib_node->fib_entry)
		return;
	mlxsw_sp_fib_node_fini(mlxsw_sp, fib_node);
	mlxsw_sp_fib_node_destroy(fib_node);
	mlxsw_sp_vr_put(mlxsw_sp, vr);
}

static int mlxsw_sp_fib_node_entry_link(struct mlxsw_sp *mlxsw_sp,
					struct mlxsw_sp_fib_entry_op_ctx *op_ctx,
					struct mlxsw_sp_fib_entry *fib_entry)
{
	struct mlxsw_sp_fib_node *fib_node = fib_entry->fib_node;
	bool is_new = !fib_node->fib_entry;
	int err;

	fib_node->fib_entry = fib_entry;

	err = __mlxsw_sp_fib_entry_update(mlxsw_sp, op_ctx, fib_entry, is_new);
	if (err)
		goto err_fib_entry_update;

	return 0;

err_fib_entry_update:
	fib_node->fib_entry = NULL;
	return err;
}

static int __mlxsw_sp_fib_node_entry_unlink(struct mlxsw_sp *mlxsw_sp,
					    struct mlxsw_sp_fib_entry_op_ctx *op_ctx,
					    struct mlxsw_sp_fib_entry *fib_entry)
{
	struct mlxsw_sp_fib_node *fib_node = fib_entry->fib_node;
	int err;

	err = mlxsw_sp_fib_entry_del(mlxsw_sp, op_ctx, fib_entry);
	fib_node->fib_entry = NULL;
	return err;
}

static void mlxsw_sp_fib_node_entry_unlink(struct mlxsw_sp *mlxsw_sp,
					   struct mlxsw_sp_fib_entry *fib_entry)
{
	struct mlxsw_sp_fib_entry_op_ctx *op_ctx = mlxsw_sp->router->ll_op_ctx;

	mlxsw_sp_fib_entry_op_ctx_clear(op_ctx);
	__mlxsw_sp_fib_node_entry_unlink(mlxsw_sp, op_ctx, fib_entry);
}

static bool mlxsw_sp_fib4_allow_replace(struct mlxsw_sp_fib4_entry *fib4_entry)
{
	struct mlxsw_sp_fib_node *fib_node = fib4_entry->common.fib_node;
	struct mlxsw_sp_fib4_entry *fib4_replaced;

	if (!fib_node->fib_entry)
		return true;

	fib4_replaced = container_of(fib_node->fib_entry,
				     struct mlxsw_sp_fib4_entry, common);
	if (fib4_entry->tb_id == RT_TABLE_MAIN &&
	    fib4_replaced->tb_id == RT_TABLE_LOCAL)
		return false;

	return true;
}

static int
mlxsw_sp_router_fib4_replace(struct mlxsw_sp *mlxsw_sp,
			     struct mlxsw_sp_fib_entry_op_ctx *op_ctx,
			     const struct fib_entry_notifier_info *fen_info)
{
	struct mlxsw_sp_fib4_entry *fib4_entry, *fib4_replaced;
	struct mlxsw_sp_fib_entry *replaced;
	struct mlxsw_sp_fib_node *fib_node;
	int err;

	if (fen_info->fi->nh &&
	    !mlxsw_sp_nexthop_obj_group_lookup(mlxsw_sp, fen_info->fi->nh->id))
		return 0;

	fib_node = mlxsw_sp_fib_node_get(mlxsw_sp, fen_info->tb_id,
					 &fen_info->dst, sizeof(fen_info->dst),
					 fen_info->dst_len,
					 MLXSW_SP_L3_PROTO_IPV4);
	if (IS_ERR(fib_node)) {
		dev_warn(mlxsw_sp->bus_info->dev, "Failed to get FIB node\n");
		return PTR_ERR(fib_node);
	}

	fib4_entry = mlxsw_sp_fib4_entry_create(mlxsw_sp, fib_node, fen_info);
	if (IS_ERR(fib4_entry)) {
		dev_warn(mlxsw_sp->bus_info->dev, "Failed to create FIB entry\n");
		err = PTR_ERR(fib4_entry);
		goto err_fib4_entry_create;
	}

	if (!mlxsw_sp_fib4_allow_replace(fib4_entry)) {
		mlxsw_sp_fib4_entry_destroy(mlxsw_sp, fib4_entry);
		mlxsw_sp_fib_node_put(mlxsw_sp, fib_node);
		return 0;
	}

	replaced = fib_node->fib_entry;
	err = mlxsw_sp_fib_node_entry_link(mlxsw_sp, op_ctx, &fib4_entry->common);
	if (err) {
		dev_warn(mlxsw_sp->bus_info->dev, "Failed to link FIB entry to node\n");
		goto err_fib_node_entry_link;
	}

	/* Nothing to replace */
	if (!replaced)
		return 0;

	mlxsw_sp_fib_entry_hw_flags_clear(mlxsw_sp, replaced);
	fib4_replaced = container_of(replaced, struct mlxsw_sp_fib4_entry,
				     common);
	mlxsw_sp_fib4_entry_destroy(mlxsw_sp, fib4_replaced);

	return 0;

err_fib_node_entry_link:
	fib_node->fib_entry = replaced;
	mlxsw_sp_fib4_entry_destroy(mlxsw_sp, fib4_entry);
err_fib4_entry_create:
	mlxsw_sp_fib_node_put(mlxsw_sp, fib_node);
	return err;
}

static int mlxsw_sp_router_fib4_del(struct mlxsw_sp *mlxsw_sp,
				    struct mlxsw_sp_fib_entry_op_ctx *op_ctx,
				    struct fib_entry_notifier_info *fen_info)
{
	struct mlxsw_sp_fib4_entry *fib4_entry;
	struct mlxsw_sp_fib_node *fib_node;
	int err;

	fib4_entry = mlxsw_sp_fib4_entry_lookup(mlxsw_sp, fen_info);
	if (!fib4_entry)
		return 0;
	fib_node = fib4_entry->common.fib_node;

	err = __mlxsw_sp_fib_node_entry_unlink(mlxsw_sp, op_ctx, &fib4_entry->common);
	mlxsw_sp_fib4_entry_destroy(mlxsw_sp, fib4_entry);
	mlxsw_sp_fib_node_put(mlxsw_sp, fib_node);
	return err;
}

static bool mlxsw_sp_fib6_rt_should_ignore(const struct fib6_info *rt)
{
	/* Multicast routes aren't supported, so ignore them. Neighbour
	 * Discovery packets are specifically trapped.
	 */
	if (ipv6_addr_type(&rt->fib6_dst.addr) & IPV6_ADDR_MULTICAST)
		return true;

	/* Cloned routes are irrelevant in the forwarding path. */
	if (rt->fib6_flags & RTF_CACHE)
		return true;

	return false;
}

static struct mlxsw_sp_rt6 *mlxsw_sp_rt6_create(struct fib6_info *rt)
{
	struct mlxsw_sp_rt6 *mlxsw_sp_rt6;

	mlxsw_sp_rt6 = kzalloc(sizeof(*mlxsw_sp_rt6), GFP_KERNEL);
	if (!mlxsw_sp_rt6)
		return ERR_PTR(-ENOMEM);

	/* In case of route replace, replaced route is deleted with
	 * no notification. Take reference to prevent accessing freed
	 * memory.
	 */
	mlxsw_sp_rt6->rt = rt;
	fib6_info_hold(rt);

	return mlxsw_sp_rt6;
}

#if IS_ENABLED(CONFIG_IPV6)
static void mlxsw_sp_rt6_release(struct fib6_info *rt)
{
	fib6_info_release(rt);
}
#else
static void mlxsw_sp_rt6_release(struct fib6_info *rt)
{
}
#endif

static void mlxsw_sp_rt6_destroy(struct mlxsw_sp_rt6 *mlxsw_sp_rt6)
{
	struct fib6_nh *fib6_nh = mlxsw_sp_rt6->rt->fib6_nh;

	if (!mlxsw_sp_rt6->rt->nh)
		fib6_nh->fib_nh_flags &= ~RTNH_F_OFFLOAD;
	mlxsw_sp_rt6_release(mlxsw_sp_rt6->rt);
	kfree(mlxsw_sp_rt6);
}

static struct fib6_info *
mlxsw_sp_fib6_entry_rt(const struct mlxsw_sp_fib6_entry *fib6_entry)
{
	return list_first_entry(&fib6_entry->rt6_list, struct mlxsw_sp_rt6,
				list)->rt;
}

static struct mlxsw_sp_rt6 *
mlxsw_sp_fib6_entry_rt_find(const struct mlxsw_sp_fib6_entry *fib6_entry,
			    const struct fib6_info *rt)
{
	struct mlxsw_sp_rt6 *mlxsw_sp_rt6;

	list_for_each_entry(mlxsw_sp_rt6, &fib6_entry->rt6_list, list) {
		if (mlxsw_sp_rt6->rt == rt)
			return mlxsw_sp_rt6;
	}

	return NULL;
}

static bool mlxsw_sp_nexthop6_ipip_type(const struct mlxsw_sp *mlxsw_sp,
					const struct fib6_info *rt,
					enum mlxsw_sp_ipip_type *ret)
{
	return rt->fib6_nh->fib_nh_dev &&
	       mlxsw_sp_netdev_ipip_type(mlxsw_sp, rt->fib6_nh->fib_nh_dev, ret);
}

static int mlxsw_sp_nexthop6_init(struct mlxsw_sp *mlxsw_sp,
				  struct mlxsw_sp_nexthop_group *nh_grp,
				  struct mlxsw_sp_nexthop *nh,
				  const struct fib6_info *rt)
{
	struct net_device *dev = rt->fib6_nh->fib_nh_dev;

	nh->nhgi = nh_grp->nhgi;
	nh->nh_weight = rt->fib6_nh->fib_nh_weight;
	memcpy(&nh->gw_addr, &rt->fib6_nh->fib_nh_gw6, sizeof(nh->gw_addr));
#if IS_ENABLED(CONFIG_IPV6)
	nh->neigh_tbl = &nd_tbl;
#endif
	mlxsw_sp_nexthop_counter_alloc(mlxsw_sp, nh);

	list_add_tail(&nh->router_list_node, &mlxsw_sp->router->nexthop_list);

	if (!dev)
		return 0;
	nh->ifindex = dev->ifindex;

	return mlxsw_sp_nexthop_type_init(mlxsw_sp, nh, dev);
}

static void mlxsw_sp_nexthop6_fini(struct mlxsw_sp *mlxsw_sp,
				   struct mlxsw_sp_nexthop *nh)
{
	mlxsw_sp_nexthop_type_fini(mlxsw_sp, nh);
	list_del(&nh->router_list_node);
	mlxsw_sp_nexthop_counter_free(mlxsw_sp, nh);
}

static bool mlxsw_sp_rt6_is_gateway(const struct mlxsw_sp *mlxsw_sp,
				    const struct fib6_info *rt)
{
	return rt->fib6_nh->fib_nh_gw_family ||
	       mlxsw_sp_nexthop6_ipip_type(mlxsw_sp, rt, NULL);
}

static int
mlxsw_sp_nexthop6_group_info_init(struct mlxsw_sp *mlxsw_sp,
				  struct mlxsw_sp_nexthop_group *nh_grp,
				  struct mlxsw_sp_fib6_entry *fib6_entry)
{
	struct mlxsw_sp_nexthop_group_info *nhgi;
	struct mlxsw_sp_rt6 *mlxsw_sp_rt6;
	struct mlxsw_sp_nexthop *nh;
	int err, i;

	nhgi = kzalloc(struct_size(nhgi, nexthops, fib6_entry->nrt6),
		       GFP_KERNEL);
	if (!nhgi)
		return -ENOMEM;
	nh_grp->nhgi = nhgi;
	nhgi->nh_grp = nh_grp;
	mlxsw_sp_rt6 = list_first_entry(&fib6_entry->rt6_list,
					struct mlxsw_sp_rt6, list);
	nhgi->gateway = mlxsw_sp_rt6_is_gateway(mlxsw_sp, mlxsw_sp_rt6->rt);
	nhgi->count = fib6_entry->nrt6;
	for (i = 0; i < nhgi->count; i++) {
		struct fib6_info *rt = mlxsw_sp_rt6->rt;

		nh = &nhgi->nexthops[i];
		err = mlxsw_sp_nexthop6_init(mlxsw_sp, nh_grp, nh, rt);
		if (err)
			goto err_nexthop6_init;
		mlxsw_sp_rt6 = list_next_entry(mlxsw_sp_rt6, list);
	}
	nh_grp->nhgi = nhgi;
	err = mlxsw_sp_nexthop_group_inc(mlxsw_sp);
	if (err)
		goto err_group_inc;
	err = mlxsw_sp_nexthop_group_refresh(mlxsw_sp, nh_grp);
	if (err)
		goto err_group_refresh;

	return 0;

err_group_refresh:
	mlxsw_sp_nexthop_group_dec(mlxsw_sp);
err_group_inc:
	i = nhgi->count;
err_nexthop6_init:
	for (i--; i >= 0; i--) {
		nh = &nhgi->nexthops[i];
		mlxsw_sp_nexthop6_fini(mlxsw_sp, nh);
	}
	kfree(nhgi);
	return err;
}

static void
mlxsw_sp_nexthop6_group_info_fini(struct mlxsw_sp *mlxsw_sp,
				  struct mlxsw_sp_nexthop_group *nh_grp)
{
	struct mlxsw_sp_nexthop_group_info *nhgi = nh_grp->nhgi;
	int i;

	mlxsw_sp_nexthop_group_dec(mlxsw_sp);
	for (i = nhgi->count - 1; i >= 0; i--) {
		struct mlxsw_sp_nexthop *nh = &nhgi->nexthops[i];

		mlxsw_sp_nexthop6_fini(mlxsw_sp, nh);
	}
	mlxsw_sp_nexthop_group_refresh(mlxsw_sp, nh_grp);
	WARN_ON_ONCE(nhgi->adj_index_valid);
	kfree(nhgi);
}

static struct mlxsw_sp_nexthop_group *
mlxsw_sp_nexthop6_group_create(struct mlxsw_sp *mlxsw_sp,
			       struct mlxsw_sp_fib6_entry *fib6_entry)
{
	struct mlxsw_sp_nexthop_group *nh_grp;
	int err;

	nh_grp = kzalloc(sizeof(*nh_grp), GFP_KERNEL);
	if (!nh_grp)
		return ERR_PTR(-ENOMEM);
	INIT_LIST_HEAD(&nh_grp->vr_list);
	err = rhashtable_init(&nh_grp->vr_ht,
			      &mlxsw_sp_nexthop_group_vr_ht_params);
	if (err)
		goto err_nexthop_group_vr_ht_init;
	INIT_LIST_HEAD(&nh_grp->fib_list);
	nh_grp->type = MLXSW_SP_NEXTHOP_GROUP_TYPE_IPV6;

	err = mlxsw_sp_nexthop6_group_info_init(mlxsw_sp, nh_grp, fib6_entry);
	if (err)
		goto err_nexthop_group_info_init;

	err = mlxsw_sp_nexthop_group_insert(mlxsw_sp, nh_grp);
	if (err)
		goto err_nexthop_group_insert;

	nh_grp->can_destroy = true;

	return nh_grp;

err_nexthop_group_insert:
	mlxsw_sp_nexthop6_group_info_fini(mlxsw_sp, nh_grp);
err_nexthop_group_info_init:
	rhashtable_destroy(&nh_grp->vr_ht);
err_nexthop_group_vr_ht_init:
	kfree(nh_grp);
	return ERR_PTR(err);
}

static void
mlxsw_sp_nexthop6_group_destroy(struct mlxsw_sp *mlxsw_sp,
				struct mlxsw_sp_nexthop_group *nh_grp)
{
	if (!nh_grp->can_destroy)
		return;
	mlxsw_sp_nexthop_group_remove(mlxsw_sp, nh_grp);
	mlxsw_sp_nexthop6_group_info_fini(mlxsw_sp, nh_grp);
	WARN_ON_ONCE(!list_empty(&nh_grp->vr_list));
	rhashtable_destroy(&nh_grp->vr_ht);
	kfree(nh_grp);
}

static int mlxsw_sp_nexthop6_group_get(struct mlxsw_sp *mlxsw_sp,
				       struct mlxsw_sp_fib6_entry *fib6_entry)
{
	struct fib6_info *rt = mlxsw_sp_fib6_entry_rt(fib6_entry);
	struct mlxsw_sp_nexthop_group *nh_grp;

	if (rt->nh) {
		nh_grp = mlxsw_sp_nexthop_obj_group_lookup(mlxsw_sp,
							   rt->nh->id);
		if (WARN_ON_ONCE(!nh_grp))
			return -EINVAL;
		goto out;
	}

	nh_grp = mlxsw_sp_nexthop6_group_lookup(mlxsw_sp, fib6_entry);
	if (!nh_grp) {
		nh_grp = mlxsw_sp_nexthop6_group_create(mlxsw_sp, fib6_entry);
		if (IS_ERR(nh_grp))
			return PTR_ERR(nh_grp);
	}

	/* The route and the nexthop are described by the same struct, so we
	 * need to the update the nexthop offload indication for the new route.
	 */
	__mlxsw_sp_nexthop6_group_offload_refresh(nh_grp, fib6_entry);

out:
	list_add_tail(&fib6_entry->common.nexthop_group_node,
		      &nh_grp->fib_list);
	fib6_entry->common.nh_group = nh_grp;

	return 0;
}

static void mlxsw_sp_nexthop6_group_put(struct mlxsw_sp *mlxsw_sp,
					struct mlxsw_sp_fib_entry *fib_entry)
{
	struct mlxsw_sp_nexthop_group *nh_grp = fib_entry->nh_group;

	list_del(&fib_entry->nexthop_group_node);
	if (!list_empty(&nh_grp->fib_list))
		return;

	if (nh_grp->type == MLXSW_SP_NEXTHOP_GROUP_TYPE_OBJ) {
		mlxsw_sp_nexthop_obj_group_destroy(mlxsw_sp, nh_grp);
		return;
	}

	mlxsw_sp_nexthop6_group_destroy(mlxsw_sp, nh_grp);
}

static int mlxsw_sp_nexthop6_group_update(struct mlxsw_sp *mlxsw_sp,
					  struct mlxsw_sp_fib_entry_op_ctx *op_ctx,
					  struct mlxsw_sp_fib6_entry *fib6_entry)
{
	struct mlxsw_sp_nexthop_group *old_nh_grp = fib6_entry->common.nh_group;
	struct mlxsw_sp_fib_node *fib_node = fib6_entry->common.fib_node;
	int err;

	mlxsw_sp_nexthop_group_vr_unlink(old_nh_grp, fib_node->fib);
	fib6_entry->common.nh_group = NULL;
	list_del(&fib6_entry->common.nexthop_group_node);

	err = mlxsw_sp_nexthop6_group_get(mlxsw_sp, fib6_entry);
	if (err)
		goto err_nexthop6_group_get;

	err = mlxsw_sp_nexthop_group_vr_link(fib6_entry->common.nh_group,
					     fib_node->fib);
	if (err)
		goto err_nexthop_group_vr_link;

	/* In case this entry is offloaded, then the adjacency index
	 * currently associated with it in the device's table is that
	 * of the old group. Start using the new one instead.
	 */
	err = __mlxsw_sp_fib_entry_update(mlxsw_sp, op_ctx,
					  &fib6_entry->common, false);
	if (err)
		goto err_fib_entry_update;

	if (list_empty(&old_nh_grp->fib_list))
		mlxsw_sp_nexthop6_group_destroy(mlxsw_sp, old_nh_grp);

	return 0;

err_fib_entry_update:
	mlxsw_sp_nexthop_group_vr_unlink(fib6_entry->common.nh_group,
					 fib_node->fib);
err_nexthop_group_vr_link:
	mlxsw_sp_nexthop6_group_put(mlxsw_sp, &fib6_entry->common);
err_nexthop6_group_get:
	list_add_tail(&fib6_entry->common.nexthop_group_node,
		      &old_nh_grp->fib_list);
	fib6_entry->common.nh_group = old_nh_grp;
	mlxsw_sp_nexthop_group_vr_link(old_nh_grp, fib_node->fib);
	return err;
}

static int
mlxsw_sp_fib6_entry_nexthop_add(struct mlxsw_sp *mlxsw_sp,
				struct mlxsw_sp_fib_entry_op_ctx *op_ctx,
				struct mlxsw_sp_fib6_entry *fib6_entry,
				struct fib6_info **rt_arr, unsigned int nrt6)
{
	struct mlxsw_sp_rt6 *mlxsw_sp_rt6;
	int err, i;

	for (i = 0; i < nrt6; i++) {
		mlxsw_sp_rt6 = mlxsw_sp_rt6_create(rt_arr[i]);
		if (IS_ERR(mlxsw_sp_rt6)) {
			err = PTR_ERR(mlxsw_sp_rt6);
			goto err_rt6_create;
		}

		list_add_tail(&mlxsw_sp_rt6->list, &fib6_entry->rt6_list);
		fib6_entry->nrt6++;
	}

	err = mlxsw_sp_nexthop6_group_update(mlxsw_sp, op_ctx, fib6_entry);
	if (err)
		goto err_nexthop6_group_update;

	return 0;

err_nexthop6_group_update:
	i = nrt6;
err_rt6_create:
	for (i--; i >= 0; i--) {
		fib6_entry->nrt6--;
		mlxsw_sp_rt6 = list_last_entry(&fib6_entry->rt6_list,
					       struct mlxsw_sp_rt6, list);
		list_del(&mlxsw_sp_rt6->list);
		mlxsw_sp_rt6_destroy(mlxsw_sp_rt6);
	}
	return err;
}

static void
mlxsw_sp_fib6_entry_nexthop_del(struct mlxsw_sp *mlxsw_sp,
				struct mlxsw_sp_fib_entry_op_ctx *op_ctx,
				struct mlxsw_sp_fib6_entry *fib6_entry,
				struct fib6_info **rt_arr, unsigned int nrt6)
{
	struct mlxsw_sp_rt6 *mlxsw_sp_rt6;
	int i;

	for (i = 0; i < nrt6; i++) {
		mlxsw_sp_rt6 = mlxsw_sp_fib6_entry_rt_find(fib6_entry,
							   rt_arr[i]);
		if (WARN_ON_ONCE(!mlxsw_sp_rt6))
			continue;

		fib6_entry->nrt6--;
		list_del(&mlxsw_sp_rt6->list);
		mlxsw_sp_rt6_destroy(mlxsw_sp_rt6);
	}

	mlxsw_sp_nexthop6_group_update(mlxsw_sp, op_ctx, fib6_entry);
}

static int
mlxsw_sp_fib6_entry_type_set_local(struct mlxsw_sp *mlxsw_sp,
				   struct mlxsw_sp_fib_entry *fib_entry,
				   const struct fib6_info *rt)
{
	struct mlxsw_sp_nexthop_group_info *nhgi = fib_entry->nh_group->nhgi;
	union mlxsw_sp_l3addr dip = { .addr6 = rt->fib6_dst.addr };
	int ifindex = nhgi->nexthops[0].ifindex;
	struct mlxsw_sp_ipip_entry *ipip_entry;

	fib_entry->type = MLXSW_SP_FIB_ENTRY_TYPE_TRAP;
	ipip_entry = mlxsw_sp_ipip_entry_find_by_decap(mlxsw_sp, ifindex,
						       MLXSW_SP_L3_PROTO_IPV6,
						       dip);

	if (ipip_entry && ipip_entry->ol_dev->flags & IFF_UP) {
		fib_entry->type = MLXSW_SP_FIB_ENTRY_TYPE_IPIP_DECAP;
		return mlxsw_sp_fib_entry_decap_init(mlxsw_sp, fib_entry,
						     ipip_entry);
	}

	return 0;
}

static int mlxsw_sp_fib6_entry_type_set(struct mlxsw_sp *mlxsw_sp,
					struct mlxsw_sp_fib_entry *fib_entry,
					const struct fib6_info *rt)
{
	if (rt->fib6_flags & RTF_LOCAL)
		return mlxsw_sp_fib6_entry_type_set_local(mlxsw_sp, fib_entry,
							  rt);
	if (rt->fib6_flags & RTF_ANYCAST)
		fib_entry->type = MLXSW_SP_FIB_ENTRY_TYPE_TRAP;
	else if (rt->fib6_type == RTN_BLACKHOLE)
		fib_entry->type = MLXSW_SP_FIB_ENTRY_TYPE_BLACKHOLE;
	else if (rt->fib6_flags & RTF_REJECT)
		fib_entry->type = MLXSW_SP_FIB_ENTRY_TYPE_UNREACHABLE;
	else if (fib_entry->nh_group->nhgi->gateway)
		fib_entry->type = MLXSW_SP_FIB_ENTRY_TYPE_REMOTE;
	else
		fib_entry->type = MLXSW_SP_FIB_ENTRY_TYPE_LOCAL;

	return 0;
}

static void
mlxsw_sp_fib6_entry_rt_destroy_all(struct mlxsw_sp_fib6_entry *fib6_entry)
{
	struct mlxsw_sp_rt6 *mlxsw_sp_rt6, *tmp;

	list_for_each_entry_safe(mlxsw_sp_rt6, tmp, &fib6_entry->rt6_list,
				 list) {
		fib6_entry->nrt6--;
		list_del(&mlxsw_sp_rt6->list);
		mlxsw_sp_rt6_destroy(mlxsw_sp_rt6);
	}
}

static struct mlxsw_sp_fib6_entry *
mlxsw_sp_fib6_entry_create(struct mlxsw_sp *mlxsw_sp,
			   struct mlxsw_sp_fib_node *fib_node,
			   struct fib6_info **rt_arr, unsigned int nrt6)
{
	struct mlxsw_sp_fib6_entry *fib6_entry;
	struct mlxsw_sp_fib_entry *fib_entry;
	struct mlxsw_sp_rt6 *mlxsw_sp_rt6;
	int err, i;

	fib6_entry = kzalloc(sizeof(*fib6_entry), GFP_KERNEL);
	if (!fib6_entry)
		return ERR_PTR(-ENOMEM);
	fib_entry = &fib6_entry->common;

	fib_entry->priv = mlxsw_sp_fib_entry_priv_create(fib_node->fib->ll_ops);
	if (IS_ERR(fib_entry->priv)) {
		err = PTR_ERR(fib_entry->priv);
		goto err_fib_entry_priv_create;
	}

	INIT_LIST_HEAD(&fib6_entry->rt6_list);

	for (i = 0; i < nrt6; i++) {
		mlxsw_sp_rt6 = mlxsw_sp_rt6_create(rt_arr[i]);
		if (IS_ERR(mlxsw_sp_rt6)) {
			err = PTR_ERR(mlxsw_sp_rt6);
			goto err_rt6_create;
		}
		list_add_tail(&mlxsw_sp_rt6->list, &fib6_entry->rt6_list);
		fib6_entry->nrt6++;
	}

	err = mlxsw_sp_nexthop6_group_get(mlxsw_sp, fib6_entry);
	if (err)
		goto err_nexthop6_group_get;

	err = mlxsw_sp_nexthop_group_vr_link(fib_entry->nh_group,
					     fib_node->fib);
	if (err)
		goto err_nexthop_group_vr_link;

	err = mlxsw_sp_fib6_entry_type_set(mlxsw_sp, fib_entry, rt_arr[0]);
	if (err)
		goto err_fib6_entry_type_set;

	fib_entry->fib_node = fib_node;

	return fib6_entry;

err_fib6_entry_type_set:
	mlxsw_sp_nexthop_group_vr_unlink(fib_entry->nh_group, fib_node->fib);
err_nexthop_group_vr_link:
	mlxsw_sp_nexthop6_group_put(mlxsw_sp, fib_entry);
err_nexthop6_group_get:
	i = nrt6;
err_rt6_create:
	for (i--; i >= 0; i--) {
		fib6_entry->nrt6--;
		mlxsw_sp_rt6 = list_last_entry(&fib6_entry->rt6_list,
					       struct mlxsw_sp_rt6, list);
		list_del(&mlxsw_sp_rt6->list);
		mlxsw_sp_rt6_destroy(mlxsw_sp_rt6);
	}
	mlxsw_sp_fib_entry_priv_put(fib_entry->priv);
err_fib_entry_priv_create:
	kfree(fib6_entry);
	return ERR_PTR(err);
}

static void
mlxsw_sp_fib6_entry_type_unset(struct mlxsw_sp *mlxsw_sp,
			       struct mlxsw_sp_fib6_entry *fib6_entry)
{
	mlxsw_sp_fib_entry_type_unset(mlxsw_sp, &fib6_entry->common);
}

static void mlxsw_sp_fib6_entry_destroy(struct mlxsw_sp *mlxsw_sp,
					struct mlxsw_sp_fib6_entry *fib6_entry)
{
	struct mlxsw_sp_fib_node *fib_node = fib6_entry->common.fib_node;

	mlxsw_sp_fib6_entry_type_unset(mlxsw_sp, fib6_entry);
	mlxsw_sp_nexthop_group_vr_unlink(fib6_entry->common.nh_group,
					 fib_node->fib);
	mlxsw_sp_nexthop6_group_put(mlxsw_sp, &fib6_entry->common);
	mlxsw_sp_fib6_entry_rt_destroy_all(fib6_entry);
	WARN_ON(fib6_entry->nrt6);
	mlxsw_sp_fib_entry_priv_put(fib6_entry->common.priv);
	kfree(fib6_entry);
}

static struct mlxsw_sp_fib6_entry *
mlxsw_sp_fib6_entry_lookup(struct mlxsw_sp *mlxsw_sp,
			   const struct fib6_info *rt)
{
	struct mlxsw_sp_fib6_entry *fib6_entry;
	struct mlxsw_sp_fib_node *fib_node;
	struct mlxsw_sp_fib *fib;
	struct fib6_info *cmp_rt;
	struct mlxsw_sp_vr *vr;

	vr = mlxsw_sp_vr_find(mlxsw_sp, rt->fib6_table->tb6_id);
	if (!vr)
		return NULL;
	fib = mlxsw_sp_vr_fib(vr, MLXSW_SP_L3_PROTO_IPV6);

	fib_node = mlxsw_sp_fib_node_lookup(fib, &rt->fib6_dst.addr,
					    sizeof(rt->fib6_dst.addr),
					    rt->fib6_dst.plen);
	if (!fib_node)
		return NULL;

	fib6_entry = container_of(fib_node->fib_entry,
				  struct mlxsw_sp_fib6_entry, common);
	cmp_rt = mlxsw_sp_fib6_entry_rt(fib6_entry);
	if (rt->fib6_table->tb6_id == cmp_rt->fib6_table->tb6_id &&
	    rt->fib6_metric == cmp_rt->fib6_metric &&
	    mlxsw_sp_fib6_entry_rt_find(fib6_entry, rt))
		return fib6_entry;

	return NULL;
}

static bool mlxsw_sp_fib6_allow_replace(struct mlxsw_sp_fib6_entry *fib6_entry)
{
	struct mlxsw_sp_fib_node *fib_node = fib6_entry->common.fib_node;
	struct mlxsw_sp_fib6_entry *fib6_replaced;
	struct fib6_info *rt, *rt_replaced;

	if (!fib_node->fib_entry)
		return true;

	fib6_replaced = container_of(fib_node->fib_entry,
				     struct mlxsw_sp_fib6_entry,
				     common);
	rt = mlxsw_sp_fib6_entry_rt(fib6_entry);
	rt_replaced = mlxsw_sp_fib6_entry_rt(fib6_replaced);
	if (rt->fib6_table->tb6_id == RT_TABLE_MAIN &&
	    rt_replaced->fib6_table->tb6_id == RT_TABLE_LOCAL)
		return false;

	return true;
}

static int mlxsw_sp_router_fib6_replace(struct mlxsw_sp *mlxsw_sp,
					struct mlxsw_sp_fib_entry_op_ctx *op_ctx,
					struct fib6_info **rt_arr, unsigned int nrt6)
{
	struct mlxsw_sp_fib6_entry *fib6_entry, *fib6_replaced;
	struct mlxsw_sp_fib_entry *replaced;
	struct mlxsw_sp_fib_node *fib_node;
	struct fib6_info *rt = rt_arr[0];
	int err;

	if (rt->fib6_src.plen)
		return -EINVAL;

	if (mlxsw_sp_fib6_rt_should_ignore(rt))
		return 0;

	if (rt->nh && !mlxsw_sp_nexthop_obj_group_lookup(mlxsw_sp, rt->nh->id))
		return 0;

	fib_node = mlxsw_sp_fib_node_get(mlxsw_sp, rt->fib6_table->tb6_id,
					 &rt->fib6_dst.addr,
					 sizeof(rt->fib6_dst.addr),
					 rt->fib6_dst.plen,
					 MLXSW_SP_L3_PROTO_IPV6);
	if (IS_ERR(fib_node))
		return PTR_ERR(fib_node);

	fib6_entry = mlxsw_sp_fib6_entry_create(mlxsw_sp, fib_node, rt_arr,
						nrt6);
	if (IS_ERR(fib6_entry)) {
		err = PTR_ERR(fib6_entry);
		goto err_fib6_entry_create;
	}

	if (!mlxsw_sp_fib6_allow_replace(fib6_entry)) {
		mlxsw_sp_fib6_entry_destroy(mlxsw_sp, fib6_entry);
		mlxsw_sp_fib_node_put(mlxsw_sp, fib_node);
		return 0;
	}

	replaced = fib_node->fib_entry;
	err = mlxsw_sp_fib_node_entry_link(mlxsw_sp, op_ctx, &fib6_entry->common);
	if (err)
		goto err_fib_node_entry_link;

	/* Nothing to replace */
	if (!replaced)
		return 0;

	mlxsw_sp_fib_entry_hw_flags_clear(mlxsw_sp, replaced);
	fib6_replaced = container_of(replaced, struct mlxsw_sp_fib6_entry,
				     common);
	mlxsw_sp_fib6_entry_destroy(mlxsw_sp, fib6_replaced);

	return 0;

err_fib_node_entry_link:
	fib_node->fib_entry = replaced;
	mlxsw_sp_fib6_entry_destroy(mlxsw_sp, fib6_entry);
err_fib6_entry_create:
	mlxsw_sp_fib_node_put(mlxsw_sp, fib_node);
	return err;
}

static int mlxsw_sp_router_fib6_append(struct mlxsw_sp *mlxsw_sp,
				       struct mlxsw_sp_fib_entry_op_ctx *op_ctx,
				       struct fib6_info **rt_arr, unsigned int nrt6)
{
	struct mlxsw_sp_fib6_entry *fib6_entry;
	struct mlxsw_sp_fib_node *fib_node;
	struct fib6_info *rt = rt_arr[0];
	int err;

	if (rt->fib6_src.plen)
		return -EINVAL;

	if (mlxsw_sp_fib6_rt_should_ignore(rt))
		return 0;

	fib_node = mlxsw_sp_fib_node_get(mlxsw_sp, rt->fib6_table->tb6_id,
					 &rt->fib6_dst.addr,
					 sizeof(rt->fib6_dst.addr),
					 rt->fib6_dst.plen,
					 MLXSW_SP_L3_PROTO_IPV6);
	if (IS_ERR(fib_node))
		return PTR_ERR(fib_node);

	if (WARN_ON_ONCE(!fib_node->fib_entry)) {
		mlxsw_sp_fib_node_put(mlxsw_sp, fib_node);
		return -EINVAL;
	}

	fib6_entry = container_of(fib_node->fib_entry,
				  struct mlxsw_sp_fib6_entry, common);
	err = mlxsw_sp_fib6_entry_nexthop_add(mlxsw_sp, op_ctx, fib6_entry, rt_arr, nrt6);
	if (err)
		goto err_fib6_entry_nexthop_add;

	return 0;

err_fib6_entry_nexthop_add:
	mlxsw_sp_fib_node_put(mlxsw_sp, fib_node);
	return err;
}

static int mlxsw_sp_router_fib6_del(struct mlxsw_sp *mlxsw_sp,
				    struct mlxsw_sp_fib_entry_op_ctx *op_ctx,
				    struct fib6_info **rt_arr, unsigned int nrt6)
{
	struct mlxsw_sp_fib6_entry *fib6_entry;
	struct mlxsw_sp_fib_node *fib_node;
	struct fib6_info *rt = rt_arr[0];
	int err;

	if (mlxsw_sp_fib6_rt_should_ignore(rt))
		return 0;

	/* Multipath routes are first added to the FIB trie and only then
	 * notified. If we vetoed the addition, we will get a delete
	 * notification for a route we do not have. Therefore, do not warn if
	 * route was not found.
	 */
	fib6_entry = mlxsw_sp_fib6_entry_lookup(mlxsw_sp, rt);
	if (!fib6_entry)
		return 0;

	/* If not all the nexthops are deleted, then only reduce the nexthop
	 * group.
	 */
	if (nrt6 != fib6_entry->nrt6) {
		mlxsw_sp_fib6_entry_nexthop_del(mlxsw_sp, op_ctx, fib6_entry, rt_arr, nrt6);
		return 0;
	}

	fib_node = fib6_entry->common.fib_node;

	err = __mlxsw_sp_fib_node_entry_unlink(mlxsw_sp, op_ctx, &fib6_entry->common);
	mlxsw_sp_fib6_entry_destroy(mlxsw_sp, fib6_entry);
	mlxsw_sp_fib_node_put(mlxsw_sp, fib_node);
	return err;
}

static struct mlxsw_sp_mr_table *
mlxsw_sp_router_fibmr_family_to_table(struct mlxsw_sp_vr *vr, int family)
{
	if (family == RTNL_FAMILY_IPMR)
		return vr->mr_table[MLXSW_SP_L3_PROTO_IPV4];
	else
		return vr->mr_table[MLXSW_SP_L3_PROTO_IPV6];
}

static int mlxsw_sp_router_fibmr_add(struct mlxsw_sp *mlxsw_sp,
				     struct mfc_entry_notifier_info *men_info,
				     bool replace)
{
	struct mlxsw_sp_mr_table *mrt;
	struct mlxsw_sp_vr *vr;

	vr = mlxsw_sp_vr_get(mlxsw_sp, men_info->tb_id, NULL);
	if (IS_ERR(vr))
		return PTR_ERR(vr);

	mrt = mlxsw_sp_router_fibmr_family_to_table(vr, men_info->info.family);
	return mlxsw_sp_mr_route_add(mrt, men_info->mfc, replace);
}

static void mlxsw_sp_router_fibmr_del(struct mlxsw_sp *mlxsw_sp,
				      struct mfc_entry_notifier_info *men_info)
{
	struct mlxsw_sp_mr_table *mrt;
	struct mlxsw_sp_vr *vr;

	vr = mlxsw_sp_vr_find(mlxsw_sp, men_info->tb_id);
	if (WARN_ON(!vr))
		return;

	mrt = mlxsw_sp_router_fibmr_family_to_table(vr, men_info->info.family);
	mlxsw_sp_mr_route_del(mrt, men_info->mfc);
	mlxsw_sp_vr_put(mlxsw_sp, vr);
}

static int
mlxsw_sp_router_fibmr_vif_add(struct mlxsw_sp *mlxsw_sp,
			      struct vif_entry_notifier_info *ven_info)
{
	struct mlxsw_sp_mr_table *mrt;
	struct mlxsw_sp_rif *rif;
	struct mlxsw_sp_vr *vr;

	vr = mlxsw_sp_vr_get(mlxsw_sp, ven_info->tb_id, NULL);
	if (IS_ERR(vr))
		return PTR_ERR(vr);

	mrt = mlxsw_sp_router_fibmr_family_to_table(vr, ven_info->info.family);
	rif = mlxsw_sp_rif_find_by_dev(mlxsw_sp, ven_info->dev);
	return mlxsw_sp_mr_vif_add(mrt, ven_info->dev,
				   ven_info->vif_index,
				   ven_info->vif_flags, rif);
}

static void
mlxsw_sp_router_fibmr_vif_del(struct mlxsw_sp *mlxsw_sp,
			      struct vif_entry_notifier_info *ven_info)
{
	struct mlxsw_sp_mr_table *mrt;
	struct mlxsw_sp_vr *vr;

	vr = mlxsw_sp_vr_find(mlxsw_sp, ven_info->tb_id);
	if (WARN_ON(!vr))
		return;

	mrt = mlxsw_sp_router_fibmr_family_to_table(vr, ven_info->info.family);
	mlxsw_sp_mr_vif_del(mrt, ven_info->vif_index);
	mlxsw_sp_vr_put(mlxsw_sp, vr);
}

static void mlxsw_sp_fib4_node_flush(struct mlxsw_sp *mlxsw_sp,
				     struct mlxsw_sp_fib_node *fib_node)
{
	struct mlxsw_sp_fib4_entry *fib4_entry;

	fib4_entry = container_of(fib_node->fib_entry,
				  struct mlxsw_sp_fib4_entry, common);
	mlxsw_sp_fib_node_entry_unlink(mlxsw_sp, fib_node->fib_entry);
	mlxsw_sp_fib4_entry_destroy(mlxsw_sp, fib4_entry);
	mlxsw_sp_fib_node_put(mlxsw_sp, fib_node);
}

static void mlxsw_sp_fib6_node_flush(struct mlxsw_sp *mlxsw_sp,
				     struct mlxsw_sp_fib_node *fib_node)
{
	struct mlxsw_sp_fib6_entry *fib6_entry;

	fib6_entry = container_of(fib_node->fib_entry,
				  struct mlxsw_sp_fib6_entry, common);
	mlxsw_sp_fib_node_entry_unlink(mlxsw_sp, fib_node->fib_entry);
	mlxsw_sp_fib6_entry_destroy(mlxsw_sp, fib6_entry);
	mlxsw_sp_fib_node_put(mlxsw_sp, fib_node);
}

static void mlxsw_sp_fib_node_flush(struct mlxsw_sp *mlxsw_sp,
				    struct mlxsw_sp_fib_node *fib_node)
{
	switch (fib_node->fib->proto) {
	case MLXSW_SP_L3_PROTO_IPV4:
		mlxsw_sp_fib4_node_flush(mlxsw_sp, fib_node);
		break;
	case MLXSW_SP_L3_PROTO_IPV6:
		mlxsw_sp_fib6_node_flush(mlxsw_sp, fib_node);
		break;
	}
}

static void mlxsw_sp_vr_fib_flush(struct mlxsw_sp *mlxsw_sp,
				  struct mlxsw_sp_vr *vr,
				  enum mlxsw_sp_l3proto proto)
{
	struct mlxsw_sp_fib *fib = mlxsw_sp_vr_fib(vr, proto);
	struct mlxsw_sp_fib_node *fib_node, *tmp;

	list_for_each_entry_safe(fib_node, tmp, &fib->node_list, list) {
		bool do_break = &tmp->list == &fib->node_list;

		mlxsw_sp_fib_node_flush(mlxsw_sp, fib_node);
		if (do_break)
			break;
	}
}

static void mlxsw_sp_router_fib_flush(struct mlxsw_sp *mlxsw_sp)
{
	int i, j;

	for (i = 0; i < MLXSW_CORE_RES_GET(mlxsw_sp->core, MAX_VRS); i++) {
		struct mlxsw_sp_vr *vr = &mlxsw_sp->router->vrs[i];

		if (!mlxsw_sp_vr_is_used(vr))
			continue;

		for (j = 0; j < MLXSW_SP_L3_PROTO_MAX; j++)
			mlxsw_sp_mr_table_flush(vr->mr_table[j]);
		mlxsw_sp_vr_fib_flush(mlxsw_sp, vr, MLXSW_SP_L3_PROTO_IPV4);

		/* If virtual router was only used for IPv4, then it's no
		 * longer used.
		 */
		if (!mlxsw_sp_vr_is_used(vr))
			continue;
		mlxsw_sp_vr_fib_flush(mlxsw_sp, vr, MLXSW_SP_L3_PROTO_IPV6);
	}
<<<<<<< HEAD

	/* After flushing all the routes, it is not possible anyone is still
	 * using the adjacency index that is discarding packets, so free it in
	 * case it was allocated.
	 */
	if (!mlxsw_sp->router->adj_discard_index_valid)
		return;
	mlxsw_sp_kvdl_free(mlxsw_sp, MLXSW_SP_KVDL_ENTRY_TYPE_ADJ, 1,
			   mlxsw_sp->router->adj_discard_index);
	mlxsw_sp->router->adj_discard_index_valid = false;
=======
>>>>>>> df0cc57e
}

struct mlxsw_sp_fib6_event {
	struct fib6_info **rt_arr;
	unsigned int nrt6;
};

struct mlxsw_sp_fib_event {
	struct list_head list; /* node in fib queue */
	union {
		struct mlxsw_sp_fib6_event fib6_event;
		struct fib_entry_notifier_info fen_info;
		struct fib_rule_notifier_info fr_info;
		struct fib_nh_notifier_info fnh_info;
		struct mfc_entry_notifier_info men_info;
		struct vif_entry_notifier_info ven_info;
	};
	struct mlxsw_sp *mlxsw_sp;
	unsigned long event;
	int family;
};

static int
mlxsw_sp_router_fib6_event_init(struct mlxsw_sp_fib6_event *fib6_event,
				struct fib6_entry_notifier_info *fen6_info)
{
	struct fib6_info *rt = fen6_info->rt;
	struct fib6_info **rt_arr;
	struct fib6_info *iter;
	unsigned int nrt6;
	int i = 0;

	nrt6 = fen6_info->nsiblings + 1;

	rt_arr = kcalloc(nrt6, sizeof(struct fib6_info *), GFP_ATOMIC);
	if (!rt_arr)
		return -ENOMEM;

	fib6_event->rt_arr = rt_arr;
	fib6_event->nrt6 = nrt6;

	rt_arr[0] = rt;
	fib6_info_hold(rt);

	if (!fen6_info->nsiblings)
		return 0;

	list_for_each_entry(iter, &rt->fib6_siblings, fib6_siblings) {
		if (i == fen6_info->nsiblings)
			break;

		rt_arr[i + 1] = iter;
		fib6_info_hold(iter);
		i++;
	}
	WARN_ON_ONCE(i != fen6_info->nsiblings);

	return 0;
}

static void
mlxsw_sp_router_fib6_event_fini(struct mlxsw_sp_fib6_event *fib6_event)
{
	int i;

	for (i = 0; i < fib6_event->nrt6; i++)
		mlxsw_sp_rt6_release(fib6_event->rt_arr[i]);
	kfree(fib6_event->rt_arr);
}

static void mlxsw_sp_router_fib4_event_process(struct mlxsw_sp *mlxsw_sp,
					       struct mlxsw_sp_fib_entry_op_ctx *op_ctx,
					       struct mlxsw_sp_fib_event *fib_event)
{
	int err;

	mlxsw_sp_span_respin(mlxsw_sp);

	switch (fib_event->event) {
	case FIB_EVENT_ENTRY_REPLACE:
		err = mlxsw_sp_router_fib4_replace(mlxsw_sp, op_ctx, &fib_event->fen_info);
		if (err) {
			mlxsw_sp_fib_entry_op_ctx_priv_put_all(op_ctx);
			dev_warn(mlxsw_sp->bus_info->dev, "FIB replace failed.\n");
			mlxsw_sp_fib4_offload_failed_flag_set(mlxsw_sp,
							      &fib_event->fen_info);
		}
		fib_info_put(fib_event->fen_info.fi);
		break;
	case FIB_EVENT_ENTRY_DEL:
		err = mlxsw_sp_router_fib4_del(mlxsw_sp, op_ctx, &fib_event->fen_info);
		if (err)
			mlxsw_sp_fib_entry_op_ctx_priv_put_all(op_ctx);
		fib_info_put(fib_event->fen_info.fi);
		break;
	case FIB_EVENT_NH_ADD:
	case FIB_EVENT_NH_DEL:
		mlxsw_sp_nexthop4_event(mlxsw_sp, fib_event->event, fib_event->fnh_info.fib_nh);
		fib_info_put(fib_event->fnh_info.fib_nh->nh_parent);
		break;
	}
}

static void mlxsw_sp_router_fib6_event_process(struct mlxsw_sp *mlxsw_sp,
					       struct mlxsw_sp_fib_entry_op_ctx *op_ctx,
					       struct mlxsw_sp_fib_event *fib_event)
{
	struct mlxsw_sp_fib6_event *fib6_event = &fib_event->fib6_event;
	int err;

	mlxsw_sp_span_respin(mlxsw_sp);

	switch (fib_event->event) {
	case FIB_EVENT_ENTRY_REPLACE:
		err = mlxsw_sp_router_fib6_replace(mlxsw_sp, op_ctx, fib_event->fib6_event.rt_arr,
						   fib_event->fib6_event.nrt6);
		if (err) {
			mlxsw_sp_fib_entry_op_ctx_priv_put_all(op_ctx);
			dev_warn(mlxsw_sp->bus_info->dev, "FIB replace failed.\n");
			mlxsw_sp_fib6_offload_failed_flag_set(mlxsw_sp,
							      fib6_event->rt_arr,
							      fib6_event->nrt6);
		}
		mlxsw_sp_router_fib6_event_fini(&fib_event->fib6_event);
		break;
	case FIB_EVENT_ENTRY_APPEND:
		err = mlxsw_sp_router_fib6_append(mlxsw_sp, op_ctx, fib_event->fib6_event.rt_arr,
						  fib_event->fib6_event.nrt6);
		if (err) {
			mlxsw_sp_fib_entry_op_ctx_priv_put_all(op_ctx);
			dev_warn(mlxsw_sp->bus_info->dev, "FIB append failed.\n");
			mlxsw_sp_fib6_offload_failed_flag_set(mlxsw_sp,
							      fib6_event->rt_arr,
							      fib6_event->nrt6);
		}
		mlxsw_sp_router_fib6_event_fini(&fib_event->fib6_event);
		break;
	case FIB_EVENT_ENTRY_DEL:
		err = mlxsw_sp_router_fib6_del(mlxsw_sp, op_ctx, fib_event->fib6_event.rt_arr,
					       fib_event->fib6_event.nrt6);
		if (err)
			mlxsw_sp_fib_entry_op_ctx_priv_put_all(op_ctx);
		mlxsw_sp_router_fib6_event_fini(&fib_event->fib6_event);
		break;
	}
}

static void mlxsw_sp_router_fibmr_event_process(struct mlxsw_sp *mlxsw_sp,
						struct mlxsw_sp_fib_event *fib_event)
{
	bool replace;
	int err;

	rtnl_lock();
	mutex_lock(&mlxsw_sp->router->lock);
	switch (fib_event->event) {
	case FIB_EVENT_ENTRY_REPLACE:
	case FIB_EVENT_ENTRY_ADD:
		replace = fib_event->event == FIB_EVENT_ENTRY_REPLACE;

		err = mlxsw_sp_router_fibmr_add(mlxsw_sp, &fib_event->men_info, replace);
		if (err)
			dev_warn(mlxsw_sp->bus_info->dev, "MR entry add failed.\n");
		mr_cache_put(fib_event->men_info.mfc);
		break;
	case FIB_EVENT_ENTRY_DEL:
		mlxsw_sp_router_fibmr_del(mlxsw_sp, &fib_event->men_info);
		mr_cache_put(fib_event->men_info.mfc);
		break;
	case FIB_EVENT_VIF_ADD:
		err = mlxsw_sp_router_fibmr_vif_add(mlxsw_sp,
						    &fib_event->ven_info);
		if (err)
			dev_warn(mlxsw_sp->bus_info->dev, "MR VIF add failed.\n");
		dev_put(fib_event->ven_info.dev);
		break;
	case FIB_EVENT_VIF_DEL:
		mlxsw_sp_router_fibmr_vif_del(mlxsw_sp, &fib_event->ven_info);
		dev_put(fib_event->ven_info.dev);
		break;
	}
	mutex_unlock(&mlxsw_sp->router->lock);
	rtnl_unlock();
}

static void mlxsw_sp_router_fib_event_work(struct work_struct *work)
{
	struct mlxsw_sp_router *router = container_of(work, struct mlxsw_sp_router, fib_event_work);
	struct mlxsw_sp_fib_entry_op_ctx *op_ctx = router->ll_op_ctx;
	struct mlxsw_sp *mlxsw_sp = router->mlxsw_sp;
	struct mlxsw_sp_fib_event *next_fib_event;
	struct mlxsw_sp_fib_event *fib_event;
	int last_family = AF_UNSPEC;
	LIST_HEAD(fib_event_queue);

	spin_lock_bh(&router->fib_event_queue_lock);
	list_splice_init(&router->fib_event_queue, &fib_event_queue);
	spin_unlock_bh(&router->fib_event_queue_lock);

	/* Router lock is held here to make sure per-instance
	 * operation context is not used in between FIB4/6 events
	 * processing.
	 */
	mutex_lock(&router->lock);
	mlxsw_sp_fib_entry_op_ctx_clear(op_ctx);
	list_for_each_entry_safe(fib_event, next_fib_event,
				 &fib_event_queue, list) {
		/* Check if the next entry in the queue exists and it is
		 * of the same type (family and event) as the currect one.
		 * In that case it is permitted to do the bulking
		 * of multiple FIB entries to a single register write.
		 */
		op_ctx->bulk_ok = !list_is_last(&fib_event->list, &fib_event_queue) &&
				  fib_event->family == next_fib_event->family &&
				  fib_event->event == next_fib_event->event;
		op_ctx->event = fib_event->event;

		/* In case family of this and the previous entry are different, context
		 * reinitialization is going to be needed now, indicate that.
		 * Note that since last_family is initialized to AF_UNSPEC, this is always
		 * going to happen for the first entry processed in the work.
		 */
		if (fib_event->family != last_family)
			op_ctx->initialized = false;

		switch (fib_event->family) {
		case AF_INET:
			mlxsw_sp_router_fib4_event_process(mlxsw_sp, op_ctx,
							   fib_event);
			break;
		case AF_INET6:
			mlxsw_sp_router_fib6_event_process(mlxsw_sp, op_ctx,
							   fib_event);
			break;
		case RTNL_FAMILY_IP6MR:
		case RTNL_FAMILY_IPMR:
			/* Unlock here as inside FIBMR the lock is taken again
			 * under RTNL. The per-instance operation context
			 * is not used by FIBMR.
			 */
			mutex_unlock(&router->lock);
			mlxsw_sp_router_fibmr_event_process(mlxsw_sp,
							    fib_event);
			mutex_lock(&router->lock);
			break;
		default:
			WARN_ON_ONCE(1);
		}
		last_family = fib_event->family;
		kfree(fib_event);
		cond_resched();
	}
	WARN_ON_ONCE(!list_empty(&router->ll_op_ctx->fib_entry_priv_list));
	mutex_unlock(&router->lock);
}

static void mlxsw_sp_router_fib4_event(struct mlxsw_sp_fib_event *fib_event,
				       struct fib_notifier_info *info)
{
	struct fib_entry_notifier_info *fen_info;
	struct fib_nh_notifier_info *fnh_info;

	switch (fib_event->event) {
	case FIB_EVENT_ENTRY_REPLACE:
	case FIB_EVENT_ENTRY_DEL:
		fen_info = container_of(info, struct fib_entry_notifier_info,
					info);
		fib_event->fen_info = *fen_info;
		/* Take reference on fib_info to prevent it from being
		 * freed while event is queued. Release it afterwards.
		 */
		fib_info_hold(fib_event->fen_info.fi);
		break;
	case FIB_EVENT_NH_ADD:
	case FIB_EVENT_NH_DEL:
		fnh_info = container_of(info, struct fib_nh_notifier_info,
					info);
		fib_event->fnh_info = *fnh_info;
		fib_info_hold(fib_event->fnh_info.fib_nh->nh_parent);
		break;
	}
}

static int mlxsw_sp_router_fib6_event(struct mlxsw_sp_fib_event *fib_event,
				      struct fib_notifier_info *info)
{
	struct fib6_entry_notifier_info *fen6_info;
	int err;

	switch (fib_event->event) {
	case FIB_EVENT_ENTRY_REPLACE:
	case FIB_EVENT_ENTRY_APPEND:
	case FIB_EVENT_ENTRY_DEL:
		fen6_info = container_of(info, struct fib6_entry_notifier_info,
					 info);
		err = mlxsw_sp_router_fib6_event_init(&fib_event->fib6_event,
						      fen6_info);
		if (err)
			return err;
		break;
	}

	return 0;
}

static void
mlxsw_sp_router_fibmr_event(struct mlxsw_sp_fib_event *fib_event,
			    struct fib_notifier_info *info)
{
	switch (fib_event->event) {
	case FIB_EVENT_ENTRY_REPLACE:
	case FIB_EVENT_ENTRY_ADD:
	case FIB_EVENT_ENTRY_DEL:
		memcpy(&fib_event->men_info, info, sizeof(fib_event->men_info));
		mr_cache_hold(fib_event->men_info.mfc);
		break;
	case FIB_EVENT_VIF_ADD:
	case FIB_EVENT_VIF_DEL:
		memcpy(&fib_event->ven_info, info, sizeof(fib_event->ven_info));
		dev_hold(fib_event->ven_info.dev);
		break;
	}
}

static int mlxsw_sp_router_fib_rule_event(unsigned long event,
					  struct fib_notifier_info *info,
					  struct mlxsw_sp *mlxsw_sp)
{
	struct netlink_ext_ack *extack = info->extack;
	struct fib_rule_notifier_info *fr_info;
	struct fib_rule *rule;
	int err = 0;

	/* nothing to do at the moment */
	if (event == FIB_EVENT_RULE_DEL)
		return 0;

	fr_info = container_of(info, struct fib_rule_notifier_info, info);
	rule = fr_info->rule;

	/* Rule only affects locally generated traffic */
	if (rule->iifindex == mlxsw_sp_net(mlxsw_sp)->loopback_dev->ifindex)
		return 0;

	switch (info->family) {
	case AF_INET:
		if (!fib4_rule_default(rule) && !rule->l3mdev)
			err = -EOPNOTSUPP;
		break;
	case AF_INET6:
		if (!fib6_rule_default(rule) && !rule->l3mdev)
			err = -EOPNOTSUPP;
		break;
	case RTNL_FAMILY_IPMR:
		if (!ipmr_rule_default(rule) && !rule->l3mdev)
			err = -EOPNOTSUPP;
		break;
	case RTNL_FAMILY_IP6MR:
		if (!ip6mr_rule_default(rule) && !rule->l3mdev)
			err = -EOPNOTSUPP;
		break;
	}

	if (err < 0)
		NL_SET_ERR_MSG_MOD(extack, "FIB rules not supported");

	return err;
}

/* Called with rcu_read_lock() */
static int mlxsw_sp_router_fib_event(struct notifier_block *nb,
				     unsigned long event, void *ptr)
{
	struct mlxsw_sp_fib_event *fib_event;
	struct fib_notifier_info *info = ptr;
	struct mlxsw_sp_router *router;
	int err;

	if ((info->family != AF_INET && info->family != AF_INET6 &&
	     info->family != RTNL_FAMILY_IPMR &&
	     info->family != RTNL_FAMILY_IP6MR))
		return NOTIFY_DONE;

	router = container_of(nb, struct mlxsw_sp_router, fib_nb);

	switch (event) {
	case FIB_EVENT_RULE_ADD:
	case FIB_EVENT_RULE_DEL:
		err = mlxsw_sp_router_fib_rule_event(event, info,
						     router->mlxsw_sp);
		return notifier_from_errno(err);
	case FIB_EVENT_ENTRY_ADD:
	case FIB_EVENT_ENTRY_REPLACE:
	case FIB_EVENT_ENTRY_APPEND:
		if (info->family == AF_INET) {
			struct fib_entry_notifier_info *fen_info = ptr;

			if (fen_info->fi->fib_nh_is_v6) {
				NL_SET_ERR_MSG_MOD(info->extack, "IPv6 gateway with IPv4 route is not supported");
				return notifier_from_errno(-EINVAL);
			}
		}
		break;
	}

	fib_event = kzalloc(sizeof(*fib_event), GFP_ATOMIC);
	if (!fib_event)
		return NOTIFY_BAD;

	fib_event->mlxsw_sp = router->mlxsw_sp;
	fib_event->event = event;
	fib_event->family = info->family;

	switch (info->family) {
	case AF_INET:
		mlxsw_sp_router_fib4_event(fib_event, info);
		break;
	case AF_INET6:
		err = mlxsw_sp_router_fib6_event(fib_event, info);
		if (err)
			goto err_fib_event;
		break;
	case RTNL_FAMILY_IP6MR:
	case RTNL_FAMILY_IPMR:
		mlxsw_sp_router_fibmr_event(fib_event, info);
		break;
	}

	/* Enqueue the event and trigger the work */
	spin_lock_bh(&router->fib_event_queue_lock);
	list_add_tail(&fib_event->list, &router->fib_event_queue);
	spin_unlock_bh(&router->fib_event_queue_lock);
	mlxsw_core_schedule_work(&router->fib_event_work);

	return NOTIFY_DONE;

err_fib_event:
	kfree(fib_event);
	return NOTIFY_BAD;
}

static struct mlxsw_sp_rif *
mlxsw_sp_rif_find_by_dev(const struct mlxsw_sp *mlxsw_sp,
			 const struct net_device *dev)
{
	int i;

	for (i = 0; i < MLXSW_CORE_RES_GET(mlxsw_sp->core, MAX_RIFS); i++)
		if (mlxsw_sp->router->rifs[i] &&
		    mlxsw_sp->router->rifs[i]->dev == dev)
			return mlxsw_sp->router->rifs[i];

	return NULL;
}

bool mlxsw_sp_rif_exists(struct mlxsw_sp *mlxsw_sp,
			 const struct net_device *dev)
{
	struct mlxsw_sp_rif *rif;

	mutex_lock(&mlxsw_sp->router->lock);
	rif = mlxsw_sp_rif_find_by_dev(mlxsw_sp, dev);
	mutex_unlock(&mlxsw_sp->router->lock);

	return rif;
}

u16 mlxsw_sp_rif_vid(struct mlxsw_sp *mlxsw_sp, const struct net_device *dev)
{
	struct mlxsw_sp_rif *rif;
	u16 vid = 0;

	mutex_lock(&mlxsw_sp->router->lock);
	rif = mlxsw_sp_rif_find_by_dev(mlxsw_sp, dev);
	if (!rif)
		goto out;

	/* We only return the VID for VLAN RIFs. Otherwise we return an
	 * invalid value (0).
	 */
	if (rif->ops->type != MLXSW_SP_RIF_TYPE_VLAN)
		goto out;

	vid = mlxsw_sp_fid_8021q_vid(rif->fid);

out:
	mutex_unlock(&mlxsw_sp->router->lock);
	return vid;
}

static int mlxsw_sp_router_rif_disable(struct mlxsw_sp *mlxsw_sp, u16 rif)
{
	char ritr_pl[MLXSW_REG_RITR_LEN];
	int err;

	mlxsw_reg_ritr_rif_pack(ritr_pl, rif);
	err = mlxsw_reg_query(mlxsw_sp->core, MLXSW_REG(ritr), ritr_pl);
	if (err)
		return err;

	mlxsw_reg_ritr_enable_set(ritr_pl, false);
	return mlxsw_reg_write(mlxsw_sp->core, MLXSW_REG(ritr), ritr_pl);
}

static void mlxsw_sp_router_rif_gone_sync(struct mlxsw_sp *mlxsw_sp,
					  struct mlxsw_sp_rif *rif)
{
	mlxsw_sp_router_rif_disable(mlxsw_sp, rif->rif_index);
	mlxsw_sp_nexthop_rif_gone_sync(mlxsw_sp, rif);
	mlxsw_sp_neigh_rif_gone_sync(mlxsw_sp, rif);
}

static bool
mlxsw_sp_rif_should_config(struct mlxsw_sp_rif *rif, struct net_device *dev,
			   unsigned long event)
{
	struct inet6_dev *inet6_dev;
	bool addr_list_empty = true;
	struct in_device *idev;

	switch (event) {
	case NETDEV_UP:
		return rif == NULL;
	case NETDEV_DOWN:
		rcu_read_lock();
		idev = __in_dev_get_rcu(dev);
		if (idev && idev->ifa_list)
			addr_list_empty = false;

		inet6_dev = __in6_dev_get(dev);
		if (addr_list_empty && inet6_dev &&
		    !list_empty(&inet6_dev->addr_list))
			addr_list_empty = false;
		rcu_read_unlock();

		/* macvlans do not have a RIF, but rather piggy back on the
		 * RIF of their lower device.
		 */
		if (netif_is_macvlan(dev) && addr_list_empty)
			return true;

		if (rif && addr_list_empty &&
		    !netif_is_l3_slave(rif->dev))
			return true;
		/* It is possible we already removed the RIF ourselves
		 * if it was assigned to a netdev that is now a bridge
		 * or LAG slave.
		 */
		return false;
	}

	return false;
}

static enum mlxsw_sp_rif_type
mlxsw_sp_dev_rif_type(const struct mlxsw_sp *mlxsw_sp,
		      const struct net_device *dev)
{
	enum mlxsw_sp_fid_type type;

	if (mlxsw_sp_netdev_ipip_type(mlxsw_sp, dev, NULL))
		return MLXSW_SP_RIF_TYPE_IPIP_LB;

	/* Otherwise RIF type is derived from the type of the underlying FID. */
	if (is_vlan_dev(dev) && netif_is_bridge_master(vlan_dev_real_dev(dev)))
		type = MLXSW_SP_FID_TYPE_8021Q;
	else if (netif_is_bridge_master(dev) && br_vlan_enabled(dev))
		type = MLXSW_SP_FID_TYPE_8021Q;
	else if (netif_is_bridge_master(dev))
		type = MLXSW_SP_FID_TYPE_8021D;
	else
		type = MLXSW_SP_FID_TYPE_RFID;

	return mlxsw_sp_fid_type_rif_type(mlxsw_sp, type);
}

static int mlxsw_sp_rif_index_alloc(struct mlxsw_sp *mlxsw_sp, u16 *p_rif_index)
{
	int i;

	for (i = 0; i < MLXSW_CORE_RES_GET(mlxsw_sp->core, MAX_RIFS); i++) {
		if (!mlxsw_sp->router->rifs[i]) {
			*p_rif_index = i;
			return 0;
		}
	}

	return -ENOBUFS;
}

static struct mlxsw_sp_rif *mlxsw_sp_rif_alloc(size_t rif_size, u16 rif_index,
					       u16 vr_id,
					       struct net_device *l3_dev)
{
	struct mlxsw_sp_rif *rif;

	rif = kzalloc(rif_size, GFP_KERNEL);
	if (!rif)
		return NULL;

	INIT_LIST_HEAD(&rif->nexthop_list);
	INIT_LIST_HEAD(&rif->neigh_list);
	if (l3_dev) {
		ether_addr_copy(rif->addr, l3_dev->dev_addr);
		rif->mtu = l3_dev->mtu;
		rif->dev = l3_dev;
	}
	rif->vr_id = vr_id;
	rif->rif_index = rif_index;

	return rif;
}

struct mlxsw_sp_rif *mlxsw_sp_rif_by_index(const struct mlxsw_sp *mlxsw_sp,
					   u16 rif_index)
{
	return mlxsw_sp->router->rifs[rif_index];
}

u16 mlxsw_sp_rif_index(const struct mlxsw_sp_rif *rif)
{
	return rif->rif_index;
}

u16 mlxsw_sp_ipip_lb_rif_index(const struct mlxsw_sp_rif_ipip_lb *lb_rif)
{
	return lb_rif->common.rif_index;
}

u16 mlxsw_sp_ipip_lb_ul_vr_id(const struct mlxsw_sp_rif_ipip_lb *lb_rif)
{
	u32 ul_tb_id = mlxsw_sp_ipip_dev_ul_tb_id(lb_rif->common.dev);
	struct mlxsw_sp_vr *ul_vr;

	ul_vr = mlxsw_sp_vr_get(lb_rif->common.mlxsw_sp, ul_tb_id, NULL);
	if (WARN_ON(IS_ERR(ul_vr)))
		return 0;

	return ul_vr->id;
}

u16 mlxsw_sp_ipip_lb_ul_rif_id(const struct mlxsw_sp_rif_ipip_lb *lb_rif)
{
	return lb_rif->ul_rif_id;
}

int mlxsw_sp_rif_dev_ifindex(const struct mlxsw_sp_rif *rif)
{
	return rif->dev->ifindex;
}

const struct net_device *mlxsw_sp_rif_dev(const struct mlxsw_sp_rif *rif)
{
	return rif->dev;
}

static struct mlxsw_sp_rif *
mlxsw_sp_rif_create(struct mlxsw_sp *mlxsw_sp,
		    const struct mlxsw_sp_rif_params *params,
		    struct netlink_ext_ack *extack)
{
	u32 tb_id = l3mdev_fib_table(params->dev);
	const struct mlxsw_sp_rif_ops *ops;
	struct mlxsw_sp_fid *fid = NULL;
	enum mlxsw_sp_rif_type type;
	struct mlxsw_sp_rif *rif;
	struct mlxsw_sp_vr *vr;
	u16 rif_index;
	int i, err;

	type = mlxsw_sp_dev_rif_type(mlxsw_sp, params->dev);
	ops = mlxsw_sp->router->rif_ops_arr[type];

	vr = mlxsw_sp_vr_get(mlxsw_sp, tb_id ? : RT_TABLE_MAIN, extack);
	if (IS_ERR(vr))
		return ERR_CAST(vr);
	vr->rif_count++;

	err = mlxsw_sp_rif_index_alloc(mlxsw_sp, &rif_index);
	if (err) {
		NL_SET_ERR_MSG_MOD(extack, "Exceeded number of supported router interfaces");
		goto err_rif_index_alloc;
	}

	rif = mlxsw_sp_rif_alloc(ops->rif_size, rif_index, vr->id, params->dev);
	if (!rif) {
		err = -ENOMEM;
		goto err_rif_alloc;
	}
	dev_hold(rif->dev);
	mlxsw_sp->router->rifs[rif_index] = rif;
	rif->mlxsw_sp = mlxsw_sp;
	rif->ops = ops;

	if (ops->fid_get) {
		fid = ops->fid_get(rif, extack);
		if (IS_ERR(fid)) {
			err = PTR_ERR(fid);
			goto err_fid_get;
		}
		rif->fid = fid;
	}

	if (ops->setup)
		ops->setup(rif, params);

	err = ops->configure(rif, extack);
	if (err)
		goto err_configure;

	for (i = 0; i < MLXSW_SP_L3_PROTO_MAX; i++) {
		err = mlxsw_sp_mr_rif_add(vr->mr_table[i], rif);
		if (err)
			goto err_mr_rif_add;
	}

	mlxsw_sp_rif_counters_alloc(rif);

	return rif;

err_mr_rif_add:
	for (i--; i >= 0; i--)
		mlxsw_sp_mr_rif_del(vr->mr_table[i], rif);
	ops->deconfigure(rif);
err_configure:
	if (fid)
		mlxsw_sp_fid_put(fid);
err_fid_get:
	mlxsw_sp->router->rifs[rif_index] = NULL;
	dev_put(rif->dev);
	kfree(rif);
err_rif_alloc:
err_rif_index_alloc:
	vr->rif_count--;
	mlxsw_sp_vr_put(mlxsw_sp, vr);
	return ERR_PTR(err);
}

static void mlxsw_sp_rif_destroy(struct mlxsw_sp_rif *rif)
{
	const struct mlxsw_sp_rif_ops *ops = rif->ops;
	struct mlxsw_sp *mlxsw_sp = rif->mlxsw_sp;
	struct mlxsw_sp_fid *fid = rif->fid;
	struct mlxsw_sp_vr *vr;
	int i;

	mlxsw_sp_router_rif_gone_sync(mlxsw_sp, rif);
	vr = &mlxsw_sp->router->vrs[rif->vr_id];

	mlxsw_sp_rif_counters_free(rif);
	for (i = 0; i < MLXSW_SP_L3_PROTO_MAX; i++)
		mlxsw_sp_mr_rif_del(vr->mr_table[i], rif);
	ops->deconfigure(rif);
	if (fid)
		/* Loopback RIFs are not associated with a FID. */
		mlxsw_sp_fid_put(fid);
	mlxsw_sp->router->rifs[rif->rif_index] = NULL;
	dev_put(rif->dev);
	kfree(rif);
	vr->rif_count--;
	mlxsw_sp_vr_put(mlxsw_sp, vr);
}

void mlxsw_sp_rif_destroy_by_dev(struct mlxsw_sp *mlxsw_sp,
				 struct net_device *dev)
{
	struct mlxsw_sp_rif *rif;

	mutex_lock(&mlxsw_sp->router->lock);
	rif = mlxsw_sp_rif_find_by_dev(mlxsw_sp, dev);
	if (!rif)
		goto out;
	mlxsw_sp_rif_destroy(rif);
out:
	mutex_unlock(&mlxsw_sp->router->lock);
}

static void
mlxsw_sp_rif_subport_params_init(struct mlxsw_sp_rif_params *params,
				 struct mlxsw_sp_port_vlan *mlxsw_sp_port_vlan)
{
	struct mlxsw_sp_port *mlxsw_sp_port = mlxsw_sp_port_vlan->mlxsw_sp_port;

	params->vid = mlxsw_sp_port_vlan->vid;
	params->lag = mlxsw_sp_port->lagged;
	if (params->lag)
		params->lag_id = mlxsw_sp_port->lag_id;
	else
		params->system_port = mlxsw_sp_port->local_port;
}

static struct mlxsw_sp_rif_subport *
mlxsw_sp_rif_subport_rif(const struct mlxsw_sp_rif *rif)
{
	return container_of(rif, struct mlxsw_sp_rif_subport, common);
}

static struct mlxsw_sp_rif *
mlxsw_sp_rif_subport_get(struct mlxsw_sp *mlxsw_sp,
			 const struct mlxsw_sp_rif_params *params,
			 struct netlink_ext_ack *extack)
{
	struct mlxsw_sp_rif_subport *rif_subport;
	struct mlxsw_sp_rif *rif;

	rif = mlxsw_sp_rif_find_by_dev(mlxsw_sp, params->dev);
	if (!rif)
		return mlxsw_sp_rif_create(mlxsw_sp, params, extack);

	rif_subport = mlxsw_sp_rif_subport_rif(rif);
	refcount_inc(&rif_subport->ref_count);
	return rif;
}

static void mlxsw_sp_rif_subport_put(struct mlxsw_sp_rif *rif)
{
	struct mlxsw_sp_rif_subport *rif_subport;

	rif_subport = mlxsw_sp_rif_subport_rif(rif);
	if (!refcount_dec_and_test(&rif_subport->ref_count))
		return;

	mlxsw_sp_rif_destroy(rif);
}

static int mlxsw_sp_rif_mac_profile_index_alloc(struct mlxsw_sp *mlxsw_sp,
						struct mlxsw_sp_rif_mac_profile *profile,
						struct netlink_ext_ack *extack)
{
	u8 max_rif_mac_profiles = mlxsw_sp->router->max_rif_mac_profile;
	struct mlxsw_sp_router *router = mlxsw_sp->router;
	int id;

	id = idr_alloc(&router->rif_mac_profiles_idr, profile, 0,
		       max_rif_mac_profiles, GFP_KERNEL);

	if (id >= 0) {
		profile->id = id;
		return 0;
	}

	if (id == -ENOSPC)
		NL_SET_ERR_MSG_MOD(extack,
				   "Exceeded number of supported router interface MAC profiles");

	return id;
}

static struct mlxsw_sp_rif_mac_profile *
mlxsw_sp_rif_mac_profile_index_free(struct mlxsw_sp *mlxsw_sp, u8 mac_profile)
{
	struct mlxsw_sp_rif_mac_profile *profile;

	profile = idr_remove(&mlxsw_sp->router->rif_mac_profiles_idr,
			     mac_profile);
	WARN_ON(!profile);
	return profile;
}

static struct mlxsw_sp_rif_mac_profile *
mlxsw_sp_rif_mac_profile_alloc(const char *mac)
{
	struct mlxsw_sp_rif_mac_profile *profile;

	profile = kzalloc(sizeof(*profile), GFP_KERNEL);
	if (!profile)
		return NULL;

	ether_addr_copy(profile->mac_prefix, mac);
	refcount_set(&profile->ref_count, 1);
	return profile;
}

static struct mlxsw_sp_rif_mac_profile *
mlxsw_sp_rif_mac_profile_find(const struct mlxsw_sp *mlxsw_sp, const char *mac)
{
	struct mlxsw_sp_router *router = mlxsw_sp->router;
	struct mlxsw_sp_rif_mac_profile *profile;
	int id;

	idr_for_each_entry(&router->rif_mac_profiles_idr, profile, id) {
		if (!profile)
			continue;

		if (ether_addr_equal_masked(profile->mac_prefix, mac,
					    mlxsw_sp->mac_mask))
			return profile;
	}

	return NULL;
}

static u64 mlxsw_sp_rif_mac_profiles_occ_get(void *priv)
{
	const struct mlxsw_sp *mlxsw_sp = priv;

	return atomic_read(&mlxsw_sp->router->rif_mac_profiles_count);
}

static struct mlxsw_sp_rif_mac_profile *
mlxsw_sp_rif_mac_profile_create(struct mlxsw_sp *mlxsw_sp, const char *mac,
				struct netlink_ext_ack *extack)
{
	struct mlxsw_sp_rif_mac_profile *profile;
	int err;

	profile = mlxsw_sp_rif_mac_profile_alloc(mac);
	if (!profile)
		return ERR_PTR(-ENOMEM);

	err = mlxsw_sp_rif_mac_profile_index_alloc(mlxsw_sp, profile, extack);
	if (err)
		goto profile_index_alloc_err;

	atomic_inc(&mlxsw_sp->router->rif_mac_profiles_count);
	return profile;

profile_index_alloc_err:
	kfree(profile);
	return ERR_PTR(err);
}

static void mlxsw_sp_rif_mac_profile_destroy(struct mlxsw_sp *mlxsw_sp,
					     u8 mac_profile)
{
	struct mlxsw_sp_rif_mac_profile *profile;

	atomic_dec(&mlxsw_sp->router->rif_mac_profiles_count);
	profile = mlxsw_sp_rif_mac_profile_index_free(mlxsw_sp, mac_profile);
	kfree(profile);
}

static int mlxsw_sp_rif_mac_profile_get(struct mlxsw_sp *mlxsw_sp,
					const char *mac, u8 *p_mac_profile,
					struct netlink_ext_ack *extack)
{
	struct mlxsw_sp_rif_mac_profile *profile;

	profile = mlxsw_sp_rif_mac_profile_find(mlxsw_sp, mac);
	if (profile) {
		refcount_inc(&profile->ref_count);
		goto out;
	}

	profile = mlxsw_sp_rif_mac_profile_create(mlxsw_sp, mac, extack);
	if (IS_ERR(profile))
		return PTR_ERR(profile);

out:
	*p_mac_profile = profile->id;
	return 0;
}

static void mlxsw_sp_rif_mac_profile_put(struct mlxsw_sp *mlxsw_sp,
					 u8 mac_profile)
{
	struct mlxsw_sp_rif_mac_profile *profile;

	profile = idr_find(&mlxsw_sp->router->rif_mac_profiles_idr,
			   mac_profile);
	if (WARN_ON(!profile))
		return;

	if (!refcount_dec_and_test(&profile->ref_count))
		return;

	mlxsw_sp_rif_mac_profile_destroy(mlxsw_sp, mac_profile);
}

static bool mlxsw_sp_rif_mac_profile_is_shared(const struct mlxsw_sp_rif *rif)
{
	struct mlxsw_sp *mlxsw_sp = rif->mlxsw_sp;
	struct mlxsw_sp_rif_mac_profile *profile;

	profile = idr_find(&mlxsw_sp->router->rif_mac_profiles_idr,
			   rif->mac_profile_id);
	if (WARN_ON(!profile))
		return false;

	return refcount_read(&profile->ref_count) > 1;
}

static int mlxsw_sp_rif_mac_profile_edit(struct mlxsw_sp_rif *rif,
					 const char *new_mac)
{
	struct mlxsw_sp *mlxsw_sp = rif->mlxsw_sp;
	struct mlxsw_sp_rif_mac_profile *profile;

	profile = idr_find(&mlxsw_sp->router->rif_mac_profiles_idr,
			   rif->mac_profile_id);
	if (WARN_ON(!profile))
		return -EINVAL;

	ether_addr_copy(profile->mac_prefix, new_mac);
	return 0;
}

static int
mlxsw_sp_rif_mac_profile_replace(struct mlxsw_sp *mlxsw_sp,
				 struct mlxsw_sp_rif *rif,
				 const char *new_mac,
				 struct netlink_ext_ack *extack)
{
	u8 mac_profile;
	int err;

	if (!mlxsw_sp_rif_mac_profile_is_shared(rif) &&
	    !mlxsw_sp_rif_mac_profile_find(mlxsw_sp, new_mac))
		return mlxsw_sp_rif_mac_profile_edit(rif, new_mac);

	err = mlxsw_sp_rif_mac_profile_get(mlxsw_sp, new_mac,
					   &mac_profile, extack);
	if (err)
		return err;

	mlxsw_sp_rif_mac_profile_put(mlxsw_sp, rif->mac_profile_id);
	rif->mac_profile_id = mac_profile;
	return 0;
}

static int
__mlxsw_sp_port_vlan_router_join(struct mlxsw_sp_port_vlan *mlxsw_sp_port_vlan,
				 struct net_device *l3_dev,
				 struct netlink_ext_ack *extack)
{
	struct mlxsw_sp_port *mlxsw_sp_port = mlxsw_sp_port_vlan->mlxsw_sp_port;
	struct mlxsw_sp *mlxsw_sp = mlxsw_sp_port->mlxsw_sp;
	struct mlxsw_sp_rif_params params = {
		.dev = l3_dev,
	};
	u16 vid = mlxsw_sp_port_vlan->vid;
	struct mlxsw_sp_rif *rif;
	struct mlxsw_sp_fid *fid;
	int err;

	mlxsw_sp_rif_subport_params_init(&params, mlxsw_sp_port_vlan);
	rif = mlxsw_sp_rif_subport_get(mlxsw_sp, &params, extack);
	if (IS_ERR(rif))
		return PTR_ERR(rif);

	/* FID was already created, just take a reference */
	fid = rif->ops->fid_get(rif, extack);
	err = mlxsw_sp_fid_port_vid_map(fid, mlxsw_sp_port, vid);
	if (err)
		goto err_fid_port_vid_map;

	err = mlxsw_sp_port_vid_learning_set(mlxsw_sp_port, vid, false);
	if (err)
		goto err_port_vid_learning_set;

	err = mlxsw_sp_port_vid_stp_set(mlxsw_sp_port, vid,
					BR_STATE_FORWARDING);
	if (err)
		goto err_port_vid_stp_set;

	mlxsw_sp_port_vlan->fid = fid;

	return 0;

err_port_vid_stp_set:
	mlxsw_sp_port_vid_learning_set(mlxsw_sp_port, vid, true);
err_port_vid_learning_set:
	mlxsw_sp_fid_port_vid_unmap(fid, mlxsw_sp_port, vid);
err_fid_port_vid_map:
	mlxsw_sp_fid_put(fid);
	mlxsw_sp_rif_subport_put(rif);
	return err;
}

static void
__mlxsw_sp_port_vlan_router_leave(struct mlxsw_sp_port_vlan *mlxsw_sp_port_vlan)
{
	struct mlxsw_sp_port *mlxsw_sp_port = mlxsw_sp_port_vlan->mlxsw_sp_port;
	struct mlxsw_sp_fid *fid = mlxsw_sp_port_vlan->fid;
	struct mlxsw_sp_rif *rif = mlxsw_sp_fid_rif(fid);
	u16 vid = mlxsw_sp_port_vlan->vid;

	if (WARN_ON(mlxsw_sp_fid_type(fid) != MLXSW_SP_FID_TYPE_RFID))
		return;

	mlxsw_sp_port_vlan->fid = NULL;
	mlxsw_sp_port_vid_stp_set(mlxsw_sp_port, vid, BR_STATE_BLOCKING);
	mlxsw_sp_port_vid_learning_set(mlxsw_sp_port, vid, true);
	mlxsw_sp_fid_port_vid_unmap(fid, mlxsw_sp_port, vid);
	mlxsw_sp_fid_put(fid);
	mlxsw_sp_rif_subport_put(rif);
}

int
mlxsw_sp_port_vlan_router_join(struct mlxsw_sp_port_vlan *mlxsw_sp_port_vlan,
			       struct net_device *l3_dev,
			       struct netlink_ext_ack *extack)
{
	struct mlxsw_sp *mlxsw_sp = mlxsw_sp_port_vlan->mlxsw_sp_port->mlxsw_sp;
	struct mlxsw_sp_rif *rif;
	int err = 0;

	mutex_lock(&mlxsw_sp->router->lock);
	rif = mlxsw_sp_rif_find_by_dev(mlxsw_sp, l3_dev);
	if (!rif)
		goto out;

	err = __mlxsw_sp_port_vlan_router_join(mlxsw_sp_port_vlan, l3_dev,
					       extack);
out:
	mutex_unlock(&mlxsw_sp->router->lock);
	return err;
}

void
mlxsw_sp_port_vlan_router_leave(struct mlxsw_sp_port_vlan *mlxsw_sp_port_vlan)
{
	struct mlxsw_sp *mlxsw_sp = mlxsw_sp_port_vlan->mlxsw_sp_port->mlxsw_sp;

	mutex_lock(&mlxsw_sp->router->lock);
	__mlxsw_sp_port_vlan_router_leave(mlxsw_sp_port_vlan);
	mutex_unlock(&mlxsw_sp->router->lock);
}

static int mlxsw_sp_inetaddr_port_vlan_event(struct net_device *l3_dev,
					     struct net_device *port_dev,
					     unsigned long event, u16 vid,
					     struct netlink_ext_ack *extack)
{
	struct mlxsw_sp_port *mlxsw_sp_port = netdev_priv(port_dev);
	struct mlxsw_sp_port_vlan *mlxsw_sp_port_vlan;

	mlxsw_sp_port_vlan = mlxsw_sp_port_vlan_find_by_vid(mlxsw_sp_port, vid);
	if (WARN_ON(!mlxsw_sp_port_vlan))
		return -EINVAL;

	switch (event) {
	case NETDEV_UP:
		return __mlxsw_sp_port_vlan_router_join(mlxsw_sp_port_vlan,
							l3_dev, extack);
	case NETDEV_DOWN:
		__mlxsw_sp_port_vlan_router_leave(mlxsw_sp_port_vlan);
		break;
	}

	return 0;
}

static int mlxsw_sp_inetaddr_port_event(struct net_device *port_dev,
					unsigned long event,
					struct netlink_ext_ack *extack)
{
	if (netif_is_bridge_port(port_dev) ||
	    netif_is_lag_port(port_dev) ||
	    netif_is_ovs_port(port_dev))
		return 0;

	return mlxsw_sp_inetaddr_port_vlan_event(port_dev, port_dev, event,
						 MLXSW_SP_DEFAULT_VID, extack);
}

static int __mlxsw_sp_inetaddr_lag_event(struct net_device *l3_dev,
					 struct net_device *lag_dev,
					 unsigned long event, u16 vid,
					 struct netlink_ext_ack *extack)
{
	struct net_device *port_dev;
	struct list_head *iter;
	int err;

	netdev_for_each_lower_dev(lag_dev, port_dev, iter) {
		if (mlxsw_sp_port_dev_check(port_dev)) {
			err = mlxsw_sp_inetaddr_port_vlan_event(l3_dev,
								port_dev,
								event, vid,
								extack);
			if (err)
				return err;
		}
	}

	return 0;
}

static int mlxsw_sp_inetaddr_lag_event(struct net_device *lag_dev,
				       unsigned long event,
				       struct netlink_ext_ack *extack)
{
	if (netif_is_bridge_port(lag_dev))
		return 0;

	return __mlxsw_sp_inetaddr_lag_event(lag_dev, lag_dev, event,
					     MLXSW_SP_DEFAULT_VID, extack);
}

static int mlxsw_sp_inetaddr_bridge_event(struct mlxsw_sp *mlxsw_sp,
					  struct net_device *l3_dev,
					  unsigned long event,
					  struct netlink_ext_ack *extack)
{
	struct mlxsw_sp_rif_params params = {
		.dev = l3_dev,
	};
	struct mlxsw_sp_rif *rif;

	switch (event) {
	case NETDEV_UP:
		if (netif_is_bridge_master(l3_dev) && br_vlan_enabled(l3_dev)) {
			u16 proto;

			br_vlan_get_proto(l3_dev, &proto);
			if (proto == ETH_P_8021AD) {
				NL_SET_ERR_MSG_MOD(extack, "Adding an IP address to 802.1ad bridge is not supported");
				return -EOPNOTSUPP;
			}
		}
		rif = mlxsw_sp_rif_create(mlxsw_sp, &params, extack);
		if (IS_ERR(rif))
			return PTR_ERR(rif);
		break;
	case NETDEV_DOWN:
		rif = mlxsw_sp_rif_find_by_dev(mlxsw_sp, l3_dev);
		mlxsw_sp_rif_destroy(rif);
		break;
	}

	return 0;
}

static int mlxsw_sp_inetaddr_vlan_event(struct mlxsw_sp *mlxsw_sp,
					struct net_device *vlan_dev,
					unsigned long event,
					struct netlink_ext_ack *extack)
{
	struct net_device *real_dev = vlan_dev_real_dev(vlan_dev);
	u16 vid = vlan_dev_vlan_id(vlan_dev);

	if (netif_is_bridge_port(vlan_dev))
		return 0;

	if (mlxsw_sp_port_dev_check(real_dev))
		return mlxsw_sp_inetaddr_port_vlan_event(vlan_dev, real_dev,
							 event, vid, extack);
	else if (netif_is_lag_master(real_dev))
		return __mlxsw_sp_inetaddr_lag_event(vlan_dev, real_dev, event,
						     vid, extack);
	else if (netif_is_bridge_master(real_dev) && br_vlan_enabled(real_dev))
		return mlxsw_sp_inetaddr_bridge_event(mlxsw_sp, vlan_dev, event,
						      extack);

	return 0;
}

static bool mlxsw_sp_rif_macvlan_is_vrrp4(const u8 *mac)
{
	u8 vrrp4[ETH_ALEN] = { 0x00, 0x00, 0x5e, 0x00, 0x01, 0x00 };
	u8 mask[ETH_ALEN] = { 0xff, 0xff, 0xff, 0xff, 0xff, 0x00 };

	return ether_addr_equal_masked(mac, vrrp4, mask);
}

static bool mlxsw_sp_rif_macvlan_is_vrrp6(const u8 *mac)
{
	u8 vrrp6[ETH_ALEN] = { 0x00, 0x00, 0x5e, 0x00, 0x02, 0x00 };
	u8 mask[ETH_ALEN] = { 0xff, 0xff, 0xff, 0xff, 0xff, 0x00 };

	return ether_addr_equal_masked(mac, vrrp6, mask);
}

static int mlxsw_sp_rif_vrrp_op(struct mlxsw_sp *mlxsw_sp, u16 rif_index,
				const u8 *mac, bool adding)
{
	char ritr_pl[MLXSW_REG_RITR_LEN];
	u8 vrrp_id = adding ? mac[5] : 0;
	int err;

	if (!mlxsw_sp_rif_macvlan_is_vrrp4(mac) &&
	    !mlxsw_sp_rif_macvlan_is_vrrp6(mac))
		return 0;

	mlxsw_reg_ritr_rif_pack(ritr_pl, rif_index);
	err = mlxsw_reg_query(mlxsw_sp->core, MLXSW_REG(ritr), ritr_pl);
	if (err)
		return err;

	if (mlxsw_sp_rif_macvlan_is_vrrp4(mac))
		mlxsw_reg_ritr_if_vrrp_id_ipv4_set(ritr_pl, vrrp_id);
	else
		mlxsw_reg_ritr_if_vrrp_id_ipv6_set(ritr_pl, vrrp_id);

	return mlxsw_reg_write(mlxsw_sp->core, MLXSW_REG(ritr), ritr_pl);
}

static int mlxsw_sp_rif_macvlan_add(struct mlxsw_sp *mlxsw_sp,
				    const struct net_device *macvlan_dev,
				    struct netlink_ext_ack *extack)
{
	struct macvlan_dev *vlan = netdev_priv(macvlan_dev);
	struct mlxsw_sp_rif *rif;
	int err;

	rif = mlxsw_sp_rif_find_by_dev(mlxsw_sp, vlan->lowerdev);
	if (!rif) {
		NL_SET_ERR_MSG_MOD(extack, "macvlan is only supported on top of router interfaces");
		return -EOPNOTSUPP;
	}

	err = mlxsw_sp_rif_fdb_op(mlxsw_sp, macvlan_dev->dev_addr,
				  mlxsw_sp_fid_index(rif->fid), true);
	if (err)
		return err;

	err = mlxsw_sp_rif_vrrp_op(mlxsw_sp, rif->rif_index,
				   macvlan_dev->dev_addr, true);
	if (err)
		goto err_rif_vrrp_add;

	/* Make sure the bridge driver does not have this MAC pointing at
	 * some other port.
	 */
	if (rif->ops->fdb_del)
		rif->ops->fdb_del(rif, macvlan_dev->dev_addr);

	return 0;

err_rif_vrrp_add:
	mlxsw_sp_rif_fdb_op(mlxsw_sp, macvlan_dev->dev_addr,
			    mlxsw_sp_fid_index(rif->fid), false);
	return err;
}

static void __mlxsw_sp_rif_macvlan_del(struct mlxsw_sp *mlxsw_sp,
				       const struct net_device *macvlan_dev)
{
	struct macvlan_dev *vlan = netdev_priv(macvlan_dev);
	struct mlxsw_sp_rif *rif;

	rif = mlxsw_sp_rif_find_by_dev(mlxsw_sp, vlan->lowerdev);
	/* If we do not have a RIF, then we already took care of
	 * removing the macvlan's MAC during RIF deletion.
	 */
	if (!rif)
		return;
	mlxsw_sp_rif_vrrp_op(mlxsw_sp, rif->rif_index, macvlan_dev->dev_addr,
			     false);
	mlxsw_sp_rif_fdb_op(mlxsw_sp, macvlan_dev->dev_addr,
			    mlxsw_sp_fid_index(rif->fid), false);
}

void mlxsw_sp_rif_macvlan_del(struct mlxsw_sp *mlxsw_sp,
			      const struct net_device *macvlan_dev)
{
	mutex_lock(&mlxsw_sp->router->lock);
	__mlxsw_sp_rif_macvlan_del(mlxsw_sp, macvlan_dev);
	mutex_unlock(&mlxsw_sp->router->lock);
}

static int mlxsw_sp_inetaddr_macvlan_event(struct mlxsw_sp *mlxsw_sp,
					   struct net_device *macvlan_dev,
					   unsigned long event,
					   struct netlink_ext_ack *extack)
{
	switch (event) {
	case NETDEV_UP:
		return mlxsw_sp_rif_macvlan_add(mlxsw_sp, macvlan_dev, extack);
	case NETDEV_DOWN:
		__mlxsw_sp_rif_macvlan_del(mlxsw_sp, macvlan_dev);
		break;
	}

	return 0;
}

static int __mlxsw_sp_inetaddr_event(struct mlxsw_sp *mlxsw_sp,
				     struct net_device *dev,
				     unsigned long event,
				     struct netlink_ext_ack *extack)
{
	if (mlxsw_sp_port_dev_check(dev))
		return mlxsw_sp_inetaddr_port_event(dev, event, extack);
	else if (netif_is_lag_master(dev))
		return mlxsw_sp_inetaddr_lag_event(dev, event, extack);
	else if (netif_is_bridge_master(dev))
		return mlxsw_sp_inetaddr_bridge_event(mlxsw_sp, dev, event,
						      extack);
	else if (is_vlan_dev(dev))
		return mlxsw_sp_inetaddr_vlan_event(mlxsw_sp, dev, event,
						    extack);
	else if (netif_is_macvlan(dev))
		return mlxsw_sp_inetaddr_macvlan_event(mlxsw_sp, dev, event,
						       extack);
	else
		return 0;
}

static int mlxsw_sp_inetaddr_event(struct notifier_block *nb,
				   unsigned long event, void *ptr)
{
	struct in_ifaddr *ifa = (struct in_ifaddr *) ptr;
	struct net_device *dev = ifa->ifa_dev->dev;
	struct mlxsw_sp_router *router;
	struct mlxsw_sp_rif *rif;
	int err = 0;

	/* NETDEV_UP event is handled by mlxsw_sp_inetaddr_valid_event */
	if (event == NETDEV_UP)
		return NOTIFY_DONE;

	router = container_of(nb, struct mlxsw_sp_router, inetaddr_nb);
	mutex_lock(&router->lock);
	rif = mlxsw_sp_rif_find_by_dev(router->mlxsw_sp, dev);
	if (!mlxsw_sp_rif_should_config(rif, dev, event))
		goto out;

	err = __mlxsw_sp_inetaddr_event(router->mlxsw_sp, dev, event, NULL);
out:
	mutex_unlock(&router->lock);
	return notifier_from_errno(err);
}

int mlxsw_sp_inetaddr_valid_event(struct notifier_block *unused,
				  unsigned long event, void *ptr)
{
	struct in_validator_info *ivi = (struct in_validator_info *) ptr;
	struct net_device *dev = ivi->ivi_dev->dev;
	struct mlxsw_sp *mlxsw_sp;
	struct mlxsw_sp_rif *rif;
	int err = 0;

	mlxsw_sp = mlxsw_sp_lower_get(dev);
	if (!mlxsw_sp)
		return NOTIFY_DONE;

	mutex_lock(&mlxsw_sp->router->lock);
	rif = mlxsw_sp_rif_find_by_dev(mlxsw_sp, dev);
	if (!mlxsw_sp_rif_should_config(rif, dev, event))
		goto out;

	err = __mlxsw_sp_inetaddr_event(mlxsw_sp, dev, event, ivi->extack);
out:
	mutex_unlock(&mlxsw_sp->router->lock);
	return notifier_from_errno(err);
}

struct mlxsw_sp_inet6addr_event_work {
	struct work_struct work;
	struct mlxsw_sp *mlxsw_sp;
	struct net_device *dev;
	unsigned long event;
};

static void mlxsw_sp_inet6addr_event_work(struct work_struct *work)
{
	struct mlxsw_sp_inet6addr_event_work *inet6addr_work =
		container_of(work, struct mlxsw_sp_inet6addr_event_work, work);
	struct mlxsw_sp *mlxsw_sp = inet6addr_work->mlxsw_sp;
	struct net_device *dev = inet6addr_work->dev;
	unsigned long event = inet6addr_work->event;
	struct mlxsw_sp_rif *rif;

	rtnl_lock();
	mutex_lock(&mlxsw_sp->router->lock);

	rif = mlxsw_sp_rif_find_by_dev(mlxsw_sp, dev);
	if (!mlxsw_sp_rif_should_config(rif, dev, event))
		goto out;

	__mlxsw_sp_inetaddr_event(mlxsw_sp, dev, event, NULL);
out:
	mutex_unlock(&mlxsw_sp->router->lock);
	rtnl_unlock();
	dev_put(dev);
	kfree(inet6addr_work);
}

/* Called with rcu_read_lock() */
static int mlxsw_sp_inet6addr_event(struct notifier_block *nb,
				    unsigned long event, void *ptr)
{
	struct inet6_ifaddr *if6 = (struct inet6_ifaddr *) ptr;
	struct mlxsw_sp_inet6addr_event_work *inet6addr_work;
	struct net_device *dev = if6->idev->dev;
	struct mlxsw_sp_router *router;

	/* NETDEV_UP event is handled by mlxsw_sp_inet6addr_valid_event */
	if (event == NETDEV_UP)
		return NOTIFY_DONE;

	inet6addr_work = kzalloc(sizeof(*inet6addr_work), GFP_ATOMIC);
	if (!inet6addr_work)
		return NOTIFY_BAD;

	router = container_of(nb, struct mlxsw_sp_router, inet6addr_nb);
	INIT_WORK(&inet6addr_work->work, mlxsw_sp_inet6addr_event_work);
	inet6addr_work->mlxsw_sp = router->mlxsw_sp;
	inet6addr_work->dev = dev;
	inet6addr_work->event = event;
	dev_hold(dev);
	mlxsw_core_schedule_work(&inet6addr_work->work);

	return NOTIFY_DONE;
}

int mlxsw_sp_inet6addr_valid_event(struct notifier_block *unused,
				   unsigned long event, void *ptr)
{
	struct in6_validator_info *i6vi = (struct in6_validator_info *) ptr;
	struct net_device *dev = i6vi->i6vi_dev->dev;
	struct mlxsw_sp *mlxsw_sp;
	struct mlxsw_sp_rif *rif;
	int err = 0;

	mlxsw_sp = mlxsw_sp_lower_get(dev);
	if (!mlxsw_sp)
		return NOTIFY_DONE;

	mutex_lock(&mlxsw_sp->router->lock);
	rif = mlxsw_sp_rif_find_by_dev(mlxsw_sp, dev);
	if (!mlxsw_sp_rif_should_config(rif, dev, event))
		goto out;

	err = __mlxsw_sp_inetaddr_event(mlxsw_sp, dev, event, i6vi->extack);
out:
	mutex_unlock(&mlxsw_sp->router->lock);
	return notifier_from_errno(err);
}

static int mlxsw_sp_rif_edit(struct mlxsw_sp *mlxsw_sp, u16 rif_index,
			     const char *mac, int mtu, u8 mac_profile)
{
	char ritr_pl[MLXSW_REG_RITR_LEN];
	int err;

	mlxsw_reg_ritr_rif_pack(ritr_pl, rif_index);
	err = mlxsw_reg_query(mlxsw_sp->core, MLXSW_REG(ritr), ritr_pl);
	if (err)
		return err;

	mlxsw_reg_ritr_mtu_set(ritr_pl, mtu);
	mlxsw_reg_ritr_if_mac_memcpy_to(ritr_pl, mac);
	mlxsw_reg_ritr_if_mac_profile_id_set(ritr_pl, mac_profile);
	mlxsw_reg_ritr_op_set(ritr_pl, MLXSW_REG_RITR_RIF_CREATE);
	return mlxsw_reg_write(mlxsw_sp->core, MLXSW_REG(ritr), ritr_pl);
}

static int
mlxsw_sp_router_port_change_event(struct mlxsw_sp *mlxsw_sp,
				  struct mlxsw_sp_rif *rif,
				  struct netlink_ext_ack *extack)
{
	struct net_device *dev = rif->dev;
	u8 old_mac_profile;
	u16 fid_index;
	int err;

	fid_index = mlxsw_sp_fid_index(rif->fid);

	err = mlxsw_sp_rif_fdb_op(mlxsw_sp, rif->addr, fid_index, false);
	if (err)
		return err;

	old_mac_profile = rif->mac_profile_id;
	err = mlxsw_sp_rif_mac_profile_replace(mlxsw_sp, rif, dev->dev_addr,
					       extack);
	if (err)
		goto err_rif_mac_profile_replace;

	err = mlxsw_sp_rif_edit(mlxsw_sp, rif->rif_index, dev->dev_addr,
				dev->mtu, rif->mac_profile_id);
	if (err)
		goto err_rif_edit;

	err = mlxsw_sp_rif_fdb_op(mlxsw_sp, dev->dev_addr, fid_index, true);
	if (err)
		goto err_rif_fdb_op;

	if (rif->mtu != dev->mtu) {
		struct mlxsw_sp_vr *vr;
		int i;

		/* The RIF is relevant only to its mr_table instance, as unlike
		 * unicast routing, in multicast routing a RIF cannot be shared
		 * between several multicast routing tables.
		 */
		vr = &mlxsw_sp->router->vrs[rif->vr_id];
		for (i = 0; i < MLXSW_SP_L3_PROTO_MAX; i++)
			mlxsw_sp_mr_rif_mtu_update(vr->mr_table[i],
						   rif, dev->mtu);
	}

	ether_addr_copy(rif->addr, dev->dev_addr);
	rif->mtu = dev->mtu;

	netdev_dbg(dev, "Updated RIF=%d\n", rif->rif_index);

	return 0;

err_rif_fdb_op:
	mlxsw_sp_rif_edit(mlxsw_sp, rif->rif_index, rif->addr, rif->mtu,
			  old_mac_profile);
err_rif_edit:
	mlxsw_sp_rif_mac_profile_replace(mlxsw_sp, rif, rif->addr, extack);
err_rif_mac_profile_replace:
	mlxsw_sp_rif_fdb_op(mlxsw_sp, rif->addr, fid_index, true);
	return err;
}

static int mlxsw_sp_router_port_pre_changeaddr_event(struct mlxsw_sp_rif *rif,
			    struct netdev_notifier_pre_changeaddr_info *info)
{
	struct mlxsw_sp *mlxsw_sp = rif->mlxsw_sp;
	struct mlxsw_sp_rif_mac_profile *profile;
	struct netlink_ext_ack *extack;
	u8 max_rif_mac_profiles;
	u64 occ;

	extack = netdev_notifier_info_to_extack(&info->info);

	profile = mlxsw_sp_rif_mac_profile_find(mlxsw_sp, info->dev_addr);
	if (profile)
		return 0;

	max_rif_mac_profiles = mlxsw_sp->router->max_rif_mac_profile;
	occ = mlxsw_sp_rif_mac_profiles_occ_get(mlxsw_sp);
	if (occ < max_rif_mac_profiles)
		return 0;

	if (!mlxsw_sp_rif_mac_profile_is_shared(rif))
		return 0;

	NL_SET_ERR_MSG_MOD(extack, "Exceeded number of supported router interface MAC profiles");
	return -ENOBUFS;
}

int mlxsw_sp_netdevice_router_port_event(struct net_device *dev,
					 unsigned long event, void *ptr)
{
	struct netlink_ext_ack *extack = netdev_notifier_info_to_extack(ptr);
	struct mlxsw_sp *mlxsw_sp;
	struct mlxsw_sp_rif *rif;
	int err = 0;

	mlxsw_sp = mlxsw_sp_lower_get(dev);
	if (!mlxsw_sp)
		return 0;

	mutex_lock(&mlxsw_sp->router->lock);
	rif = mlxsw_sp_rif_find_by_dev(mlxsw_sp, dev);
	if (!rif)
		goto out;

	switch (event) {
	case NETDEV_CHANGEMTU:
	case NETDEV_CHANGEADDR:
		err = mlxsw_sp_router_port_change_event(mlxsw_sp, rif, extack);
		break;
	case NETDEV_PRE_CHANGEADDR:
		err = mlxsw_sp_router_port_pre_changeaddr_event(rif, ptr);
		break;
	}

out:
	mutex_unlock(&mlxsw_sp->router->lock);
	return err;
}

static int mlxsw_sp_port_vrf_join(struct mlxsw_sp *mlxsw_sp,
				  struct net_device *l3_dev,
				  struct netlink_ext_ack *extack)
{
	struct mlxsw_sp_rif *rif;

	/* If netdev is already associated with a RIF, then we need to
	 * destroy it and create a new one with the new virtual router ID.
	 */
	rif = mlxsw_sp_rif_find_by_dev(mlxsw_sp, l3_dev);
	if (rif)
		__mlxsw_sp_inetaddr_event(mlxsw_sp, l3_dev, NETDEV_DOWN,
					  extack);

	return __mlxsw_sp_inetaddr_event(mlxsw_sp, l3_dev, NETDEV_UP, extack);
}

static void mlxsw_sp_port_vrf_leave(struct mlxsw_sp *mlxsw_sp,
				    struct net_device *l3_dev)
{
	struct mlxsw_sp_rif *rif;

	rif = mlxsw_sp_rif_find_by_dev(mlxsw_sp, l3_dev);
	if (!rif)
		return;
	__mlxsw_sp_inetaddr_event(mlxsw_sp, l3_dev, NETDEV_DOWN, NULL);
}

int mlxsw_sp_netdevice_vrf_event(struct net_device *l3_dev, unsigned long event,
				 struct netdev_notifier_changeupper_info *info)
{
	struct mlxsw_sp *mlxsw_sp = mlxsw_sp_lower_get(l3_dev);
	int err = 0;

	/* We do not create a RIF for a macvlan, but only use it to
	 * direct more MAC addresses to the router.
	 */
	if (!mlxsw_sp || netif_is_macvlan(l3_dev))
		return 0;

	mutex_lock(&mlxsw_sp->router->lock);
	switch (event) {
	case NETDEV_PRECHANGEUPPER:
		break;
	case NETDEV_CHANGEUPPER:
		if (info->linking) {
			struct netlink_ext_ack *extack;

			extack = netdev_notifier_info_to_extack(&info->info);
			err = mlxsw_sp_port_vrf_join(mlxsw_sp, l3_dev, extack);
		} else {
			mlxsw_sp_port_vrf_leave(mlxsw_sp, l3_dev);
		}
		break;
	}
	mutex_unlock(&mlxsw_sp->router->lock);

	return err;
}

static int __mlxsw_sp_rif_macvlan_flush(struct net_device *dev,
					struct netdev_nested_priv *priv)
{
	struct mlxsw_sp_rif *rif = (struct mlxsw_sp_rif *)priv->data;

	if (!netif_is_macvlan(dev))
		return 0;

	return mlxsw_sp_rif_fdb_op(rif->mlxsw_sp, dev->dev_addr,
				   mlxsw_sp_fid_index(rif->fid), false);
}

static int mlxsw_sp_rif_macvlan_flush(struct mlxsw_sp_rif *rif)
{
	struct netdev_nested_priv priv = {
		.data = (void *)rif,
	};

	if (!netif_is_macvlan_port(rif->dev))
		return 0;

	netdev_warn(rif->dev, "Router interface is deleted. Upper macvlans will not work\n");
	return netdev_walk_all_upper_dev_rcu(rif->dev,
					     __mlxsw_sp_rif_macvlan_flush, &priv);
}

static void mlxsw_sp_rif_subport_setup(struct mlxsw_sp_rif *rif,
				       const struct mlxsw_sp_rif_params *params)
{
	struct mlxsw_sp_rif_subport *rif_subport;

	rif_subport = mlxsw_sp_rif_subport_rif(rif);
	refcount_set(&rif_subport->ref_count, 1);
	rif_subport->vid = params->vid;
	rif_subport->lag = params->lag;
	if (params->lag)
		rif_subport->lag_id = params->lag_id;
	else
		rif_subport->system_port = params->system_port;
}

static int mlxsw_sp_rif_subport_op(struct mlxsw_sp_rif *rif, bool enable)
{
	struct mlxsw_sp *mlxsw_sp = rif->mlxsw_sp;
	struct mlxsw_sp_rif_subport *rif_subport;
	char ritr_pl[MLXSW_REG_RITR_LEN];

	rif_subport = mlxsw_sp_rif_subport_rif(rif);
	mlxsw_reg_ritr_pack(ritr_pl, enable, MLXSW_REG_RITR_SP_IF,
			    rif->rif_index, rif->vr_id, rif->dev->mtu);
	mlxsw_reg_ritr_mac_pack(ritr_pl, rif->dev->dev_addr);
	mlxsw_reg_ritr_if_mac_profile_id_set(ritr_pl, rif->mac_profile_id);
	mlxsw_reg_ritr_sp_if_pack(ritr_pl, rif_subport->lag,
				  rif_subport->lag ? rif_subport->lag_id :
						     rif_subport->system_port,
				  rif_subport->vid);

	return mlxsw_reg_write(mlxsw_sp->core, MLXSW_REG(ritr), ritr_pl);
}

static int mlxsw_sp_rif_subport_configure(struct mlxsw_sp_rif *rif,
					  struct netlink_ext_ack *extack)
{
	u8 mac_profile;
	int err;

	err = mlxsw_sp_rif_mac_profile_get(rif->mlxsw_sp, rif->addr,
					   &mac_profile, extack);
	if (err)
		return err;
	rif->mac_profile_id = mac_profile;

	err = mlxsw_sp_rif_subport_op(rif, true);
	if (err)
		goto err_rif_subport_op;

	err = mlxsw_sp_rif_fdb_op(rif->mlxsw_sp, rif->dev->dev_addr,
				  mlxsw_sp_fid_index(rif->fid), true);
	if (err)
		goto err_rif_fdb_op;

	mlxsw_sp_fid_rif_set(rif->fid, rif);
	return 0;

err_rif_fdb_op:
	mlxsw_sp_rif_subport_op(rif, false);
err_rif_subport_op:
	mlxsw_sp_rif_mac_profile_put(rif->mlxsw_sp, mac_profile);
	return err;
}

static void mlxsw_sp_rif_subport_deconfigure(struct mlxsw_sp_rif *rif)
{
	struct mlxsw_sp_fid *fid = rif->fid;

	mlxsw_sp_fid_rif_set(fid, NULL);
	mlxsw_sp_rif_fdb_op(rif->mlxsw_sp, rif->dev->dev_addr,
			    mlxsw_sp_fid_index(fid), false);
	mlxsw_sp_rif_macvlan_flush(rif);
	mlxsw_sp_rif_subport_op(rif, false);
	mlxsw_sp_rif_mac_profile_put(rif->mlxsw_sp, rif->mac_profile_id);
}

static struct mlxsw_sp_fid *
mlxsw_sp_rif_subport_fid_get(struct mlxsw_sp_rif *rif,
			     struct netlink_ext_ack *extack)
{
	return mlxsw_sp_fid_rfid_get(rif->mlxsw_sp, rif->rif_index);
}

static const struct mlxsw_sp_rif_ops mlxsw_sp_rif_subport_ops = {
	.type			= MLXSW_SP_RIF_TYPE_SUBPORT,
	.rif_size		= sizeof(struct mlxsw_sp_rif_subport),
	.setup			= mlxsw_sp_rif_subport_setup,
	.configure		= mlxsw_sp_rif_subport_configure,
	.deconfigure		= mlxsw_sp_rif_subport_deconfigure,
	.fid_get		= mlxsw_sp_rif_subport_fid_get,
};

static int mlxsw_sp_rif_vlan_fid_op(struct mlxsw_sp_rif *rif,
				    enum mlxsw_reg_ritr_if_type type,
				    u16 vid_fid, bool enable)
{
	struct mlxsw_sp *mlxsw_sp = rif->mlxsw_sp;
	char ritr_pl[MLXSW_REG_RITR_LEN];

	mlxsw_reg_ritr_pack(ritr_pl, enable, type, rif->rif_index, rif->vr_id,
			    rif->dev->mtu);
	mlxsw_reg_ritr_mac_pack(ritr_pl, rif->dev->dev_addr);
	mlxsw_reg_ritr_if_mac_profile_id_set(ritr_pl, rif->mac_profile_id);
	mlxsw_reg_ritr_fid_set(ritr_pl, type, vid_fid);

	return mlxsw_reg_write(mlxsw_sp->core, MLXSW_REG(ritr), ritr_pl);
}

u8 mlxsw_sp_router_port(const struct mlxsw_sp *mlxsw_sp)
{
	return mlxsw_core_max_ports(mlxsw_sp->core) + 1;
}

static int mlxsw_sp_rif_fid_configure(struct mlxsw_sp_rif *rif,
				      struct netlink_ext_ack *extack)
{
	struct mlxsw_sp *mlxsw_sp = rif->mlxsw_sp;
	u16 fid_index = mlxsw_sp_fid_index(rif->fid);
	u8 mac_profile;
	int err;

	err = mlxsw_sp_rif_mac_profile_get(mlxsw_sp, rif->addr,
					   &mac_profile, extack);
	if (err)
		return err;
	rif->mac_profile_id = mac_profile;

	err = mlxsw_sp_rif_vlan_fid_op(rif, MLXSW_REG_RITR_FID_IF, fid_index,
				       true);
	if (err)
		goto err_rif_vlan_fid_op;

	err = mlxsw_sp_fid_flood_set(rif->fid, MLXSW_SP_FLOOD_TYPE_MC,
				     mlxsw_sp_router_port(mlxsw_sp), true);
	if (err)
		goto err_fid_mc_flood_set;

	err = mlxsw_sp_fid_flood_set(rif->fid, MLXSW_SP_FLOOD_TYPE_BC,
				     mlxsw_sp_router_port(mlxsw_sp), true);
	if (err)
		goto err_fid_bc_flood_set;

	err = mlxsw_sp_rif_fdb_op(rif->mlxsw_sp, rif->dev->dev_addr,
				  mlxsw_sp_fid_index(rif->fid), true);
	if (err)
		goto err_rif_fdb_op;

	mlxsw_sp_fid_rif_set(rif->fid, rif);
	return 0;

err_rif_fdb_op:
	mlxsw_sp_fid_flood_set(rif->fid, MLXSW_SP_FLOOD_TYPE_BC,
			       mlxsw_sp_router_port(mlxsw_sp), false);
err_fid_bc_flood_set:
	mlxsw_sp_fid_flood_set(rif->fid, MLXSW_SP_FLOOD_TYPE_MC,
			       mlxsw_sp_router_port(mlxsw_sp), false);
err_fid_mc_flood_set:
	mlxsw_sp_rif_vlan_fid_op(rif, MLXSW_REG_RITR_FID_IF, fid_index, false);
err_rif_vlan_fid_op:
	mlxsw_sp_rif_mac_profile_put(mlxsw_sp, mac_profile);
	return err;
}

static void mlxsw_sp_rif_fid_deconfigure(struct mlxsw_sp_rif *rif)
{
	u16 fid_index = mlxsw_sp_fid_index(rif->fid);
	struct mlxsw_sp *mlxsw_sp = rif->mlxsw_sp;
	struct mlxsw_sp_fid *fid = rif->fid;

	mlxsw_sp_fid_rif_set(fid, NULL);
	mlxsw_sp_rif_fdb_op(rif->mlxsw_sp, rif->dev->dev_addr,
			    mlxsw_sp_fid_index(fid), false);
	mlxsw_sp_rif_macvlan_flush(rif);
	mlxsw_sp_fid_flood_set(rif->fid, MLXSW_SP_FLOOD_TYPE_BC,
			       mlxsw_sp_router_port(mlxsw_sp), false);
	mlxsw_sp_fid_flood_set(rif->fid, MLXSW_SP_FLOOD_TYPE_MC,
			       mlxsw_sp_router_port(mlxsw_sp), false);
	mlxsw_sp_rif_vlan_fid_op(rif, MLXSW_REG_RITR_FID_IF, fid_index, false);
	mlxsw_sp_rif_mac_profile_put(rif->mlxsw_sp, rif->mac_profile_id);
}

static struct mlxsw_sp_fid *
mlxsw_sp_rif_fid_fid_get(struct mlxsw_sp_rif *rif,
			 struct netlink_ext_ack *extack)
{
	return mlxsw_sp_fid_8021d_get(rif->mlxsw_sp, rif->dev->ifindex);
}

static void mlxsw_sp_rif_fid_fdb_del(struct mlxsw_sp_rif *rif, const char *mac)
{
	struct switchdev_notifier_fdb_info info = {};
	struct net_device *dev;

	dev = br_fdb_find_port(rif->dev, mac, 0);
	if (!dev)
		return;

	info.addr = mac;
	info.vid = 0;
	call_switchdev_notifiers(SWITCHDEV_FDB_DEL_TO_BRIDGE, dev, &info.info,
				 NULL);
}

static const struct mlxsw_sp_rif_ops mlxsw_sp_rif_fid_ops = {
	.type			= MLXSW_SP_RIF_TYPE_FID,
	.rif_size		= sizeof(struct mlxsw_sp_rif),
	.configure		= mlxsw_sp_rif_fid_configure,
	.deconfigure		= mlxsw_sp_rif_fid_deconfigure,
	.fid_get		= mlxsw_sp_rif_fid_fid_get,
	.fdb_del		= mlxsw_sp_rif_fid_fdb_del,
};

static struct mlxsw_sp_fid *
mlxsw_sp_rif_vlan_fid_get(struct mlxsw_sp_rif *rif,
			  struct netlink_ext_ack *extack)
{
	struct net_device *br_dev;
	u16 vid;
	int err;

	if (is_vlan_dev(rif->dev)) {
		vid = vlan_dev_vlan_id(rif->dev);
		br_dev = vlan_dev_real_dev(rif->dev);
		if (WARN_ON(!netif_is_bridge_master(br_dev)))
			return ERR_PTR(-EINVAL);
	} else {
		err = br_vlan_get_pvid(rif->dev, &vid);
		if (err < 0 || !vid) {
			NL_SET_ERR_MSG_MOD(extack, "Couldn't determine bridge PVID");
			return ERR_PTR(-EINVAL);
		}
	}

	return mlxsw_sp_fid_8021q_get(rif->mlxsw_sp, vid);
}

static void mlxsw_sp_rif_vlan_fdb_del(struct mlxsw_sp_rif *rif, const char *mac)
{
	struct switchdev_notifier_fdb_info info = {};
	u16 vid = mlxsw_sp_fid_8021q_vid(rif->fid);
	struct net_device *br_dev;
	struct net_device *dev;

	br_dev = is_vlan_dev(rif->dev) ? vlan_dev_real_dev(rif->dev) : rif->dev;
	dev = br_fdb_find_port(br_dev, mac, vid);
	if (!dev)
		return;

	info.addr = mac;
	info.vid = vid;
	call_switchdev_notifiers(SWITCHDEV_FDB_DEL_TO_BRIDGE, dev, &info.info,
				 NULL);
}

static const struct mlxsw_sp_rif_ops mlxsw_sp_rif_vlan_emu_ops = {
	.type			= MLXSW_SP_RIF_TYPE_VLAN,
	.rif_size		= sizeof(struct mlxsw_sp_rif),
	.configure		= mlxsw_sp_rif_fid_configure,
	.deconfigure		= mlxsw_sp_rif_fid_deconfigure,
	.fid_get		= mlxsw_sp_rif_vlan_fid_get,
	.fdb_del		= mlxsw_sp_rif_vlan_fdb_del,
};

static struct mlxsw_sp_rif_ipip_lb *
mlxsw_sp_rif_ipip_lb_rif(struct mlxsw_sp_rif *rif)
{
	return container_of(rif, struct mlxsw_sp_rif_ipip_lb, common);
}

static void
mlxsw_sp_rif_ipip_lb_setup(struct mlxsw_sp_rif *rif,
			   const struct mlxsw_sp_rif_params *params)
{
	struct mlxsw_sp_rif_params_ipip_lb *params_lb;
	struct mlxsw_sp_rif_ipip_lb *rif_lb;

	params_lb = container_of(params, struct mlxsw_sp_rif_params_ipip_lb,
				 common);
	rif_lb = mlxsw_sp_rif_ipip_lb_rif(rif);
	rif_lb->lb_config = params_lb->lb_config;
}

static int
mlxsw_sp1_rif_ipip_lb_configure(struct mlxsw_sp_rif *rif,
				struct netlink_ext_ack *extack)
{
	struct mlxsw_sp_rif_ipip_lb *lb_rif = mlxsw_sp_rif_ipip_lb_rif(rif);
	u32 ul_tb_id = mlxsw_sp_ipip_dev_ul_tb_id(rif->dev);
	struct mlxsw_sp *mlxsw_sp = rif->mlxsw_sp;
	struct mlxsw_sp_vr *ul_vr;
	int err;

	ul_vr = mlxsw_sp_vr_get(mlxsw_sp, ul_tb_id, NULL);
	if (IS_ERR(ul_vr))
		return PTR_ERR(ul_vr);

	err = mlxsw_sp_rif_ipip_lb_op(lb_rif, ul_vr->id, 0, true);
	if (err)
		goto err_loopback_op;

	lb_rif->ul_vr_id = ul_vr->id;
	lb_rif->ul_rif_id = 0;
	++ul_vr->rif_count;
	return 0;

err_loopback_op:
	mlxsw_sp_vr_put(mlxsw_sp, ul_vr);
	return err;
}

static void mlxsw_sp1_rif_ipip_lb_deconfigure(struct mlxsw_sp_rif *rif)
{
	struct mlxsw_sp_rif_ipip_lb *lb_rif = mlxsw_sp_rif_ipip_lb_rif(rif);
	struct mlxsw_sp *mlxsw_sp = rif->mlxsw_sp;
	struct mlxsw_sp_vr *ul_vr;

	ul_vr = &mlxsw_sp->router->vrs[lb_rif->ul_vr_id];
	mlxsw_sp_rif_ipip_lb_op(lb_rif, ul_vr->id, 0, false);

	--ul_vr->rif_count;
	mlxsw_sp_vr_put(mlxsw_sp, ul_vr);
}

static const struct mlxsw_sp_rif_ops mlxsw_sp1_rif_ipip_lb_ops = {
	.type			= MLXSW_SP_RIF_TYPE_IPIP_LB,
	.rif_size		= sizeof(struct mlxsw_sp_rif_ipip_lb),
	.setup                  = mlxsw_sp_rif_ipip_lb_setup,
	.configure		= mlxsw_sp1_rif_ipip_lb_configure,
	.deconfigure		= mlxsw_sp1_rif_ipip_lb_deconfigure,
};

static const struct mlxsw_sp_rif_ops *mlxsw_sp1_rif_ops_arr[] = {
	[MLXSW_SP_RIF_TYPE_SUBPORT]	= &mlxsw_sp_rif_subport_ops,
	[MLXSW_SP_RIF_TYPE_VLAN]	= &mlxsw_sp_rif_vlan_emu_ops,
	[MLXSW_SP_RIF_TYPE_FID]		= &mlxsw_sp_rif_fid_ops,
	[MLXSW_SP_RIF_TYPE_IPIP_LB]	= &mlxsw_sp1_rif_ipip_lb_ops,
};

static int
mlxsw_sp_rif_ipip_lb_ul_rif_op(struct mlxsw_sp_rif *ul_rif, bool enable)
{
	struct mlxsw_sp *mlxsw_sp = ul_rif->mlxsw_sp;
	char ritr_pl[MLXSW_REG_RITR_LEN];

	mlxsw_reg_ritr_pack(ritr_pl, enable, MLXSW_REG_RITR_LOOPBACK_IF,
			    ul_rif->rif_index, ul_rif->vr_id, IP_MAX_MTU);
	mlxsw_reg_ritr_loopback_protocol_set(ritr_pl,
					     MLXSW_REG_RITR_LOOPBACK_GENERIC);

	return mlxsw_reg_write(mlxsw_sp->core, MLXSW_REG(ritr), ritr_pl);
}

static struct mlxsw_sp_rif *
mlxsw_sp_ul_rif_create(struct mlxsw_sp *mlxsw_sp, struct mlxsw_sp_vr *vr,
		       struct netlink_ext_ack *extack)
{
	struct mlxsw_sp_rif *ul_rif;
	u16 rif_index;
	int err;

	err = mlxsw_sp_rif_index_alloc(mlxsw_sp, &rif_index);
	if (err) {
		NL_SET_ERR_MSG_MOD(extack, "Exceeded number of supported router interfaces");
		return ERR_PTR(err);
	}

	ul_rif = mlxsw_sp_rif_alloc(sizeof(*ul_rif), rif_index, vr->id, NULL);
	if (!ul_rif)
		return ERR_PTR(-ENOMEM);

	mlxsw_sp->router->rifs[rif_index] = ul_rif;
	ul_rif->mlxsw_sp = mlxsw_sp;
	err = mlxsw_sp_rif_ipip_lb_ul_rif_op(ul_rif, true);
	if (err)
		goto ul_rif_op_err;

	return ul_rif;

ul_rif_op_err:
	mlxsw_sp->router->rifs[rif_index] = NULL;
	kfree(ul_rif);
	return ERR_PTR(err);
}

static void mlxsw_sp_ul_rif_destroy(struct mlxsw_sp_rif *ul_rif)
{
	struct mlxsw_sp *mlxsw_sp = ul_rif->mlxsw_sp;

	mlxsw_sp_rif_ipip_lb_ul_rif_op(ul_rif, false);
	mlxsw_sp->router->rifs[ul_rif->rif_index] = NULL;
	kfree(ul_rif);
}

static struct mlxsw_sp_rif *
mlxsw_sp_ul_rif_get(struct mlxsw_sp *mlxsw_sp, u32 tb_id,
		    struct netlink_ext_ack *extack)
{
	struct mlxsw_sp_vr *vr;
	int err;

	vr = mlxsw_sp_vr_get(mlxsw_sp, tb_id, extack);
	if (IS_ERR(vr))
		return ERR_CAST(vr);

	if (refcount_inc_not_zero(&vr->ul_rif_refcnt))
		return vr->ul_rif;

	vr->ul_rif = mlxsw_sp_ul_rif_create(mlxsw_sp, vr, extack);
	if (IS_ERR(vr->ul_rif)) {
		err = PTR_ERR(vr->ul_rif);
		goto err_ul_rif_create;
	}

	vr->rif_count++;
	refcount_set(&vr->ul_rif_refcnt, 1);

	return vr->ul_rif;

err_ul_rif_create:
	mlxsw_sp_vr_put(mlxsw_sp, vr);
	return ERR_PTR(err);
}

static void mlxsw_sp_ul_rif_put(struct mlxsw_sp_rif *ul_rif)
{
	struct mlxsw_sp *mlxsw_sp = ul_rif->mlxsw_sp;
	struct mlxsw_sp_vr *vr;

	vr = &mlxsw_sp->router->vrs[ul_rif->vr_id];

	if (!refcount_dec_and_test(&vr->ul_rif_refcnt))
		return;

	vr->rif_count--;
	mlxsw_sp_ul_rif_destroy(ul_rif);
	mlxsw_sp_vr_put(mlxsw_sp, vr);
}

int mlxsw_sp_router_ul_rif_get(struct mlxsw_sp *mlxsw_sp, u32 ul_tb_id,
			       u16 *ul_rif_index)
{
	struct mlxsw_sp_rif *ul_rif;
	int err = 0;

	mutex_lock(&mlxsw_sp->router->lock);
	ul_rif = mlxsw_sp_ul_rif_get(mlxsw_sp, ul_tb_id, NULL);
	if (IS_ERR(ul_rif)) {
		err = PTR_ERR(ul_rif);
		goto out;
	}
	*ul_rif_index = ul_rif->rif_index;
out:
	mutex_unlock(&mlxsw_sp->router->lock);
	return err;
}

void mlxsw_sp_router_ul_rif_put(struct mlxsw_sp *mlxsw_sp, u16 ul_rif_index)
{
	struct mlxsw_sp_rif *ul_rif;

	mutex_lock(&mlxsw_sp->router->lock);
	ul_rif = mlxsw_sp->router->rifs[ul_rif_index];
	if (WARN_ON(!ul_rif))
		goto out;

	mlxsw_sp_ul_rif_put(ul_rif);
out:
	mutex_unlock(&mlxsw_sp->router->lock);
}

static int
mlxsw_sp2_rif_ipip_lb_configure(struct mlxsw_sp_rif *rif,
				struct netlink_ext_ack *extack)
{
	struct mlxsw_sp_rif_ipip_lb *lb_rif = mlxsw_sp_rif_ipip_lb_rif(rif);
	u32 ul_tb_id = mlxsw_sp_ipip_dev_ul_tb_id(rif->dev);
	struct mlxsw_sp *mlxsw_sp = rif->mlxsw_sp;
	struct mlxsw_sp_rif *ul_rif;
	int err;

	ul_rif = mlxsw_sp_ul_rif_get(mlxsw_sp, ul_tb_id, NULL);
	if (IS_ERR(ul_rif))
		return PTR_ERR(ul_rif);

	err = mlxsw_sp_rif_ipip_lb_op(lb_rif, 0, ul_rif->rif_index, true);
	if (err)
		goto err_loopback_op;

	lb_rif->ul_vr_id = 0;
	lb_rif->ul_rif_id = ul_rif->rif_index;

	return 0;

err_loopback_op:
	mlxsw_sp_ul_rif_put(ul_rif);
	return err;
}

static void mlxsw_sp2_rif_ipip_lb_deconfigure(struct mlxsw_sp_rif *rif)
{
	struct mlxsw_sp_rif_ipip_lb *lb_rif = mlxsw_sp_rif_ipip_lb_rif(rif);
	struct mlxsw_sp *mlxsw_sp = rif->mlxsw_sp;
	struct mlxsw_sp_rif *ul_rif;

	ul_rif = mlxsw_sp_rif_by_index(mlxsw_sp, lb_rif->ul_rif_id);
	mlxsw_sp_rif_ipip_lb_op(lb_rif, 0, lb_rif->ul_rif_id, false);
	mlxsw_sp_ul_rif_put(ul_rif);
}

static const struct mlxsw_sp_rif_ops mlxsw_sp2_rif_ipip_lb_ops = {
	.type			= MLXSW_SP_RIF_TYPE_IPIP_LB,
	.rif_size		= sizeof(struct mlxsw_sp_rif_ipip_lb),
	.setup                  = mlxsw_sp_rif_ipip_lb_setup,
	.configure		= mlxsw_sp2_rif_ipip_lb_configure,
	.deconfigure		= mlxsw_sp2_rif_ipip_lb_deconfigure,
};

static const struct mlxsw_sp_rif_ops *mlxsw_sp2_rif_ops_arr[] = {
	[MLXSW_SP_RIF_TYPE_SUBPORT]	= &mlxsw_sp_rif_subport_ops,
	[MLXSW_SP_RIF_TYPE_VLAN]	= &mlxsw_sp_rif_vlan_emu_ops,
	[MLXSW_SP_RIF_TYPE_FID]		= &mlxsw_sp_rif_fid_ops,
	[MLXSW_SP_RIF_TYPE_IPIP_LB]	= &mlxsw_sp2_rif_ipip_lb_ops,
};

static int mlxsw_sp_rifs_init(struct mlxsw_sp *mlxsw_sp)
{
	u64 max_rifs = MLXSW_CORE_RES_GET(mlxsw_sp->core, MAX_RIFS);
	struct devlink *devlink = priv_to_devlink(mlxsw_sp->core);
	struct mlxsw_core *core = mlxsw_sp->core;

	if (!MLXSW_CORE_RES_VALID(core, MAX_RIF_MAC_PROFILES))
		return -EIO;
	mlxsw_sp->router->max_rif_mac_profile =
		MLXSW_CORE_RES_GET(core, MAX_RIF_MAC_PROFILES);

	mlxsw_sp->router->rifs = kcalloc(max_rifs,
					 sizeof(struct mlxsw_sp_rif *),
					 GFP_KERNEL);
	if (!mlxsw_sp->router->rifs)
		return -ENOMEM;

	idr_init(&mlxsw_sp->router->rif_mac_profiles_idr);
	atomic_set(&mlxsw_sp->router->rif_mac_profiles_count, 0);
	devlink_resource_occ_get_register(devlink,
					  MLXSW_SP_RESOURCE_RIF_MAC_PROFILES,
					  mlxsw_sp_rif_mac_profiles_occ_get,
					  mlxsw_sp);

	return 0;
}

static void mlxsw_sp_rifs_fini(struct mlxsw_sp *mlxsw_sp)
{
	struct devlink *devlink = priv_to_devlink(mlxsw_sp->core);
	int i;

	for (i = 0; i < MLXSW_CORE_RES_GET(mlxsw_sp->core, MAX_RIFS); i++)
		WARN_ON_ONCE(mlxsw_sp->router->rifs[i]);

	devlink_resource_occ_get_unregister(devlink,
					    MLXSW_SP_RESOURCE_RIF_MAC_PROFILES);
	WARN_ON(!idr_is_empty(&mlxsw_sp->router->rif_mac_profiles_idr));
	idr_destroy(&mlxsw_sp->router->rif_mac_profiles_idr);
	kfree(mlxsw_sp->router->rifs);
}

static int
mlxsw_sp_ipip_config_tigcr(struct mlxsw_sp *mlxsw_sp)
{
	char tigcr_pl[MLXSW_REG_TIGCR_LEN];

	mlxsw_reg_tigcr_pack(tigcr_pl, true, 0);
	return mlxsw_reg_write(mlxsw_sp->core, MLXSW_REG(tigcr), tigcr_pl);
}

static int mlxsw_sp_ipips_init(struct mlxsw_sp *mlxsw_sp)
{
	int err;

	INIT_LIST_HEAD(&mlxsw_sp->router->ipip_list);

	err = mlxsw_sp_ipip_ecn_encap_init(mlxsw_sp);
	if (err)
		return err;
	err = mlxsw_sp_ipip_ecn_decap_init(mlxsw_sp);
	if (err)
		return err;

	return mlxsw_sp_ipip_config_tigcr(mlxsw_sp);
}

static int mlxsw_sp1_ipips_init(struct mlxsw_sp *mlxsw_sp)
{
	mlxsw_sp->router->ipip_ops_arr = mlxsw_sp1_ipip_ops_arr;
	return mlxsw_sp_ipips_init(mlxsw_sp);
}

static int mlxsw_sp2_ipips_init(struct mlxsw_sp *mlxsw_sp)
{
	mlxsw_sp->router->ipip_ops_arr = mlxsw_sp2_ipip_ops_arr;
	return mlxsw_sp_ipips_init(mlxsw_sp);
}

static void mlxsw_sp_ipips_fini(struct mlxsw_sp *mlxsw_sp)
{
	WARN_ON(!list_empty(&mlxsw_sp->router->ipip_list));
}

static void mlxsw_sp_router_fib_dump_flush(struct notifier_block *nb)
{
	struct mlxsw_sp_router *router;

	/* Flush pending FIB notifications and then flush the device's
	 * table before requesting another dump. The FIB notification
	 * block is unregistered, so no need to take RTNL.
	 */
	mlxsw_core_flush_owq();
	router = container_of(nb, struct mlxsw_sp_router, fib_nb);
	mlxsw_sp_router_fib_flush(router->mlxsw_sp);
}

#ifdef CONFIG_IP_ROUTE_MULTIPATH
struct mlxsw_sp_mp_hash_config {
	DECLARE_BITMAP(headers, __MLXSW_REG_RECR2_HEADER_CNT);
	DECLARE_BITMAP(fields, __MLXSW_REG_RECR2_FIELD_CNT);
	DECLARE_BITMAP(inner_headers, __MLXSW_REG_RECR2_HEADER_CNT);
	DECLARE_BITMAP(inner_fields, __MLXSW_REG_RECR2_INNER_FIELD_CNT);
	bool inc_parsing_depth;
};

#define MLXSW_SP_MP_HASH_HEADER_SET(_headers, _header) \
	bitmap_set(_headers, MLXSW_REG_RECR2_##_header, 1)

#define MLXSW_SP_MP_HASH_FIELD_SET(_fields, _field) \
	bitmap_set(_fields, MLXSW_REG_RECR2_##_field, 1)

#define MLXSW_SP_MP_HASH_FIELD_RANGE_SET(_fields, _field, _nr) \
	bitmap_set(_fields, MLXSW_REG_RECR2_##_field, _nr)

static void mlxsw_sp_mp_hash_inner_l3(struct mlxsw_sp_mp_hash_config *config)
{
	unsigned long *inner_headers = config->inner_headers;
	unsigned long *inner_fields = config->inner_fields;

	/* IPv4 inner */
	MLXSW_SP_MP_HASH_HEADER_SET(inner_headers, IPV4_EN_NOT_TCP_NOT_UDP);
	MLXSW_SP_MP_HASH_HEADER_SET(inner_headers, IPV4_EN_TCP_UDP);
	MLXSW_SP_MP_HASH_FIELD_RANGE_SET(inner_fields, INNER_IPV4_SIP0, 4);
	MLXSW_SP_MP_HASH_FIELD_RANGE_SET(inner_fields, INNER_IPV4_DIP0, 4);
	/* IPv6 inner */
	MLXSW_SP_MP_HASH_HEADER_SET(inner_headers, IPV6_EN_NOT_TCP_NOT_UDP);
	MLXSW_SP_MP_HASH_HEADER_SET(inner_headers, IPV6_EN_TCP_UDP);
	MLXSW_SP_MP_HASH_FIELD_SET(inner_fields, INNER_IPV6_SIP0_7);
	MLXSW_SP_MP_HASH_FIELD_RANGE_SET(inner_fields, INNER_IPV6_SIP8, 8);
	MLXSW_SP_MP_HASH_FIELD_SET(inner_fields, INNER_IPV6_DIP0_7);
	MLXSW_SP_MP_HASH_FIELD_RANGE_SET(inner_fields, INNER_IPV6_DIP8, 8);
	MLXSW_SP_MP_HASH_FIELD_SET(inner_fields, INNER_IPV6_NEXT_HEADER);
	MLXSW_SP_MP_HASH_FIELD_SET(inner_fields, INNER_IPV6_FLOW_LABEL);
}

static void mlxsw_sp_mp4_hash_outer_addr(struct mlxsw_sp_mp_hash_config *config)
{
	unsigned long *headers = config->headers;
	unsigned long *fields = config->fields;

	MLXSW_SP_MP_HASH_HEADER_SET(headers, IPV4_EN_NOT_TCP_NOT_UDP);
	MLXSW_SP_MP_HASH_HEADER_SET(headers, IPV4_EN_TCP_UDP);
	MLXSW_SP_MP_HASH_FIELD_RANGE_SET(fields, IPV4_SIP0, 4);
	MLXSW_SP_MP_HASH_FIELD_RANGE_SET(fields, IPV4_DIP0, 4);
}

static void
mlxsw_sp_mp_hash_inner_custom(struct mlxsw_sp_mp_hash_config *config,
			      u32 hash_fields)
{
	unsigned long *inner_headers = config->inner_headers;
	unsigned long *inner_fields = config->inner_fields;

	/* IPv4 Inner */
	MLXSW_SP_MP_HASH_HEADER_SET(inner_headers, IPV4_EN_NOT_TCP_NOT_UDP);
	MLXSW_SP_MP_HASH_HEADER_SET(inner_headers, IPV4_EN_TCP_UDP);
	if (hash_fields & FIB_MULTIPATH_HASH_FIELD_INNER_SRC_IP)
		MLXSW_SP_MP_HASH_FIELD_RANGE_SET(inner_fields, INNER_IPV4_SIP0, 4);
	if (hash_fields & FIB_MULTIPATH_HASH_FIELD_INNER_DST_IP)
		MLXSW_SP_MP_HASH_FIELD_RANGE_SET(inner_fields, INNER_IPV4_DIP0, 4);
	if (hash_fields & FIB_MULTIPATH_HASH_FIELD_INNER_IP_PROTO)
		MLXSW_SP_MP_HASH_FIELD_SET(inner_fields, INNER_IPV4_PROTOCOL);
	/* IPv6 inner */
	MLXSW_SP_MP_HASH_HEADER_SET(inner_headers, IPV6_EN_NOT_TCP_NOT_UDP);
	MLXSW_SP_MP_HASH_HEADER_SET(inner_headers, IPV6_EN_TCP_UDP);
	if (hash_fields & FIB_MULTIPATH_HASH_FIELD_INNER_SRC_IP) {
		MLXSW_SP_MP_HASH_FIELD_SET(inner_fields, INNER_IPV6_SIP0_7);
		MLXSW_SP_MP_HASH_FIELD_RANGE_SET(inner_fields, INNER_IPV6_SIP8, 8);
	}
	if (hash_fields & FIB_MULTIPATH_HASH_FIELD_INNER_DST_IP) {
		MLXSW_SP_MP_HASH_FIELD_SET(inner_fields, INNER_IPV6_DIP0_7);
		MLXSW_SP_MP_HASH_FIELD_RANGE_SET(inner_fields, INNER_IPV6_DIP8, 8);
	}
	if (hash_fields & FIB_MULTIPATH_HASH_FIELD_INNER_IP_PROTO)
		MLXSW_SP_MP_HASH_FIELD_SET(inner_fields, INNER_IPV6_NEXT_HEADER);
	if (hash_fields & FIB_MULTIPATH_HASH_FIELD_INNER_FLOWLABEL)
		MLXSW_SP_MP_HASH_FIELD_SET(inner_fields, INNER_IPV6_FLOW_LABEL);
	/* L4 inner */
	MLXSW_SP_MP_HASH_HEADER_SET(inner_headers, TCP_UDP_EN_IPV4);
	MLXSW_SP_MP_HASH_HEADER_SET(inner_headers, TCP_UDP_EN_IPV6);
	if (hash_fields & FIB_MULTIPATH_HASH_FIELD_INNER_SRC_PORT)
		MLXSW_SP_MP_HASH_FIELD_SET(inner_fields, INNER_TCP_UDP_SPORT);
	if (hash_fields & FIB_MULTIPATH_HASH_FIELD_INNER_DST_PORT)
		MLXSW_SP_MP_HASH_FIELD_SET(inner_fields, INNER_TCP_UDP_DPORT);
}

static void mlxsw_sp_mp4_hash_init(struct mlxsw_sp *mlxsw_sp,
				   struct mlxsw_sp_mp_hash_config *config)
{
	struct net *net = mlxsw_sp_net(mlxsw_sp);
	unsigned long *headers = config->headers;
	unsigned long *fields = config->fields;
	u32 hash_fields;

	switch (net->ipv4.sysctl_fib_multipath_hash_policy) {
	case 0:
		mlxsw_sp_mp4_hash_outer_addr(config);
		break;
	case 1:
		mlxsw_sp_mp4_hash_outer_addr(config);
		MLXSW_SP_MP_HASH_HEADER_SET(headers, TCP_UDP_EN_IPV4);
		MLXSW_SP_MP_HASH_FIELD_SET(fields, IPV4_PROTOCOL);
		MLXSW_SP_MP_HASH_FIELD_SET(fields, TCP_UDP_SPORT);
		MLXSW_SP_MP_HASH_FIELD_SET(fields, TCP_UDP_DPORT);
		break;
	case 2:
		/* Outer */
		mlxsw_sp_mp4_hash_outer_addr(config);
		/* Inner */
		mlxsw_sp_mp_hash_inner_l3(config);
		break;
	case 3:
		hash_fields = net->ipv4.sysctl_fib_multipath_hash_fields;
		/* Outer */
		MLXSW_SP_MP_HASH_HEADER_SET(headers, IPV4_EN_NOT_TCP_NOT_UDP);
		MLXSW_SP_MP_HASH_HEADER_SET(headers, IPV4_EN_TCP_UDP);
		MLXSW_SP_MP_HASH_HEADER_SET(headers, TCP_UDP_EN_IPV4);
		if (hash_fields & FIB_MULTIPATH_HASH_FIELD_SRC_IP)
			MLXSW_SP_MP_HASH_FIELD_RANGE_SET(fields, IPV4_SIP0, 4);
		if (hash_fields & FIB_MULTIPATH_HASH_FIELD_DST_IP)
			MLXSW_SP_MP_HASH_FIELD_RANGE_SET(fields, IPV4_DIP0, 4);
		if (hash_fields & FIB_MULTIPATH_HASH_FIELD_IP_PROTO)
			MLXSW_SP_MP_HASH_FIELD_SET(fields, IPV4_PROTOCOL);
		if (hash_fields & FIB_MULTIPATH_HASH_FIELD_SRC_PORT)
			MLXSW_SP_MP_HASH_FIELD_SET(fields, TCP_UDP_SPORT);
		if (hash_fields & FIB_MULTIPATH_HASH_FIELD_DST_PORT)
			MLXSW_SP_MP_HASH_FIELD_SET(fields, TCP_UDP_DPORT);
		/* Inner */
		mlxsw_sp_mp_hash_inner_custom(config, hash_fields);
		break;
	}
}

static void mlxsw_sp_mp6_hash_outer_addr(struct mlxsw_sp_mp_hash_config *config)
{
	unsigned long *headers = config->headers;
	unsigned long *fields = config->fields;

	MLXSW_SP_MP_HASH_HEADER_SET(headers, IPV6_EN_NOT_TCP_NOT_UDP);
	MLXSW_SP_MP_HASH_HEADER_SET(headers, IPV6_EN_TCP_UDP);
	MLXSW_SP_MP_HASH_FIELD_SET(fields, IPV6_SIP0_7);
	MLXSW_SP_MP_HASH_FIELD_RANGE_SET(fields, IPV6_SIP8, 8);
	MLXSW_SP_MP_HASH_FIELD_SET(fields, IPV6_DIP0_7);
	MLXSW_SP_MP_HASH_FIELD_RANGE_SET(fields, IPV6_DIP8, 8);
}

static void mlxsw_sp_mp6_hash_init(struct mlxsw_sp *mlxsw_sp,
				   struct mlxsw_sp_mp_hash_config *config)
{
	u32 hash_fields = ip6_multipath_hash_fields(mlxsw_sp_net(mlxsw_sp));
	unsigned long *headers = config->headers;
	unsigned long *fields = config->fields;

	switch (ip6_multipath_hash_policy(mlxsw_sp_net(mlxsw_sp))) {
	case 0:
		mlxsw_sp_mp6_hash_outer_addr(config);
		MLXSW_SP_MP_HASH_FIELD_SET(fields, IPV6_NEXT_HEADER);
		MLXSW_SP_MP_HASH_FIELD_SET(fields, IPV6_FLOW_LABEL);
		break;
	case 1:
		mlxsw_sp_mp6_hash_outer_addr(config);
		MLXSW_SP_MP_HASH_HEADER_SET(headers, TCP_UDP_EN_IPV6);
		MLXSW_SP_MP_HASH_FIELD_SET(fields, IPV6_NEXT_HEADER);
		MLXSW_SP_MP_HASH_FIELD_SET(fields, TCP_UDP_SPORT);
		MLXSW_SP_MP_HASH_FIELD_SET(fields, TCP_UDP_DPORT);
		break;
	case 2:
		/* Outer */
		mlxsw_sp_mp6_hash_outer_addr(config);
		MLXSW_SP_MP_HASH_FIELD_SET(fields, IPV6_NEXT_HEADER);
		MLXSW_SP_MP_HASH_FIELD_SET(fields, IPV6_FLOW_LABEL);
		/* Inner */
		mlxsw_sp_mp_hash_inner_l3(config);
		config->inc_parsing_depth = true;
		break;
	case 3:
		/* Outer */
		MLXSW_SP_MP_HASH_HEADER_SET(headers, IPV6_EN_NOT_TCP_NOT_UDP);
		MLXSW_SP_MP_HASH_HEADER_SET(headers, IPV6_EN_TCP_UDP);
		MLXSW_SP_MP_HASH_HEADER_SET(headers, TCP_UDP_EN_IPV6);
		if (hash_fields & FIB_MULTIPATH_HASH_FIELD_SRC_IP) {
			MLXSW_SP_MP_HASH_FIELD_SET(fields, IPV6_SIP0_7);
			MLXSW_SP_MP_HASH_FIELD_RANGE_SET(fields, IPV6_SIP8, 8);
		}
		if (hash_fields & FIB_MULTIPATH_HASH_FIELD_DST_IP) {
			MLXSW_SP_MP_HASH_FIELD_SET(fields, IPV6_DIP0_7);
			MLXSW_SP_MP_HASH_FIELD_RANGE_SET(fields, IPV6_DIP8, 8);
		}
		if (hash_fields & FIB_MULTIPATH_HASH_FIELD_IP_PROTO)
			MLXSW_SP_MP_HASH_FIELD_SET(fields, IPV6_NEXT_HEADER);
		if (hash_fields & FIB_MULTIPATH_HASH_FIELD_FLOWLABEL)
			MLXSW_SP_MP_HASH_FIELD_SET(fields, IPV6_FLOW_LABEL);
		if (hash_fields & FIB_MULTIPATH_HASH_FIELD_SRC_PORT)
			MLXSW_SP_MP_HASH_FIELD_SET(fields, TCP_UDP_SPORT);
		if (hash_fields & FIB_MULTIPATH_HASH_FIELD_DST_PORT)
			MLXSW_SP_MP_HASH_FIELD_SET(fields, TCP_UDP_DPORT);
		/* Inner */
		mlxsw_sp_mp_hash_inner_custom(config, hash_fields);
		if (hash_fields & FIB_MULTIPATH_HASH_FIELD_INNER_MASK)
			config->inc_parsing_depth = true;
		break;
<<<<<<< HEAD
=======
	}
}

static int mlxsw_sp_mp_hash_parsing_depth_adjust(struct mlxsw_sp *mlxsw_sp,
						 bool old_inc_parsing_depth,
						 bool new_inc_parsing_depth)
{
	int err;

	if (!old_inc_parsing_depth && new_inc_parsing_depth) {
		err = mlxsw_sp_parsing_depth_inc(mlxsw_sp);
		if (err)
			return err;
		mlxsw_sp->router->inc_parsing_depth = true;
	} else if (old_inc_parsing_depth && !new_inc_parsing_depth) {
		mlxsw_sp_parsing_depth_dec(mlxsw_sp);
		mlxsw_sp->router->inc_parsing_depth = false;
>>>>>>> df0cc57e
	}

	return 0;
}

static int mlxsw_sp_mp_hash_parsing_depth_adjust(struct mlxsw_sp *mlxsw_sp,
						 bool old_inc_parsing_depth,
						 bool new_inc_parsing_depth)
{
	int err;

	if (!old_inc_parsing_depth && new_inc_parsing_depth) {
		err = mlxsw_sp_parsing_depth_inc(mlxsw_sp);
		if (err)
			return err;
		mlxsw_sp->router->inc_parsing_depth = true;
	} else if (old_inc_parsing_depth && !new_inc_parsing_depth) {
		mlxsw_sp_parsing_depth_dec(mlxsw_sp);
		mlxsw_sp->router->inc_parsing_depth = false;
	}

	return 0;
}

static int mlxsw_sp_mp_hash_init(struct mlxsw_sp *mlxsw_sp)
{
	bool old_inc_parsing_depth, new_inc_parsing_depth;
	struct mlxsw_sp_mp_hash_config config = {};
	char recr2_pl[MLXSW_REG_RECR2_LEN];
	unsigned long bit;
	u32 seed;
	int err;

	seed = jhash(mlxsw_sp->base_mac, sizeof(mlxsw_sp->base_mac), 0);
	mlxsw_reg_recr2_pack(recr2_pl, seed);
	mlxsw_sp_mp4_hash_init(mlxsw_sp, &config);
	mlxsw_sp_mp6_hash_init(mlxsw_sp, &config);

	old_inc_parsing_depth = mlxsw_sp->router->inc_parsing_depth;
	new_inc_parsing_depth = config.inc_parsing_depth;
	err = mlxsw_sp_mp_hash_parsing_depth_adjust(mlxsw_sp,
						    old_inc_parsing_depth,
						    new_inc_parsing_depth);
	if (err)
		return err;
<<<<<<< HEAD

	for_each_set_bit(bit, config.headers, __MLXSW_REG_RECR2_HEADER_CNT)
		mlxsw_reg_recr2_outer_header_enables_set(recr2_pl, bit, 1);
	for_each_set_bit(bit, config.fields, __MLXSW_REG_RECR2_FIELD_CNT)
		mlxsw_reg_recr2_outer_header_fields_enable_set(recr2_pl, bit, 1);
	for_each_set_bit(bit, config.inner_headers, __MLXSW_REG_RECR2_HEADER_CNT)
		mlxsw_reg_recr2_inner_header_enables_set(recr2_pl, bit, 1);
	for_each_set_bit(bit, config.inner_fields, __MLXSW_REG_RECR2_INNER_FIELD_CNT)
		mlxsw_reg_recr2_inner_header_fields_enable_set(recr2_pl, bit, 1);

	err = mlxsw_reg_write(mlxsw_sp->core, MLXSW_REG(recr2), recr2_pl);
	if (err)
		goto err_reg_write;

=======

	for_each_set_bit(bit, config.headers, __MLXSW_REG_RECR2_HEADER_CNT)
		mlxsw_reg_recr2_outer_header_enables_set(recr2_pl, bit, 1);
	for_each_set_bit(bit, config.fields, __MLXSW_REG_RECR2_FIELD_CNT)
		mlxsw_reg_recr2_outer_header_fields_enable_set(recr2_pl, bit, 1);
	for_each_set_bit(bit, config.inner_headers, __MLXSW_REG_RECR2_HEADER_CNT)
		mlxsw_reg_recr2_inner_header_enables_set(recr2_pl, bit, 1);
	for_each_set_bit(bit, config.inner_fields, __MLXSW_REG_RECR2_INNER_FIELD_CNT)
		mlxsw_reg_recr2_inner_header_fields_enable_set(recr2_pl, bit, 1);

	err = mlxsw_reg_write(mlxsw_sp->core, MLXSW_REG(recr2), recr2_pl);
	if (err)
		goto err_reg_write;

>>>>>>> df0cc57e
	return 0;

err_reg_write:
	mlxsw_sp_mp_hash_parsing_depth_adjust(mlxsw_sp, new_inc_parsing_depth,
					      old_inc_parsing_depth);
	return err;
}
#else
static int mlxsw_sp_mp_hash_init(struct mlxsw_sp *mlxsw_sp)
{
	return 0;
}
#endif

static int mlxsw_sp_dscp_init(struct mlxsw_sp *mlxsw_sp)
{
	char rdpm_pl[MLXSW_REG_RDPM_LEN];
	unsigned int i;

	MLXSW_REG_ZERO(rdpm, rdpm_pl);

	/* HW is determining switch priority based on DSCP-bits, but the
	 * kernel is still doing that based on the ToS. Since there's a
	 * mismatch in bits we need to make sure to translate the right
	 * value ToS would observe, skipping the 2 least-significant ECN bits.
	 */
	for (i = 0; i < MLXSW_REG_RDPM_DSCP_ENTRY_REC_MAX_COUNT; i++)
		mlxsw_reg_rdpm_pack(rdpm_pl, i, rt_tos2priority(i << 2));

	return mlxsw_reg_write(mlxsw_sp->core, MLXSW_REG(rdpm), rdpm_pl);
}

static int __mlxsw_sp_router_init(struct mlxsw_sp *mlxsw_sp)
{
	struct net *net = mlxsw_sp_net(mlxsw_sp);
	bool usp = net->ipv4.sysctl_ip_fwd_update_priority;
	char rgcr_pl[MLXSW_REG_RGCR_LEN];
	u64 max_rifs;

	if (!MLXSW_CORE_RES_VALID(mlxsw_sp->core, MAX_RIFS))
		return -EIO;
	max_rifs = MLXSW_CORE_RES_GET(mlxsw_sp->core, MAX_RIFS);

	mlxsw_reg_rgcr_pack(rgcr_pl, true, true);
	mlxsw_reg_rgcr_max_router_interfaces_set(rgcr_pl, max_rifs);
	mlxsw_reg_rgcr_usp_set(rgcr_pl, usp);
	return mlxsw_reg_write(mlxsw_sp->core, MLXSW_REG(rgcr), rgcr_pl);
}

static void __mlxsw_sp_router_fini(struct mlxsw_sp *mlxsw_sp)
{
	char rgcr_pl[MLXSW_REG_RGCR_LEN];

	mlxsw_reg_rgcr_pack(rgcr_pl, false, false);
	mlxsw_reg_write(mlxsw_sp->core, MLXSW_REG(rgcr), rgcr_pl);
}

static const struct mlxsw_sp_router_ll_ops mlxsw_sp_router_ll_basic_ops = {
	.init = mlxsw_sp_router_ll_basic_init,
	.ralta_write = mlxsw_sp_router_ll_basic_ralta_write,
	.ralst_write = mlxsw_sp_router_ll_basic_ralst_write,
	.raltb_write = mlxsw_sp_router_ll_basic_raltb_write,
	.fib_entry_op_ctx_size = sizeof(struct mlxsw_sp_fib_entry_op_ctx_basic),
	.fib_entry_pack = mlxsw_sp_router_ll_basic_fib_entry_pack,
	.fib_entry_act_remote_pack = mlxsw_sp_router_ll_basic_fib_entry_act_remote_pack,
	.fib_entry_act_local_pack = mlxsw_sp_router_ll_basic_fib_entry_act_local_pack,
	.fib_entry_act_ip2me_pack = mlxsw_sp_router_ll_basic_fib_entry_act_ip2me_pack,
	.fib_entry_act_ip2me_tun_pack = mlxsw_sp_router_ll_basic_fib_entry_act_ip2me_tun_pack,
	.fib_entry_commit = mlxsw_sp_router_ll_basic_fib_entry_commit,
	.fib_entry_is_committed = mlxsw_sp_router_ll_basic_fib_entry_is_committed,
};

static int mlxsw_sp_router_ll_op_ctx_init(struct mlxsw_sp_router *router)
{
	size_t max_size = 0;
	int i;

	for (i = 0; i < MLXSW_SP_L3_PROTO_MAX; i++) {
		size_t size = router->proto_ll_ops[i]->fib_entry_op_ctx_size;

		if (size > max_size)
			max_size = size;
	}
	router->ll_op_ctx = kzalloc(sizeof(*router->ll_op_ctx) + max_size,
				    GFP_KERNEL);
	if (!router->ll_op_ctx)
		return -ENOMEM;
	INIT_LIST_HEAD(&router->ll_op_ctx->fib_entry_priv_list);
	return 0;
}

static void mlxsw_sp_router_ll_op_ctx_fini(struct mlxsw_sp_router *router)
{
	WARN_ON(!list_empty(&router->ll_op_ctx->fib_entry_priv_list));
	kfree(router->ll_op_ctx);
}

static int mlxsw_sp_lb_rif_init(struct mlxsw_sp *mlxsw_sp)
{
	u16 lb_rif_index;
	int err;

	/* Create a generic loopback RIF associated with the main table
	 * (default VRF). Any table can be used, but the main table exists
	 * anyway, so we do not waste resources.
	 */
	err = mlxsw_sp_router_ul_rif_get(mlxsw_sp, RT_TABLE_MAIN,
					 &lb_rif_index);
	if (err)
		return err;

	mlxsw_sp->router->lb_rif_index = lb_rif_index;

	return 0;
}

static void mlxsw_sp_lb_rif_fini(struct mlxsw_sp *mlxsw_sp)
{
	mlxsw_sp_router_ul_rif_put(mlxsw_sp, mlxsw_sp->router->lb_rif_index);
}

static int mlxsw_sp1_router_init(struct mlxsw_sp *mlxsw_sp)
{
	size_t size_ranges_count = ARRAY_SIZE(mlxsw_sp1_adj_grp_size_ranges);

	mlxsw_sp->router->rif_ops_arr = mlxsw_sp1_rif_ops_arr;
	mlxsw_sp->router->adj_grp_size_ranges = mlxsw_sp1_adj_grp_size_ranges;
	mlxsw_sp->router->adj_grp_size_ranges_count = size_ranges_count;

	return 0;
}

const struct mlxsw_sp_router_ops mlxsw_sp1_router_ops = {
	.init = mlxsw_sp1_router_init,
	.ipips_init = mlxsw_sp1_ipips_init,
};

static int mlxsw_sp2_router_init(struct mlxsw_sp *mlxsw_sp)
{
	size_t size_ranges_count = ARRAY_SIZE(mlxsw_sp2_adj_grp_size_ranges);

	mlxsw_sp->router->rif_ops_arr = mlxsw_sp2_rif_ops_arr;
	mlxsw_sp->router->adj_grp_size_ranges = mlxsw_sp2_adj_grp_size_ranges;
	mlxsw_sp->router->adj_grp_size_ranges_count = size_ranges_count;

	return 0;
}

const struct mlxsw_sp_router_ops mlxsw_sp2_router_ops = {
	.init = mlxsw_sp2_router_init,
	.ipips_init = mlxsw_sp2_ipips_init,
};

int mlxsw_sp_router_init(struct mlxsw_sp *mlxsw_sp,
			 struct netlink_ext_ack *extack)
{
	struct mlxsw_sp_router *router;
	int err;

	router = kzalloc(sizeof(*mlxsw_sp->router), GFP_KERNEL);
	if (!router)
		return -ENOMEM;
	mutex_init(&router->lock);
	mlxsw_sp->router = router;
	router->mlxsw_sp = mlxsw_sp;

	err = mlxsw_sp->router_ops->init(mlxsw_sp);
	if (err)
		goto err_router_ops_init;

	err = mlxsw_sp_router_xm_init(mlxsw_sp);
	if (err)
		goto err_xm_init;

	router->proto_ll_ops[MLXSW_SP_L3_PROTO_IPV4] = mlxsw_sp_router_xm_ipv4_is_supported(mlxsw_sp) ?
						       &mlxsw_sp_router_ll_xm_ops :
						       &mlxsw_sp_router_ll_basic_ops;
	router->proto_ll_ops[MLXSW_SP_L3_PROTO_IPV6] = &mlxsw_sp_router_ll_basic_ops;

	err = mlxsw_sp_router_ll_op_ctx_init(router);
	if (err)
		goto err_ll_op_ctx_init;

	INIT_LIST_HEAD(&mlxsw_sp->router->nh_res_grp_list);
	INIT_DELAYED_WORK(&mlxsw_sp->router->nh_grp_activity_dw,
			  mlxsw_sp_nh_grp_activity_work);

	INIT_LIST_HEAD(&mlxsw_sp->router->nexthop_neighs_list);
	err = __mlxsw_sp_router_init(mlxsw_sp);
	if (err)
		goto err_router_init;

	err = mlxsw_sp_rifs_init(mlxsw_sp);
	if (err)
		goto err_rifs_init;

	err = mlxsw_sp->router_ops->ipips_init(mlxsw_sp);
	if (err)
		goto err_ipips_init;

	err = rhashtable_init(&mlxsw_sp->router->nexthop_ht,
			      &mlxsw_sp_nexthop_ht_params);
	if (err)
		goto err_nexthop_ht_init;

	err = rhashtable_init(&mlxsw_sp->router->nexthop_group_ht,
			      &mlxsw_sp_nexthop_group_ht_params);
	if (err)
		goto err_nexthop_group_ht_init;

	INIT_LIST_HEAD(&mlxsw_sp->router->nexthop_list);
	err = mlxsw_sp_lpm_init(mlxsw_sp);
	if (err)
		goto err_lpm_init;

	err = mlxsw_sp_mr_init(mlxsw_sp, &mlxsw_sp_mr_tcam_ops);
	if (err)
		goto err_mr_init;

	err = mlxsw_sp_vrs_init(mlxsw_sp);
	if (err)
		goto err_vrs_init;

	err = mlxsw_sp_lb_rif_init(mlxsw_sp);
	if (err)
		goto err_lb_rif_init;

	err = mlxsw_sp_neigh_init(mlxsw_sp);
	if (err)
		goto err_neigh_init;

	err = mlxsw_sp_mp_hash_init(mlxsw_sp);
	if (err)
		goto err_mp_hash_init;

	err = mlxsw_sp_dscp_init(mlxsw_sp);
	if (err)
		goto err_dscp_init;

	INIT_WORK(&router->fib_event_work, mlxsw_sp_router_fib_event_work);
	INIT_LIST_HEAD(&router->fib_event_queue);
	spin_lock_init(&router->fib_event_queue_lock);

	router->inetaddr_nb.notifier_call = mlxsw_sp_inetaddr_event;
	err = register_inetaddr_notifier(&router->inetaddr_nb);
	if (err)
		goto err_register_inetaddr_notifier;

	router->inet6addr_nb.notifier_call = mlxsw_sp_inet6addr_event;
	err = register_inet6addr_notifier(&router->inet6addr_nb);
	if (err)
		goto err_register_inet6addr_notifier;

	mlxsw_sp->router->netevent_nb.notifier_call =
		mlxsw_sp_router_netevent_event;
	err = register_netevent_notifier(&mlxsw_sp->router->netevent_nb);
	if (err)
		goto err_register_netevent_notifier;

	mlxsw_sp->router->nexthop_nb.notifier_call =
		mlxsw_sp_nexthop_obj_event;
	err = register_nexthop_notifier(mlxsw_sp_net(mlxsw_sp),
					&mlxsw_sp->router->nexthop_nb,
					extack);
	if (err)
		goto err_register_nexthop_notifier;

	mlxsw_sp->router->fib_nb.notifier_call = mlxsw_sp_router_fib_event;
	err = register_fib_notifier(mlxsw_sp_net(mlxsw_sp),
				    &mlxsw_sp->router->fib_nb,
				    mlxsw_sp_router_fib_dump_flush, extack);
	if (err)
		goto err_register_fib_notifier;

	return 0;

err_register_fib_notifier:
	unregister_nexthop_notifier(mlxsw_sp_net(mlxsw_sp),
				    &mlxsw_sp->router->nexthop_nb);
err_register_nexthop_notifier:
	unregister_netevent_notifier(&mlxsw_sp->router->netevent_nb);
err_register_netevent_notifier:
	unregister_inet6addr_notifier(&router->inet6addr_nb);
err_register_inet6addr_notifier:
	unregister_inetaddr_notifier(&router->inetaddr_nb);
err_register_inetaddr_notifier:
	mlxsw_core_flush_owq();
	WARN_ON(!list_empty(&router->fib_event_queue));
err_dscp_init:
err_mp_hash_init:
	mlxsw_sp_neigh_fini(mlxsw_sp);
err_neigh_init:
	mlxsw_sp_lb_rif_fini(mlxsw_sp);
err_lb_rif_init:
	mlxsw_sp_vrs_fini(mlxsw_sp);
err_vrs_init:
	mlxsw_sp_mr_fini(mlxsw_sp);
err_mr_init:
	mlxsw_sp_lpm_fini(mlxsw_sp);
err_lpm_init:
	rhashtable_destroy(&mlxsw_sp->router->nexthop_group_ht);
err_nexthop_group_ht_init:
	rhashtable_destroy(&mlxsw_sp->router->nexthop_ht);
err_nexthop_ht_init:
	mlxsw_sp_ipips_fini(mlxsw_sp);
err_ipips_init:
	mlxsw_sp_rifs_fini(mlxsw_sp);
err_rifs_init:
	__mlxsw_sp_router_fini(mlxsw_sp);
err_router_init:
	cancel_delayed_work_sync(&mlxsw_sp->router->nh_grp_activity_dw);
	mlxsw_sp_router_ll_op_ctx_fini(router);
err_ll_op_ctx_init:
	mlxsw_sp_router_xm_fini(mlxsw_sp);
err_xm_init:
err_router_ops_init:
	mutex_destroy(&mlxsw_sp->router->lock);
	kfree(mlxsw_sp->router);
	return err;
}

void mlxsw_sp_router_fini(struct mlxsw_sp *mlxsw_sp)
{
	unregister_fib_notifier(mlxsw_sp_net(mlxsw_sp),
				&mlxsw_sp->router->fib_nb);
	unregister_nexthop_notifier(mlxsw_sp_net(mlxsw_sp),
				    &mlxsw_sp->router->nexthop_nb);
	unregister_netevent_notifier(&mlxsw_sp->router->netevent_nb);
	unregister_inet6addr_notifier(&mlxsw_sp->router->inet6addr_nb);
	unregister_inetaddr_notifier(&mlxsw_sp->router->inetaddr_nb);
	mlxsw_core_flush_owq();
	WARN_ON(!list_empty(&mlxsw_sp->router->fib_event_queue));
	mlxsw_sp_neigh_fini(mlxsw_sp);
	mlxsw_sp_lb_rif_fini(mlxsw_sp);
	mlxsw_sp_vrs_fini(mlxsw_sp);
	mlxsw_sp_mr_fini(mlxsw_sp);
	mlxsw_sp_lpm_fini(mlxsw_sp);
	rhashtable_destroy(&mlxsw_sp->router->nexthop_group_ht);
	rhashtable_destroy(&mlxsw_sp->router->nexthop_ht);
	mlxsw_sp_ipips_fini(mlxsw_sp);
	mlxsw_sp_rifs_fini(mlxsw_sp);
	__mlxsw_sp_router_fini(mlxsw_sp);
	cancel_delayed_work_sync(&mlxsw_sp->router->nh_grp_activity_dw);
	mlxsw_sp_router_ll_op_ctx_fini(mlxsw_sp->router);
	mlxsw_sp_router_xm_fini(mlxsw_sp);
	mutex_destroy(&mlxsw_sp->router->lock);
	kfree(mlxsw_sp->router);
}<|MERGE_RESOLUTION|>--- conflicted
+++ resolved
@@ -7488,19 +7488,6 @@
 			continue;
 		mlxsw_sp_vr_fib_flush(mlxsw_sp, vr, MLXSW_SP_L3_PROTO_IPV6);
 	}
-<<<<<<< HEAD
-
-	/* After flushing all the routes, it is not possible anyone is still
-	 * using the adjacency index that is discarding packets, so free it in
-	 * case it was allocated.
-	 */
-	if (!mlxsw_sp->router->adj_discard_index_valid)
-		return;
-	mlxsw_sp_kvdl_free(mlxsw_sp, MLXSW_SP_KVDL_ENTRY_TYPE_ADJ, 1,
-			   mlxsw_sp->router->adj_discard_index);
-	mlxsw_sp->router->adj_discard_index_valid = false;
-=======
->>>>>>> df0cc57e
 }
 
 struct mlxsw_sp_fib6_event {
@@ -10075,8 +10062,6 @@
 		if (hash_fields & FIB_MULTIPATH_HASH_FIELD_INNER_MASK)
 			config->inc_parsing_depth = true;
 		break;
-<<<<<<< HEAD
-=======
 	}
 }
 
@@ -10094,26 +10079,6 @@
 	} else if (old_inc_parsing_depth && !new_inc_parsing_depth) {
 		mlxsw_sp_parsing_depth_dec(mlxsw_sp);
 		mlxsw_sp->router->inc_parsing_depth = false;
->>>>>>> df0cc57e
-	}
-
-	return 0;
-}
-
-static int mlxsw_sp_mp_hash_parsing_depth_adjust(struct mlxsw_sp *mlxsw_sp,
-						 bool old_inc_parsing_depth,
-						 bool new_inc_parsing_depth)
-{
-	int err;
-
-	if (!old_inc_parsing_depth && new_inc_parsing_depth) {
-		err = mlxsw_sp_parsing_depth_inc(mlxsw_sp);
-		if (err)
-			return err;
-		mlxsw_sp->router->inc_parsing_depth = true;
-	} else if (old_inc_parsing_depth && !new_inc_parsing_depth) {
-		mlxsw_sp_parsing_depth_dec(mlxsw_sp);
-		mlxsw_sp->router->inc_parsing_depth = false;
 	}
 
 	return 0;
@@ -10140,7 +10105,6 @@
 						    new_inc_parsing_depth);
 	if (err)
 		return err;
-<<<<<<< HEAD
 
 	for_each_set_bit(bit, config.headers, __MLXSW_REG_RECR2_HEADER_CNT)
 		mlxsw_reg_recr2_outer_header_enables_set(recr2_pl, bit, 1);
@@ -10155,22 +10119,6 @@
 	if (err)
 		goto err_reg_write;
 
-=======
-
-	for_each_set_bit(bit, config.headers, __MLXSW_REG_RECR2_HEADER_CNT)
-		mlxsw_reg_recr2_outer_header_enables_set(recr2_pl, bit, 1);
-	for_each_set_bit(bit, config.fields, __MLXSW_REG_RECR2_FIELD_CNT)
-		mlxsw_reg_recr2_outer_header_fields_enable_set(recr2_pl, bit, 1);
-	for_each_set_bit(bit, config.inner_headers, __MLXSW_REG_RECR2_HEADER_CNT)
-		mlxsw_reg_recr2_inner_header_enables_set(recr2_pl, bit, 1);
-	for_each_set_bit(bit, config.inner_fields, __MLXSW_REG_RECR2_INNER_FIELD_CNT)
-		mlxsw_reg_recr2_inner_header_fields_enable_set(recr2_pl, bit, 1);
-
-	err = mlxsw_reg_write(mlxsw_sp->core, MLXSW_REG(recr2), recr2_pl);
-	if (err)
-		goto err_reg_write;
-
->>>>>>> df0cc57e
 	return 0;
 
 err_reg_write:
