/* Broadcom NetXtreme-C/E network driver.
 *
 * Copyright (c) 2014-2016 Broadcom Corporation
 *
 * This program is free software; you can redistribute it and/or modify
 * it under the terms of the GNU General Public License as published by
 * the Free Software Foundation.
 */

#include <linux/module.h>

#include <linux/stringify.h>
#include <linux/kernel.h>
#include <linux/timer.h>
#include <linux/errno.h>
#include <linux/ioport.h>
#include <linux/slab.h>
#include <linux/vmalloc.h>
#include <linux/interrupt.h>
#include <linux/pci.h>
#include <linux/netdevice.h>
#include <linux/etherdevice.h>
#include <linux/skbuff.h>
#include <linux/dma-mapping.h>
#include <linux/bitops.h>
#include <linux/io.h>
#include <linux/irq.h>
#include <linux/delay.h>
#include <asm/byteorder.h>
#include <asm/page.h>
#include <linux/time.h>
#include <linux/mii.h>
#include <linux/if.h>
#include <linux/if_vlan.h>
#include <linux/rtc.h>
#include <net/ip.h>
#include <net/tcp.h>
#include <net/udp.h>
#include <net/checksum.h>
#include <net/ip6_checksum.h>
#include <net/udp_tunnel.h>
#ifdef CONFIG_NET_RX_BUSY_POLL
#include <net/busy_poll.h>
#endif
#include <linux/workqueue.h>
#include <linux/prefetch.h>
#include <linux/cache.h>
#include <linux/log2.h>
#include <linux/aer.h>
#include <linux/bitmap.h>
#include <linux/cpu_rmap.h>

#include "bnxt_hsi.h"
#include "bnxt.h"
#include "bnxt_ulp.h"
#include "bnxt_sriov.h"
#include "bnxt_ethtool.h"
#include "bnxt_dcb.h"

#define BNXT_TX_TIMEOUT		(5 * HZ)

static const char version[] =
	"Broadcom NetXtreme-C/E driver " DRV_MODULE_NAME " v" DRV_MODULE_VERSION "\n";

MODULE_LICENSE("GPL");
MODULE_DESCRIPTION("Broadcom BCM573xx network driver");
MODULE_VERSION(DRV_MODULE_VERSION);

#define BNXT_RX_OFFSET (NET_SKB_PAD + NET_IP_ALIGN)
#define BNXT_RX_DMA_OFFSET NET_SKB_PAD
#define BNXT_RX_COPY_THRESH 256

#define BNXT_TX_PUSH_THRESH 164

enum board_idx {
	BCM57301,
	BCM57302,
	BCM57304,
	BCM57417_NPAR,
	BCM58700,
	BCM57311,
	BCM57312,
	BCM57402,
	BCM57404,
	BCM57406,
	BCM57402_NPAR,
	BCM57407,
	BCM57412,
	BCM57414,
	BCM57416,
	BCM57417,
	BCM57412_NPAR,
	BCM57314,
	BCM57417_SFP,
	BCM57416_SFP,
	BCM57404_NPAR,
	BCM57406_NPAR,
	BCM57407_SFP,
	BCM57407_NPAR,
	BCM57414_NPAR,
	BCM57416_NPAR,
	NETXTREME_E_VF,
	NETXTREME_C_VF,
};

/* indexed by enum above */
static const struct {
	char *name;
} board_info[] = {
	{ "Broadcom BCM57301 NetXtreme-C 10Gb Ethernet" },
	{ "Broadcom BCM57302 NetXtreme-C 10Gb/25Gb Ethernet" },
	{ "Broadcom BCM57304 NetXtreme-C 10Gb/25Gb/40Gb/50Gb Ethernet" },
	{ "Broadcom BCM57417 NetXtreme-E Ethernet Partition" },
	{ "Broadcom BCM58700 Nitro 1Gb/2.5Gb/10Gb Ethernet" },
	{ "Broadcom BCM57311 NetXtreme-C 10Gb Ethernet" },
	{ "Broadcom BCM57312 NetXtreme-C 10Gb/25Gb Ethernet" },
	{ "Broadcom BCM57402 NetXtreme-E 10Gb Ethernet" },
	{ "Broadcom BCM57404 NetXtreme-E 10Gb/25Gb Ethernet" },
	{ "Broadcom BCM57406 NetXtreme-E 10GBase-T Ethernet" },
	{ "Broadcom BCM57402 NetXtreme-E Ethernet Partition" },
	{ "Broadcom BCM57407 NetXtreme-E 10GBase-T Ethernet" },
	{ "Broadcom BCM57412 NetXtreme-E 10Gb Ethernet" },
	{ "Broadcom BCM57414 NetXtreme-E 10Gb/25Gb Ethernet" },
	{ "Broadcom BCM57416 NetXtreme-E 10GBase-T Ethernet" },
	{ "Broadcom BCM57417 NetXtreme-E 10GBase-T Ethernet" },
	{ "Broadcom BCM57412 NetXtreme-E Ethernet Partition" },
	{ "Broadcom BCM57314 NetXtreme-C 10Gb/25Gb/40Gb/50Gb Ethernet" },
	{ "Broadcom BCM57417 NetXtreme-E 10Gb/25Gb Ethernet" },
	{ "Broadcom BCM57416 NetXtreme-E 10Gb Ethernet" },
	{ "Broadcom BCM57404 NetXtreme-E Ethernet Partition" },
	{ "Broadcom BCM57406 NetXtreme-E Ethernet Partition" },
	{ "Broadcom BCM57407 NetXtreme-E 25Gb Ethernet" },
	{ "Broadcom BCM57407 NetXtreme-E Ethernet Partition" },
	{ "Broadcom BCM57414 NetXtreme-E Ethernet Partition" },
	{ "Broadcom BCM57416 NetXtreme-E Ethernet Partition" },
	{ "Broadcom NetXtreme-E Ethernet Virtual Function" },
	{ "Broadcom NetXtreme-C Ethernet Virtual Function" },
};

static const struct pci_device_id bnxt_pci_tbl[] = {
	{ PCI_VDEVICE(BROADCOM, 0x16c0), .driver_data = BCM57417_NPAR },
	{ PCI_VDEVICE(BROADCOM, 0x16c8), .driver_data = BCM57301 },
	{ PCI_VDEVICE(BROADCOM, 0x16c9), .driver_data = BCM57302 },
	{ PCI_VDEVICE(BROADCOM, 0x16ca), .driver_data = BCM57304 },
	{ PCI_VDEVICE(BROADCOM, 0x16cc), .driver_data = BCM57417_NPAR },
	{ PCI_VDEVICE(BROADCOM, 0x16cd), .driver_data = BCM58700 },
	{ PCI_VDEVICE(BROADCOM, 0x16ce), .driver_data = BCM57311 },
	{ PCI_VDEVICE(BROADCOM, 0x16cf), .driver_data = BCM57312 },
	{ PCI_VDEVICE(BROADCOM, 0x16d0), .driver_data = BCM57402 },
	{ PCI_VDEVICE(BROADCOM, 0x16d1), .driver_data = BCM57404 },
	{ PCI_VDEVICE(BROADCOM, 0x16d2), .driver_data = BCM57406 },
	{ PCI_VDEVICE(BROADCOM, 0x16d4), .driver_data = BCM57402_NPAR },
	{ PCI_VDEVICE(BROADCOM, 0x16d5), .driver_data = BCM57407 },
	{ PCI_VDEVICE(BROADCOM, 0x16d6), .driver_data = BCM57412 },
	{ PCI_VDEVICE(BROADCOM, 0x16d7), .driver_data = BCM57414 },
	{ PCI_VDEVICE(BROADCOM, 0x16d8), .driver_data = BCM57416 },
	{ PCI_VDEVICE(BROADCOM, 0x16d9), .driver_data = BCM57417 },
	{ PCI_VDEVICE(BROADCOM, 0x16de), .driver_data = BCM57412_NPAR },
	{ PCI_VDEVICE(BROADCOM, 0x16df), .driver_data = BCM57314 },
	{ PCI_VDEVICE(BROADCOM, 0x16e2), .driver_data = BCM57417_SFP },
	{ PCI_VDEVICE(BROADCOM, 0x16e3), .driver_data = BCM57416_SFP },
	{ PCI_VDEVICE(BROADCOM, 0x16e7), .driver_data = BCM57404_NPAR },
	{ PCI_VDEVICE(BROADCOM, 0x16e8), .driver_data = BCM57406_NPAR },
	{ PCI_VDEVICE(BROADCOM, 0x16e9), .driver_data = BCM57407_SFP },
	{ PCI_VDEVICE(BROADCOM, 0x16ea), .driver_data = BCM57407_NPAR },
	{ PCI_VDEVICE(BROADCOM, 0x16eb), .driver_data = BCM57412_NPAR },
	{ PCI_VDEVICE(BROADCOM, 0x16ec), .driver_data = BCM57414_NPAR },
	{ PCI_VDEVICE(BROADCOM, 0x16ed), .driver_data = BCM57414_NPAR },
	{ PCI_VDEVICE(BROADCOM, 0x16ee), .driver_data = BCM57416_NPAR },
	{ PCI_VDEVICE(BROADCOM, 0x16ef), .driver_data = BCM57416_NPAR },
#ifdef CONFIG_BNXT_SRIOV
	{ PCI_VDEVICE(BROADCOM, 0x16c1), .driver_data = NETXTREME_E_VF },
	{ PCI_VDEVICE(BROADCOM, 0x16cb), .driver_data = NETXTREME_C_VF },
	{ PCI_VDEVICE(BROADCOM, 0x16d3), .driver_data = NETXTREME_E_VF },
	{ PCI_VDEVICE(BROADCOM, 0x16dc), .driver_data = NETXTREME_E_VF },
	{ PCI_VDEVICE(BROADCOM, 0x16e1), .driver_data = NETXTREME_C_VF },
	{ PCI_VDEVICE(BROADCOM, 0x16e5), .driver_data = NETXTREME_C_VF },
#endif
	{ 0 }
};

MODULE_DEVICE_TABLE(pci, bnxt_pci_tbl);

static const u16 bnxt_vf_req_snif[] = {
	HWRM_FUNC_CFG,
	HWRM_PORT_PHY_QCFG,
	HWRM_CFA_L2_FILTER_ALLOC,
};

static const u16 bnxt_async_events_arr[] = {
	ASYNC_EVENT_CMPL_EVENT_ID_LINK_STATUS_CHANGE,
	ASYNC_EVENT_CMPL_EVENT_ID_PF_DRVR_UNLOAD,
	ASYNC_EVENT_CMPL_EVENT_ID_PORT_CONN_NOT_ALLOWED,
	ASYNC_EVENT_CMPL_EVENT_ID_VF_CFG_CHANGE,
	ASYNC_EVENT_CMPL_EVENT_ID_LINK_SPEED_CFG_CHANGE,
};

static bool bnxt_vf_pciid(enum board_idx idx)
{
	return (idx == NETXTREME_C_VF || idx == NETXTREME_E_VF);
}

#define DB_CP_REARM_FLAGS	(DB_KEY_CP | DB_IDX_VALID)
#define DB_CP_FLAGS		(DB_KEY_CP | DB_IDX_VALID | DB_IRQ_DIS)
#define DB_CP_IRQ_DIS_FLAGS	(DB_KEY_CP | DB_IRQ_DIS)

#define BNXT_CP_DB_REARM(db, raw_cons)					\
		writel(DB_CP_REARM_FLAGS | RING_CMP(raw_cons), db)

#define BNXT_CP_DB(db, raw_cons)					\
		writel(DB_CP_FLAGS | RING_CMP(raw_cons), db)

#define BNXT_CP_DB_IRQ_DIS(db)						\
		writel(DB_CP_IRQ_DIS_FLAGS, db)

static inline u32 bnxt_tx_avail(struct bnxt *bp, struct bnxt_tx_ring_info *txr)
{
	/* Tell compiler to fetch tx indices from memory. */
	barrier();

	return bp->tx_ring_size -
		((txr->tx_prod - txr->tx_cons) & bp->tx_ring_mask);
}

static const u16 bnxt_lhint_arr[] = {
	TX_BD_FLAGS_LHINT_512_AND_SMALLER,
	TX_BD_FLAGS_LHINT_512_TO_1023,
	TX_BD_FLAGS_LHINT_1024_TO_2047,
	TX_BD_FLAGS_LHINT_1024_TO_2047,
	TX_BD_FLAGS_LHINT_2048_AND_LARGER,
	TX_BD_FLAGS_LHINT_2048_AND_LARGER,
	TX_BD_FLAGS_LHINT_2048_AND_LARGER,
	TX_BD_FLAGS_LHINT_2048_AND_LARGER,
	TX_BD_FLAGS_LHINT_2048_AND_LARGER,
	TX_BD_FLAGS_LHINT_2048_AND_LARGER,
	TX_BD_FLAGS_LHINT_2048_AND_LARGER,
	TX_BD_FLAGS_LHINT_2048_AND_LARGER,
	TX_BD_FLAGS_LHINT_2048_AND_LARGER,
	TX_BD_FLAGS_LHINT_2048_AND_LARGER,
	TX_BD_FLAGS_LHINT_2048_AND_LARGER,
	TX_BD_FLAGS_LHINT_2048_AND_LARGER,
	TX_BD_FLAGS_LHINT_2048_AND_LARGER,
	TX_BD_FLAGS_LHINT_2048_AND_LARGER,
	TX_BD_FLAGS_LHINT_2048_AND_LARGER,
};

static netdev_tx_t bnxt_start_xmit(struct sk_buff *skb, struct net_device *dev)
{
	struct bnxt *bp = netdev_priv(dev);
	struct tx_bd *txbd;
	struct tx_bd_ext *txbd1;
	struct netdev_queue *txq;
	int i;
	dma_addr_t mapping;
	unsigned int length, pad = 0;
	u32 len, free_size, vlan_tag_flags, cfa_action, flags;
	u16 prod, last_frag;
	struct pci_dev *pdev = bp->pdev;
	struct bnxt_tx_ring_info *txr;
	struct bnxt_sw_tx_bd *tx_buf;

	i = skb_get_queue_mapping(skb);
	if (unlikely(i >= bp->tx_nr_rings)) {
		dev_kfree_skb_any(skb);
		return NETDEV_TX_OK;
	}

	txr = &bp->tx_ring[i];
	txq = netdev_get_tx_queue(dev, i);
	prod = txr->tx_prod;

	free_size = bnxt_tx_avail(bp, txr);
	if (unlikely(free_size < skb_shinfo(skb)->nr_frags + 2)) {
		netif_tx_stop_queue(txq);
		return NETDEV_TX_BUSY;
	}

	length = skb->len;
	len = skb_headlen(skb);
	last_frag = skb_shinfo(skb)->nr_frags;

	txbd = &txr->tx_desc_ring[TX_RING(prod)][TX_IDX(prod)];

	txbd->tx_bd_opaque = prod;

	tx_buf = &txr->tx_buf_ring[prod];
	tx_buf->skb = skb;
	tx_buf->nr_frags = last_frag;

	vlan_tag_flags = 0;
	cfa_action = 0;
	if (skb_vlan_tag_present(skb)) {
		vlan_tag_flags = TX_BD_CFA_META_KEY_VLAN |
				 skb_vlan_tag_get(skb);
		/* Currently supports 8021Q, 8021AD vlan offloads
		 * QINQ1, QINQ2, QINQ3 vlan headers are deprecated
		 */
		if (skb->vlan_proto == htons(ETH_P_8021Q))
			vlan_tag_flags |= 1 << TX_BD_CFA_META_TPID_SHIFT;
	}

	if (free_size == bp->tx_ring_size && length <= bp->tx_push_thresh) {
		struct tx_push_buffer *tx_push_buf = txr->tx_push;
		struct tx_push_bd *tx_push = &tx_push_buf->push_bd;
		struct tx_bd_ext *tx_push1 = &tx_push->txbd2;
		void *pdata = tx_push_buf->data;
		u64 *end;
		int j, push_len;

		/* Set COAL_NOW to be ready quickly for the next push */
		tx_push->tx_bd_len_flags_type =
			cpu_to_le32((length << TX_BD_LEN_SHIFT) |
					TX_BD_TYPE_LONG_TX_BD |
					TX_BD_FLAGS_LHINT_512_AND_SMALLER |
					TX_BD_FLAGS_COAL_NOW |
					TX_BD_FLAGS_PACKET_END |
					(2 << TX_BD_FLAGS_BD_CNT_SHIFT));

		if (skb->ip_summed == CHECKSUM_PARTIAL)
			tx_push1->tx_bd_hsize_lflags =
					cpu_to_le32(TX_BD_FLAGS_TCP_UDP_CHKSUM);
		else
			tx_push1->tx_bd_hsize_lflags = 0;

		tx_push1->tx_bd_cfa_meta = cpu_to_le32(vlan_tag_flags);
		tx_push1->tx_bd_cfa_action = cpu_to_le32(cfa_action);

		end = pdata + length;
		end = PTR_ALIGN(end, 8) - 1;
		*end = 0;

		skb_copy_from_linear_data(skb, pdata, len);
		pdata += len;
		for (j = 0; j < last_frag; j++) {
			skb_frag_t *frag = &skb_shinfo(skb)->frags[j];
			void *fptr;

			fptr = skb_frag_address_safe(frag);
			if (!fptr)
				goto normal_tx;

			memcpy(pdata, fptr, skb_frag_size(frag));
			pdata += skb_frag_size(frag);
		}

		txbd->tx_bd_len_flags_type = tx_push->tx_bd_len_flags_type;
		txbd->tx_bd_haddr = txr->data_mapping;
		prod = NEXT_TX(prod);
		txbd = &txr->tx_desc_ring[TX_RING(prod)][TX_IDX(prod)];
		memcpy(txbd, tx_push1, sizeof(*txbd));
		prod = NEXT_TX(prod);
		tx_push->doorbell =
			cpu_to_le32(DB_KEY_TX_PUSH | DB_LONG_TX_PUSH | prod);
		txr->tx_prod = prod;

		tx_buf->is_push = 1;
		netdev_tx_sent_queue(txq, skb->len);
		wmb();	/* Sync is_push and byte queue before pushing data */

		push_len = (length + sizeof(*tx_push) + 7) / 8;
		if (push_len > 16) {
			__iowrite64_copy(txr->tx_doorbell, tx_push_buf, 16);
			__iowrite32_copy(txr->tx_doorbell + 4, tx_push_buf + 1,
					 (push_len - 16) << 1);
		} else {
			__iowrite64_copy(txr->tx_doorbell, tx_push_buf,
					 push_len);
		}

		goto tx_done;
	}

normal_tx:
	if (length < BNXT_MIN_PKT_SIZE) {
		pad = BNXT_MIN_PKT_SIZE - length;
		if (skb_pad(skb, pad)) {
			/* SKB already freed. */
			tx_buf->skb = NULL;
			return NETDEV_TX_OK;
		}
		length = BNXT_MIN_PKT_SIZE;
	}

	mapping = dma_map_single(&pdev->dev, skb->data, len, DMA_TO_DEVICE);

	if (unlikely(dma_mapping_error(&pdev->dev, mapping))) {
		dev_kfree_skb_any(skb);
		tx_buf->skb = NULL;
		return NETDEV_TX_OK;
	}

	dma_unmap_addr_set(tx_buf, mapping, mapping);
	flags = (len << TX_BD_LEN_SHIFT) | TX_BD_TYPE_LONG_TX_BD |
		((last_frag + 2) << TX_BD_FLAGS_BD_CNT_SHIFT);

	txbd->tx_bd_haddr = cpu_to_le64(mapping);

	prod = NEXT_TX(prod);
	txbd1 = (struct tx_bd_ext *)
		&txr->tx_desc_ring[TX_RING(prod)][TX_IDX(prod)];

	txbd1->tx_bd_hsize_lflags = 0;
	if (skb_is_gso(skb)) {
		u32 hdr_len;

		if (skb->encapsulation)
			hdr_len = skb_inner_network_offset(skb) +
				skb_inner_network_header_len(skb) +
				inner_tcp_hdrlen(skb);
		else
			hdr_len = skb_transport_offset(skb) +
				tcp_hdrlen(skb);

		txbd1->tx_bd_hsize_lflags = cpu_to_le32(TX_BD_FLAGS_LSO |
					TX_BD_FLAGS_T_IPID |
					(hdr_len << (TX_BD_HSIZE_SHIFT - 1)));
		length = skb_shinfo(skb)->gso_size;
		txbd1->tx_bd_mss = cpu_to_le32(length);
		length += hdr_len;
	} else if (skb->ip_summed == CHECKSUM_PARTIAL) {
		txbd1->tx_bd_hsize_lflags =
			cpu_to_le32(TX_BD_FLAGS_TCP_UDP_CHKSUM);
		txbd1->tx_bd_mss = 0;
	}

	length >>= 9;
	flags |= bnxt_lhint_arr[length];
	txbd->tx_bd_len_flags_type = cpu_to_le32(flags);

	txbd1->tx_bd_cfa_meta = cpu_to_le32(vlan_tag_flags);
	txbd1->tx_bd_cfa_action = cpu_to_le32(cfa_action);
	for (i = 0; i < last_frag; i++) {
		skb_frag_t *frag = &skb_shinfo(skb)->frags[i];

		prod = NEXT_TX(prod);
		txbd = &txr->tx_desc_ring[TX_RING(prod)][TX_IDX(prod)];

		len = skb_frag_size(frag);
		mapping = skb_frag_dma_map(&pdev->dev, frag, 0, len,
					   DMA_TO_DEVICE);

		if (unlikely(dma_mapping_error(&pdev->dev, mapping)))
			goto tx_dma_error;

		tx_buf = &txr->tx_buf_ring[prod];
		dma_unmap_addr_set(tx_buf, mapping, mapping);

		txbd->tx_bd_haddr = cpu_to_le64(mapping);

		flags = len << TX_BD_LEN_SHIFT;
		txbd->tx_bd_len_flags_type = cpu_to_le32(flags);
	}

	flags &= ~TX_BD_LEN;
	txbd->tx_bd_len_flags_type =
		cpu_to_le32(((len + pad) << TX_BD_LEN_SHIFT) | flags |
			    TX_BD_FLAGS_PACKET_END);

	netdev_tx_sent_queue(txq, skb->len);

	/* Sync BD data before updating doorbell */
	wmb();

	prod = NEXT_TX(prod);
	txr->tx_prod = prod;

	writel(DB_KEY_TX | prod, txr->tx_doorbell);
	writel(DB_KEY_TX | prod, txr->tx_doorbell);

tx_done:

	mmiowb();

	if (unlikely(bnxt_tx_avail(bp, txr) <= MAX_SKB_FRAGS + 1)) {
		netif_tx_stop_queue(txq);

		/* netif_tx_stop_queue() must be done before checking
		 * tx index in bnxt_tx_avail() below, because in
		 * bnxt_tx_int(), we update tx index before checking for
		 * netif_tx_queue_stopped().
		 */
		smp_mb();
		if (bnxt_tx_avail(bp, txr) > bp->tx_wake_thresh)
			netif_tx_wake_queue(txq);
	}
	return NETDEV_TX_OK;

tx_dma_error:
	last_frag = i;

	/* start back at beginning and unmap skb */
	prod = txr->tx_prod;
	tx_buf = &txr->tx_buf_ring[prod];
	tx_buf->skb = NULL;
	dma_unmap_single(&pdev->dev, dma_unmap_addr(tx_buf, mapping),
			 skb_headlen(skb), PCI_DMA_TODEVICE);
	prod = NEXT_TX(prod);

	/* unmap remaining mapped pages */
	for (i = 0; i < last_frag; i++) {
		prod = NEXT_TX(prod);
		tx_buf = &txr->tx_buf_ring[prod];
		dma_unmap_page(&pdev->dev, dma_unmap_addr(tx_buf, mapping),
			       skb_frag_size(&skb_shinfo(skb)->frags[i]),
			       PCI_DMA_TODEVICE);
	}

	dev_kfree_skb_any(skb);
	return NETDEV_TX_OK;
}

static void bnxt_tx_int(struct bnxt *bp, struct bnxt_napi *bnapi, int nr_pkts)
{
	struct bnxt_tx_ring_info *txr = bnapi->tx_ring;
	int index = txr - &bp->tx_ring[0];
	struct netdev_queue *txq = netdev_get_tx_queue(bp->dev, index);
	u16 cons = txr->tx_cons;
	struct pci_dev *pdev = bp->pdev;
	int i;
	unsigned int tx_bytes = 0;

	for (i = 0; i < nr_pkts; i++) {
		struct bnxt_sw_tx_bd *tx_buf;
		struct sk_buff *skb;
		int j, last;

		tx_buf = &txr->tx_buf_ring[cons];
		cons = NEXT_TX(cons);
		skb = tx_buf->skb;
		tx_buf->skb = NULL;

		if (tx_buf->is_push) {
			tx_buf->is_push = 0;
			goto next_tx_int;
		}

		dma_unmap_single(&pdev->dev, dma_unmap_addr(tx_buf, mapping),
				 skb_headlen(skb), PCI_DMA_TODEVICE);
		last = tx_buf->nr_frags;

		for (j = 0; j < last; j++) {
			cons = NEXT_TX(cons);
			tx_buf = &txr->tx_buf_ring[cons];
			dma_unmap_page(
				&pdev->dev,
				dma_unmap_addr(tx_buf, mapping),
				skb_frag_size(&skb_shinfo(skb)->frags[j]),
				PCI_DMA_TODEVICE);
		}

next_tx_int:
		cons = NEXT_TX(cons);

		tx_bytes += skb->len;
		dev_kfree_skb_any(skb);
	}

	netdev_tx_completed_queue(txq, nr_pkts, tx_bytes);
	txr->tx_cons = cons;

	/* Need to make the tx_cons update visible to bnxt_start_xmit()
	 * before checking for netif_tx_queue_stopped().  Without the
	 * memory barrier, there is a small possibility that bnxt_start_xmit()
	 * will miss it and cause the queue to be stopped forever.
	 */
	smp_mb();

	if (unlikely(netif_tx_queue_stopped(txq)) &&
	    (bnxt_tx_avail(bp, txr) > bp->tx_wake_thresh)) {
		__netif_tx_lock(txq, smp_processor_id());
		if (netif_tx_queue_stopped(txq) &&
		    bnxt_tx_avail(bp, txr) > bp->tx_wake_thresh &&
		    txr->dev_state != BNXT_DEV_STATE_CLOSING)
			netif_tx_wake_queue(txq);
		__netif_tx_unlock(txq);
	}
}

static inline u8 *__bnxt_alloc_rx_data(struct bnxt *bp, dma_addr_t *mapping,
				       gfp_t gfp)
{
	u8 *data;
	struct pci_dev *pdev = bp->pdev;

	data = kmalloc(bp->rx_buf_size, gfp);
	if (!data)
		return NULL;

	*mapping = dma_map_single(&pdev->dev, data + BNXT_RX_DMA_OFFSET,
				  bp->rx_buf_use_size, PCI_DMA_FROMDEVICE);

	if (dma_mapping_error(&pdev->dev, *mapping)) {
		kfree(data);
		data = NULL;
	}
	return data;
}

static inline int bnxt_alloc_rx_data(struct bnxt *bp,
				     struct bnxt_rx_ring_info *rxr,
				     u16 prod, gfp_t gfp)
{
	struct rx_bd *rxbd = &rxr->rx_desc_ring[RX_RING(prod)][RX_IDX(prod)];
	struct bnxt_sw_rx_bd *rx_buf = &rxr->rx_buf_ring[prod];
	u8 *data;
	dma_addr_t mapping;

	data = __bnxt_alloc_rx_data(bp, &mapping, gfp);
	if (!data)
		return -ENOMEM;

	rx_buf->data = data;
	dma_unmap_addr_set(rx_buf, mapping, mapping);

	rxbd->rx_bd_haddr = cpu_to_le64(mapping);

	return 0;
}

static void bnxt_reuse_rx_data(struct bnxt_rx_ring_info *rxr, u16 cons,
			       u8 *data)
{
	u16 prod = rxr->rx_prod;
	struct bnxt_sw_rx_bd *cons_rx_buf, *prod_rx_buf;
	struct rx_bd *cons_bd, *prod_bd;

	prod_rx_buf = &rxr->rx_buf_ring[prod];
	cons_rx_buf = &rxr->rx_buf_ring[cons];

	prod_rx_buf->data = data;

	dma_unmap_addr_set(prod_rx_buf, mapping,
			   dma_unmap_addr(cons_rx_buf, mapping));

	prod_bd = &rxr->rx_desc_ring[RX_RING(prod)][RX_IDX(prod)];
	cons_bd = &rxr->rx_desc_ring[RX_RING(cons)][RX_IDX(cons)];

	prod_bd->rx_bd_haddr = cons_bd->rx_bd_haddr;
}

static inline u16 bnxt_find_next_agg_idx(struct bnxt_rx_ring_info *rxr, u16 idx)
{
	u16 next, max = rxr->rx_agg_bmap_size;

	next = find_next_zero_bit(rxr->rx_agg_bmap, max, idx);
	if (next >= max)
		next = find_first_zero_bit(rxr->rx_agg_bmap, max);
	return next;
}

static inline int bnxt_alloc_rx_page(struct bnxt *bp,
				     struct bnxt_rx_ring_info *rxr,
				     u16 prod, gfp_t gfp)
{
	struct rx_bd *rxbd =
		&rxr->rx_agg_desc_ring[RX_RING(prod)][RX_IDX(prod)];
	struct bnxt_sw_rx_agg_bd *rx_agg_buf;
	struct pci_dev *pdev = bp->pdev;
	struct page *page;
	dma_addr_t mapping;
	u16 sw_prod = rxr->rx_sw_agg_prod;
	unsigned int offset = 0;

	if (PAGE_SIZE > BNXT_RX_PAGE_SIZE) {
		page = rxr->rx_page;
		if (!page) {
			page = alloc_page(gfp);
			if (!page)
				return -ENOMEM;
			rxr->rx_page = page;
			rxr->rx_page_offset = 0;
		}
		offset = rxr->rx_page_offset;
		rxr->rx_page_offset += BNXT_RX_PAGE_SIZE;
		if (rxr->rx_page_offset == PAGE_SIZE)
			rxr->rx_page = NULL;
		else
			get_page(page);
	} else {
		page = alloc_page(gfp);
		if (!page)
			return -ENOMEM;
	}

	mapping = dma_map_page(&pdev->dev, page, offset, BNXT_RX_PAGE_SIZE,
			       PCI_DMA_FROMDEVICE);
	if (dma_mapping_error(&pdev->dev, mapping)) {
		__free_page(page);
		return -EIO;
	}

	if (unlikely(test_bit(sw_prod, rxr->rx_agg_bmap)))
		sw_prod = bnxt_find_next_agg_idx(rxr, sw_prod);

	__set_bit(sw_prod, rxr->rx_agg_bmap);
	rx_agg_buf = &rxr->rx_agg_ring[sw_prod];
	rxr->rx_sw_agg_prod = NEXT_RX_AGG(sw_prod);

	rx_agg_buf->page = page;
	rx_agg_buf->offset = offset;
	rx_agg_buf->mapping = mapping;
	rxbd->rx_bd_haddr = cpu_to_le64(mapping);
	rxbd->rx_bd_opaque = sw_prod;
	return 0;
}

static void bnxt_reuse_rx_agg_bufs(struct bnxt_napi *bnapi, u16 cp_cons,
				   u32 agg_bufs)
{
	struct bnxt *bp = bnapi->bp;
	struct bnxt_cp_ring_info *cpr = &bnapi->cp_ring;
	struct bnxt_rx_ring_info *rxr = bnapi->rx_ring;
	u16 prod = rxr->rx_agg_prod;
	u16 sw_prod = rxr->rx_sw_agg_prod;
	u32 i;

	for (i = 0; i < agg_bufs; i++) {
		u16 cons;
		struct rx_agg_cmp *agg;
		struct bnxt_sw_rx_agg_bd *cons_rx_buf, *prod_rx_buf;
		struct rx_bd *prod_bd;
		struct page *page;

		agg = (struct rx_agg_cmp *)
			&cpr->cp_desc_ring[CP_RING(cp_cons)][CP_IDX(cp_cons)];
		cons = agg->rx_agg_cmp_opaque;
		__clear_bit(cons, rxr->rx_agg_bmap);

		if (unlikely(test_bit(sw_prod, rxr->rx_agg_bmap)))
			sw_prod = bnxt_find_next_agg_idx(rxr, sw_prod);

		__set_bit(sw_prod, rxr->rx_agg_bmap);
		prod_rx_buf = &rxr->rx_agg_ring[sw_prod];
		cons_rx_buf = &rxr->rx_agg_ring[cons];

		/* It is possible for sw_prod to be equal to cons, so
		 * set cons_rx_buf->page to NULL first.
		 */
		page = cons_rx_buf->page;
		cons_rx_buf->page = NULL;
		prod_rx_buf->page = page;
		prod_rx_buf->offset = cons_rx_buf->offset;

		prod_rx_buf->mapping = cons_rx_buf->mapping;

		prod_bd = &rxr->rx_agg_desc_ring[RX_RING(prod)][RX_IDX(prod)];

		prod_bd->rx_bd_haddr = cpu_to_le64(cons_rx_buf->mapping);
		prod_bd->rx_bd_opaque = sw_prod;

		prod = NEXT_RX_AGG(prod);
		sw_prod = NEXT_RX_AGG(sw_prod);
		cp_cons = NEXT_CMP(cp_cons);
	}
	rxr->rx_agg_prod = prod;
	rxr->rx_sw_agg_prod = sw_prod;
}

static struct sk_buff *bnxt_rx_skb(struct bnxt *bp,
				   struct bnxt_rx_ring_info *rxr, u16 cons,
				   u16 prod, u8 *data, dma_addr_t dma_addr,
				   unsigned int len)
{
	int err;
	struct sk_buff *skb;

	err = bnxt_alloc_rx_data(bp, rxr, prod, GFP_ATOMIC);
	if (unlikely(err)) {
		bnxt_reuse_rx_data(rxr, cons, data);
		return NULL;
	}

	skb = build_skb(data, 0);
	dma_unmap_single(&bp->pdev->dev, dma_addr, bp->rx_buf_use_size,
			 PCI_DMA_FROMDEVICE);
	if (!skb) {
		kfree(data);
		return NULL;
	}

	skb_reserve(skb, BNXT_RX_OFFSET);
	skb_put(skb, len);
	return skb;
}

static struct sk_buff *bnxt_rx_pages(struct bnxt *bp, struct bnxt_napi *bnapi,
				     struct sk_buff *skb, u16 cp_cons,
				     u32 agg_bufs)
{
	struct pci_dev *pdev = bp->pdev;
	struct bnxt_cp_ring_info *cpr = &bnapi->cp_ring;
	struct bnxt_rx_ring_info *rxr = bnapi->rx_ring;
	u16 prod = rxr->rx_agg_prod;
	u32 i;

	for (i = 0; i < agg_bufs; i++) {
		u16 cons, frag_len;
		struct rx_agg_cmp *agg;
		struct bnxt_sw_rx_agg_bd *cons_rx_buf;
		struct page *page;
		dma_addr_t mapping;

		agg = (struct rx_agg_cmp *)
			&cpr->cp_desc_ring[CP_RING(cp_cons)][CP_IDX(cp_cons)];
		cons = agg->rx_agg_cmp_opaque;
		frag_len = (le32_to_cpu(agg->rx_agg_cmp_len_flags_type) &
			    RX_AGG_CMP_LEN) >> RX_AGG_CMP_LEN_SHIFT;

		cons_rx_buf = &rxr->rx_agg_ring[cons];
		skb_fill_page_desc(skb, i, cons_rx_buf->page,
				   cons_rx_buf->offset, frag_len);
		__clear_bit(cons, rxr->rx_agg_bmap);

		/* It is possible for bnxt_alloc_rx_page() to allocate
		 * a sw_prod index that equals the cons index, so we
		 * need to clear the cons entry now.
		 */
		mapping = dma_unmap_addr(cons_rx_buf, mapping);
		page = cons_rx_buf->page;
		cons_rx_buf->page = NULL;

		if (bnxt_alloc_rx_page(bp, rxr, prod, GFP_ATOMIC) != 0) {
			struct skb_shared_info *shinfo;
			unsigned int nr_frags;

			shinfo = skb_shinfo(skb);
			nr_frags = --shinfo->nr_frags;
			__skb_frag_set_page(&shinfo->frags[nr_frags], NULL);

			dev_kfree_skb(skb);

			cons_rx_buf->page = page;

			/* Update prod since possibly some pages have been
			 * allocated already.
			 */
			rxr->rx_agg_prod = prod;
			bnxt_reuse_rx_agg_bufs(bnapi, cp_cons, agg_bufs - i);
			return NULL;
		}

		dma_unmap_page(&pdev->dev, mapping, BNXT_RX_PAGE_SIZE,
			       PCI_DMA_FROMDEVICE);

		skb->data_len += frag_len;
		skb->len += frag_len;
		skb->truesize += PAGE_SIZE;

		prod = NEXT_RX_AGG(prod);
		cp_cons = NEXT_CMP(cp_cons);
	}
	rxr->rx_agg_prod = prod;
	return skb;
}

static int bnxt_agg_bufs_valid(struct bnxt *bp, struct bnxt_cp_ring_info *cpr,
			       u8 agg_bufs, u32 *raw_cons)
{
	u16 last;
	struct rx_agg_cmp *agg;

	*raw_cons = ADV_RAW_CMP(*raw_cons, agg_bufs);
	last = RING_CMP(*raw_cons);
	agg = (struct rx_agg_cmp *)
		&cpr->cp_desc_ring[CP_RING(last)][CP_IDX(last)];
	return RX_AGG_CMP_VALID(agg, *raw_cons);
}

static inline struct sk_buff *bnxt_copy_skb(struct bnxt_napi *bnapi, u8 *data,
					    unsigned int len,
					    dma_addr_t mapping)
{
	struct bnxt *bp = bnapi->bp;
	struct pci_dev *pdev = bp->pdev;
	struct sk_buff *skb;

	skb = napi_alloc_skb(&bnapi->napi, len);
	if (!skb)
		return NULL;

	dma_sync_single_for_cpu(&pdev->dev, mapping,
				bp->rx_copy_thresh, PCI_DMA_FROMDEVICE);

	memcpy(skb->data - BNXT_RX_OFFSET, data, len + BNXT_RX_OFFSET);

	dma_sync_single_for_device(&pdev->dev, mapping,
				   bp->rx_copy_thresh,
				   PCI_DMA_FROMDEVICE);

	skb_put(skb, len);
	return skb;
}

static int bnxt_discard_rx(struct bnxt *bp, struct bnxt_napi *bnapi,
			   u32 *raw_cons, void *cmp)
{
	struct bnxt_cp_ring_info *cpr = &bnapi->cp_ring;
	struct rx_cmp *rxcmp = cmp;
	u32 tmp_raw_cons = *raw_cons;
	u8 cmp_type, agg_bufs = 0;

	cmp_type = RX_CMP_TYPE(rxcmp);

	if (cmp_type == CMP_TYPE_RX_L2_CMP) {
		agg_bufs = (le32_to_cpu(rxcmp->rx_cmp_misc_v1) &
			    RX_CMP_AGG_BUFS) >>
			   RX_CMP_AGG_BUFS_SHIFT;
	} else if (cmp_type == CMP_TYPE_RX_L2_TPA_END_CMP) {
		struct rx_tpa_end_cmp *tpa_end = cmp;

		agg_bufs = (le32_to_cpu(tpa_end->rx_tpa_end_cmp_misc_v1) &
			    RX_TPA_END_CMP_AGG_BUFS) >>
			   RX_TPA_END_CMP_AGG_BUFS_SHIFT;
	}

	if (agg_bufs) {
		if (!bnxt_agg_bufs_valid(bp, cpr, agg_bufs, &tmp_raw_cons))
			return -EBUSY;
	}
	*raw_cons = tmp_raw_cons;
	return 0;
}

static void bnxt_sched_reset(struct bnxt *bp, struct bnxt_rx_ring_info *rxr)
{
	if (!rxr->bnapi->in_reset) {
		rxr->bnapi->in_reset = true;
		set_bit(BNXT_RESET_TASK_SP_EVENT, &bp->sp_event);
		schedule_work(&bp->sp_task);
	}
	rxr->rx_next_cons = 0xffff;
}

static void bnxt_tpa_start(struct bnxt *bp, struct bnxt_rx_ring_info *rxr,
			   struct rx_tpa_start_cmp *tpa_start,
			   struct rx_tpa_start_cmp_ext *tpa_start1)
{
	u8 agg_id = TPA_START_AGG_ID(tpa_start);
	u16 cons, prod;
	struct bnxt_tpa_info *tpa_info;
	struct bnxt_sw_rx_bd *cons_rx_buf, *prod_rx_buf;
	struct rx_bd *prod_bd;
	dma_addr_t mapping;

	cons = tpa_start->rx_tpa_start_cmp_opaque;
	prod = rxr->rx_prod;
	cons_rx_buf = &rxr->rx_buf_ring[cons];
	prod_rx_buf = &rxr->rx_buf_ring[prod];
	tpa_info = &rxr->rx_tpa[agg_id];

	if (unlikely(cons != rxr->rx_next_cons)) {
		bnxt_sched_reset(bp, rxr);
		return;
	}

	prod_rx_buf->data = tpa_info->data;

	mapping = tpa_info->mapping;
	dma_unmap_addr_set(prod_rx_buf, mapping, mapping);

	prod_bd = &rxr->rx_desc_ring[RX_RING(prod)][RX_IDX(prod)];

	prod_bd->rx_bd_haddr = cpu_to_le64(mapping);

	tpa_info->data = cons_rx_buf->data;
	cons_rx_buf->data = NULL;
	tpa_info->mapping = dma_unmap_addr(cons_rx_buf, mapping);

	tpa_info->len =
		le32_to_cpu(tpa_start->rx_tpa_start_cmp_len_flags_type) >>
				RX_TPA_START_CMP_LEN_SHIFT;
	if (likely(TPA_START_HASH_VALID(tpa_start))) {
		u32 hash_type = TPA_START_HASH_TYPE(tpa_start);

		tpa_info->hash_type = PKT_HASH_TYPE_L4;
		tpa_info->gso_type = SKB_GSO_TCPV4;
		/* RSS profiles 1 and 3 with extract code 0 for inner 4-tuple */
		if (hash_type == 3)
			tpa_info->gso_type = SKB_GSO_TCPV6;
		tpa_info->rss_hash =
			le32_to_cpu(tpa_start->rx_tpa_start_cmp_rss_hash);
	} else {
		tpa_info->hash_type = PKT_HASH_TYPE_NONE;
		tpa_info->gso_type = 0;
		if (netif_msg_rx_err(bp))
			netdev_warn(bp->dev, "TPA packet without valid hash\n");
	}
	tpa_info->flags2 = le32_to_cpu(tpa_start1->rx_tpa_start_cmp_flags2);
	tpa_info->metadata = le32_to_cpu(tpa_start1->rx_tpa_start_cmp_metadata);
	tpa_info->hdr_info = le32_to_cpu(tpa_start1->rx_tpa_start_cmp_hdr_info);

	rxr->rx_prod = NEXT_RX(prod);
	cons = NEXT_RX(cons);
	rxr->rx_next_cons = NEXT_RX(cons);
	cons_rx_buf = &rxr->rx_buf_ring[cons];

	bnxt_reuse_rx_data(rxr, cons, cons_rx_buf->data);
	rxr->rx_prod = NEXT_RX(rxr->rx_prod);
	cons_rx_buf->data = NULL;
}

static void bnxt_abort_tpa(struct bnxt *bp, struct bnxt_napi *bnapi,
			   u16 cp_cons, u32 agg_bufs)
{
	if (agg_bufs)
		bnxt_reuse_rx_agg_bufs(bnapi, cp_cons, agg_bufs);
}

static struct sk_buff *bnxt_gro_func_5731x(struct bnxt_tpa_info *tpa_info,
					   int payload_off, int tcp_ts,
					   struct sk_buff *skb)
{
#ifdef CONFIG_INET
	struct tcphdr *th;
	int len, nw_off;
	u16 outer_ip_off, inner_ip_off, inner_mac_off;
	u32 hdr_info = tpa_info->hdr_info;
	bool loopback = false;

	inner_ip_off = BNXT_TPA_INNER_L3_OFF(hdr_info);
	inner_mac_off = BNXT_TPA_INNER_L2_OFF(hdr_info);
	outer_ip_off = BNXT_TPA_OUTER_L3_OFF(hdr_info);

	/* If the packet is an internal loopback packet, the offsets will
	 * have an extra 4 bytes.
	 */
	if (inner_mac_off == 4) {
		loopback = true;
	} else if (inner_mac_off > 4) {
		__be16 proto = *((__be16 *)(skb->data + inner_ip_off -
					    ETH_HLEN - 2));

		/* We only support inner iPv4/ipv6.  If we don't see the
		 * correct protocol ID, it must be a loopback packet where
		 * the offsets are off by 4.
		 */
		if (proto != htons(ETH_P_IP) && proto != htons(ETH_P_IPV6))
			loopback = true;
	}
	if (loopback) {
		/* internal loopback packet, subtract all offsets by 4 */
		inner_ip_off -= 4;
		inner_mac_off -= 4;
		outer_ip_off -= 4;
	}

	nw_off = inner_ip_off - ETH_HLEN;
	skb_set_network_header(skb, nw_off);
	if (tpa_info->flags2 & RX_TPA_START_CMP_FLAGS2_IP_TYPE) {
		struct ipv6hdr *iph = ipv6_hdr(skb);

		skb_set_transport_header(skb, nw_off + sizeof(struct ipv6hdr));
		len = skb->len - skb_transport_offset(skb);
		th = tcp_hdr(skb);
		th->check = ~tcp_v6_check(len, &iph->saddr, &iph->daddr, 0);
	} else {
		struct iphdr *iph = ip_hdr(skb);

		skb_set_transport_header(skb, nw_off + sizeof(struct iphdr));
		len = skb->len - skb_transport_offset(skb);
		th = tcp_hdr(skb);
		th->check = ~tcp_v4_check(len, iph->saddr, iph->daddr, 0);
	}

	if (inner_mac_off) { /* tunnel */
		struct udphdr *uh = NULL;
		__be16 proto = *((__be16 *)(skb->data + outer_ip_off -
					    ETH_HLEN - 2));

		if (proto == htons(ETH_P_IP)) {
			struct iphdr *iph = (struct iphdr *)skb->data;

			if (iph->protocol == IPPROTO_UDP)
				uh = (struct udphdr *)(iph + 1);
		} else {
			struct ipv6hdr *iph = (struct ipv6hdr *)skb->data;

			if (iph->nexthdr == IPPROTO_UDP)
				uh = (struct udphdr *)(iph + 1);
		}
		if (uh) {
			if (uh->check)
				skb_shinfo(skb)->gso_type |=
					SKB_GSO_UDP_TUNNEL_CSUM;
			else
				skb_shinfo(skb)->gso_type |= SKB_GSO_UDP_TUNNEL;
		}
	}
#endif
	return skb;
}

#define BNXT_IPV4_HDR_SIZE	(sizeof(struct iphdr) + sizeof(struct tcphdr))
#define BNXT_IPV6_HDR_SIZE	(sizeof(struct ipv6hdr) + sizeof(struct tcphdr))

static struct sk_buff *bnxt_gro_func_5730x(struct bnxt_tpa_info *tpa_info,
					   int payload_off, int tcp_ts,
					   struct sk_buff *skb)
{
#ifdef CONFIG_INET
	struct tcphdr *th;
	int len, nw_off, tcp_opt_len = 0;

	if (tcp_ts)
		tcp_opt_len = 12;

	if (tpa_info->gso_type == SKB_GSO_TCPV4) {
		struct iphdr *iph;

		nw_off = payload_off - BNXT_IPV4_HDR_SIZE - tcp_opt_len -
			 ETH_HLEN;
		skb_set_network_header(skb, nw_off);
		iph = ip_hdr(skb);
		skb_set_transport_header(skb, nw_off + sizeof(struct iphdr));
		len = skb->len - skb_transport_offset(skb);
		th = tcp_hdr(skb);
		th->check = ~tcp_v4_check(len, iph->saddr, iph->daddr, 0);
	} else if (tpa_info->gso_type == SKB_GSO_TCPV6) {
		struct ipv6hdr *iph;

		nw_off = payload_off - BNXT_IPV6_HDR_SIZE - tcp_opt_len -
			 ETH_HLEN;
		skb_set_network_header(skb, nw_off);
		iph = ipv6_hdr(skb);
		skb_set_transport_header(skb, nw_off + sizeof(struct ipv6hdr));
		len = skb->len - skb_transport_offset(skb);
		th = tcp_hdr(skb);
		th->check = ~tcp_v6_check(len, &iph->saddr, &iph->daddr, 0);
	} else {
		dev_kfree_skb_any(skb);
		return NULL;
	}
	tcp_gro_complete(skb);

	if (nw_off) { /* tunnel */
		struct udphdr *uh = NULL;

		if (skb->protocol == htons(ETH_P_IP)) {
			struct iphdr *iph = (struct iphdr *)skb->data;

			if (iph->protocol == IPPROTO_UDP)
				uh = (struct udphdr *)(iph + 1);
		} else {
			struct ipv6hdr *iph = (struct ipv6hdr *)skb->data;

			if (iph->nexthdr == IPPROTO_UDP)
				uh = (struct udphdr *)(iph + 1);
		}
		if (uh) {
			if (uh->check)
				skb_shinfo(skb)->gso_type |=
					SKB_GSO_UDP_TUNNEL_CSUM;
			else
				skb_shinfo(skb)->gso_type |= SKB_GSO_UDP_TUNNEL;
		}
	}
#endif
	return skb;
}

static inline struct sk_buff *bnxt_gro_skb(struct bnxt *bp,
					   struct bnxt_tpa_info *tpa_info,
					   struct rx_tpa_end_cmp *tpa_end,
					   struct rx_tpa_end_cmp_ext *tpa_end1,
					   struct sk_buff *skb)
{
#ifdef CONFIG_INET
	int payload_off;
	u16 segs;

	segs = TPA_END_TPA_SEGS(tpa_end);
	if (segs == 1)
		return skb;

	NAPI_GRO_CB(skb)->count = segs;
	skb_shinfo(skb)->gso_size =
		le32_to_cpu(tpa_end1->rx_tpa_end_cmp_seg_len);
	skb_shinfo(skb)->gso_type = tpa_info->gso_type;
	payload_off = (le32_to_cpu(tpa_end->rx_tpa_end_cmp_misc_v1) &
		       RX_TPA_END_CMP_PAYLOAD_OFFSET) >>
		      RX_TPA_END_CMP_PAYLOAD_OFFSET_SHIFT;
	skb = bp->gro_func(tpa_info, payload_off, TPA_END_GRO_TS(tpa_end), skb);
#endif
	return skb;
}

static inline struct sk_buff *bnxt_tpa_end(struct bnxt *bp,
					   struct bnxt_napi *bnapi,
					   u32 *raw_cons,
					   struct rx_tpa_end_cmp *tpa_end,
					   struct rx_tpa_end_cmp_ext *tpa_end1,
					   bool *agg_event)
{
	struct bnxt_cp_ring_info *cpr = &bnapi->cp_ring;
	struct bnxt_rx_ring_info *rxr = bnapi->rx_ring;
	u8 agg_id = TPA_END_AGG_ID(tpa_end);
	u8 *data, agg_bufs;
	u16 cp_cons = RING_CMP(*raw_cons);
	unsigned int len;
	struct bnxt_tpa_info *tpa_info;
	dma_addr_t mapping;
	struct sk_buff *skb;

	if (unlikely(bnapi->in_reset)) {
		int rc = bnxt_discard_rx(bp, bnapi, raw_cons, tpa_end);

		if (rc < 0)
			return ERR_PTR(-EBUSY);
		return NULL;
	}

	tpa_info = &rxr->rx_tpa[agg_id];
	data = tpa_info->data;
	prefetch(data);
	len = tpa_info->len;
	mapping = tpa_info->mapping;

	agg_bufs = (le32_to_cpu(tpa_end->rx_tpa_end_cmp_misc_v1) &
		    RX_TPA_END_CMP_AGG_BUFS) >> RX_TPA_END_CMP_AGG_BUFS_SHIFT;

	if (agg_bufs) {
		if (!bnxt_agg_bufs_valid(bp, cpr, agg_bufs, raw_cons))
			return ERR_PTR(-EBUSY);

		*agg_event = true;
		cp_cons = NEXT_CMP(cp_cons);
	}

	if (unlikely(agg_bufs > MAX_SKB_FRAGS)) {
		bnxt_abort_tpa(bp, bnapi, cp_cons, agg_bufs);
		netdev_warn(bp->dev, "TPA frags %d exceeded MAX_SKB_FRAGS %d\n",
			    agg_bufs, (int)MAX_SKB_FRAGS);
		return NULL;
	}

	if (len <= bp->rx_copy_thresh) {
		skb = bnxt_copy_skb(bnapi, data, len, mapping);
		if (!skb) {
			bnxt_abort_tpa(bp, bnapi, cp_cons, agg_bufs);
			return NULL;
		}
	} else {
		u8 *new_data;
		dma_addr_t new_mapping;

		new_data = __bnxt_alloc_rx_data(bp, &new_mapping, GFP_ATOMIC);
		if (!new_data) {
			bnxt_abort_tpa(bp, bnapi, cp_cons, agg_bufs);
			return NULL;
		}

		tpa_info->data = new_data;
		tpa_info->mapping = new_mapping;

		skb = build_skb(data, 0);
		dma_unmap_single(&bp->pdev->dev, mapping, bp->rx_buf_use_size,
				 PCI_DMA_FROMDEVICE);

		if (!skb) {
			kfree(data);
			bnxt_abort_tpa(bp, bnapi, cp_cons, agg_bufs);
			return NULL;
		}
		skb_reserve(skb, BNXT_RX_OFFSET);
		skb_put(skb, len);
	}

	if (agg_bufs) {
		skb = bnxt_rx_pages(bp, bnapi, skb, cp_cons, agg_bufs);
		if (!skb) {
			/* Page reuse already handled by bnxt_rx_pages(). */
			return NULL;
		}
	}
	skb->protocol = eth_type_trans(skb, bp->dev);

	if (tpa_info->hash_type != PKT_HASH_TYPE_NONE)
		skb_set_hash(skb, tpa_info->rss_hash, tpa_info->hash_type);

	if ((tpa_info->flags2 & RX_CMP_FLAGS2_META_FORMAT_VLAN) &&
	    (skb->dev->features & NETIF_F_HW_VLAN_CTAG_RX)) {
		u16 vlan_proto = tpa_info->metadata >>
			RX_CMP_FLAGS2_METADATA_TPID_SFT;
		u16 vtag = tpa_info->metadata & RX_CMP_FLAGS2_METADATA_VID_MASK;

		__vlan_hwaccel_put_tag(skb, htons(vlan_proto), vtag);
	}

	skb_checksum_none_assert(skb);
	if (likely(tpa_info->flags2 & RX_TPA_START_CMP_FLAGS2_L4_CS_CALC)) {
		skb->ip_summed = CHECKSUM_UNNECESSARY;
		skb->csum_level =
			(tpa_info->flags2 & RX_CMP_FLAGS2_T_L4_CS_CALC) >> 3;
	}

	if (TPA_END_GRO(tpa_end))
		skb = bnxt_gro_skb(bp, tpa_info, tpa_end, tpa_end1, skb);

	return skb;
}

/* returns the following:
 * 1       - 1 packet successfully received
 * 0       - successful TPA_START, packet not completed yet
 * -EBUSY  - completion ring does not have all the agg buffers yet
 * -ENOMEM - packet aborted due to out of memory
 * -EIO    - packet aborted due to hw error indicated in BD
 */
static int bnxt_rx_pkt(struct bnxt *bp, struct bnxt_napi *bnapi, u32 *raw_cons,
		       bool *agg_event)
{
	struct bnxt_cp_ring_info *cpr = &bnapi->cp_ring;
	struct bnxt_rx_ring_info *rxr = bnapi->rx_ring;
	struct net_device *dev = bp->dev;
	struct rx_cmp *rxcmp;
	struct rx_cmp_ext *rxcmp1;
	u32 tmp_raw_cons = *raw_cons;
	u16 cons, prod, cp_cons = RING_CMP(tmp_raw_cons);
	struct bnxt_sw_rx_bd *rx_buf;
	unsigned int len;
	u8 *data, agg_bufs, cmp_type;
	dma_addr_t dma_addr;
	struct sk_buff *skb;
	int rc = 0;

	rxcmp = (struct rx_cmp *)
			&cpr->cp_desc_ring[CP_RING(cp_cons)][CP_IDX(cp_cons)];

	tmp_raw_cons = NEXT_RAW_CMP(tmp_raw_cons);
	cp_cons = RING_CMP(tmp_raw_cons);
	rxcmp1 = (struct rx_cmp_ext *)
			&cpr->cp_desc_ring[CP_RING(cp_cons)][CP_IDX(cp_cons)];

	if (!RX_CMP_VALID(rxcmp1, tmp_raw_cons))
		return -EBUSY;

	cmp_type = RX_CMP_TYPE(rxcmp);

	prod = rxr->rx_prod;

	if (cmp_type == CMP_TYPE_RX_L2_TPA_START_CMP) {
		bnxt_tpa_start(bp, rxr, (struct rx_tpa_start_cmp *)rxcmp,
			       (struct rx_tpa_start_cmp_ext *)rxcmp1);

		goto next_rx_no_prod;

	} else if (cmp_type == CMP_TYPE_RX_L2_TPA_END_CMP) {
		skb = bnxt_tpa_end(bp, bnapi, &tmp_raw_cons,
				   (struct rx_tpa_end_cmp *)rxcmp,
				   (struct rx_tpa_end_cmp_ext *)rxcmp1,
				   agg_event);

		if (unlikely(IS_ERR(skb)))
			return -EBUSY;

		rc = -ENOMEM;
		if (likely(skb)) {
			skb_record_rx_queue(skb, bnapi->index);
			skb_mark_napi_id(skb, &bnapi->napi);
			if (bnxt_busy_polling(bnapi))
				netif_receive_skb(skb);
			else
				napi_gro_receive(&bnapi->napi, skb);
			rc = 1;
		}
		goto next_rx_no_prod;
	}

	cons = rxcmp->rx_cmp_opaque;
	rx_buf = &rxr->rx_buf_ring[cons];
	data = rx_buf->data;
	if (unlikely(cons != rxr->rx_next_cons)) {
		int rc1 = bnxt_discard_rx(bp, bnapi, raw_cons, rxcmp);

		bnxt_sched_reset(bp, rxr);
		return rc1;
	}
	prefetch(data);

	agg_bufs = (le32_to_cpu(rxcmp->rx_cmp_misc_v1) & RX_CMP_AGG_BUFS) >>
				RX_CMP_AGG_BUFS_SHIFT;

	if (agg_bufs) {
		if (!bnxt_agg_bufs_valid(bp, cpr, agg_bufs, &tmp_raw_cons))
			return -EBUSY;

		cp_cons = NEXT_CMP(cp_cons);
		*agg_event = true;
	}

	rx_buf->data = NULL;
	if (rxcmp1->rx_cmp_cfa_code_errors_v2 & RX_CMP_L2_ERRORS) {
		bnxt_reuse_rx_data(rxr, cons, data);
		if (agg_bufs)
			bnxt_reuse_rx_agg_bufs(bnapi, cp_cons, agg_bufs);

		rc = -EIO;
		goto next_rx;
	}

	len = le32_to_cpu(rxcmp->rx_cmp_len_flags_type) >> RX_CMP_LEN_SHIFT;
	dma_addr = dma_unmap_addr(rx_buf, mapping);

	if (len <= bp->rx_copy_thresh) {
		skb = bnxt_copy_skb(bnapi, data, len, dma_addr);
		bnxt_reuse_rx_data(rxr, cons, data);
		if (!skb) {
			rc = -ENOMEM;
			goto next_rx;
		}
	} else {
		skb = bnxt_rx_skb(bp, rxr, cons, prod, data, dma_addr, len);
		if (!skb) {
			rc = -ENOMEM;
			goto next_rx;
		}
	}

	if (agg_bufs) {
		skb = bnxt_rx_pages(bp, bnapi, skb, cp_cons, agg_bufs);
		if (!skb) {
			rc = -ENOMEM;
			goto next_rx;
		}
	}

	if (RX_CMP_HASH_VALID(rxcmp)) {
		u32 hash_type = RX_CMP_HASH_TYPE(rxcmp);
		enum pkt_hash_types type = PKT_HASH_TYPE_L4;

		/* RSS profiles 1 and 3 with extract code 0 for inner 4-tuple */
		if (hash_type != 1 && hash_type != 3)
			type = PKT_HASH_TYPE_L3;
		skb_set_hash(skb, le32_to_cpu(rxcmp->rx_cmp_rss_hash), type);
	}

	skb->protocol = eth_type_trans(skb, dev);

	if ((rxcmp1->rx_cmp_flags2 &
	     cpu_to_le32(RX_CMP_FLAGS2_META_FORMAT_VLAN)) &&
	    (skb->dev->features & NETIF_F_HW_VLAN_CTAG_RX)) {
		u32 meta_data = le32_to_cpu(rxcmp1->rx_cmp_meta_data);
		u16 vtag = meta_data & RX_CMP_FLAGS2_METADATA_VID_MASK;
		u16 vlan_proto = meta_data >> RX_CMP_FLAGS2_METADATA_TPID_SFT;

		__vlan_hwaccel_put_tag(skb, htons(vlan_proto), vtag);
	}

	skb_checksum_none_assert(skb);
	if (RX_CMP_L4_CS_OK(rxcmp1)) {
		if (dev->features & NETIF_F_RXCSUM) {
			skb->ip_summed = CHECKSUM_UNNECESSARY;
			skb->csum_level = RX_CMP_ENCAP(rxcmp1);
		}
	} else {
		if (rxcmp1->rx_cmp_cfa_code_errors_v2 & RX_CMP_L4_CS_ERR_BITS) {
			if (dev->features & NETIF_F_RXCSUM)
				cpr->rx_l4_csum_errors++;
		}
	}

	skb_record_rx_queue(skb, bnapi->index);
	skb_mark_napi_id(skb, &bnapi->napi);
	if (bnxt_busy_polling(bnapi))
		netif_receive_skb(skb);
	else
		napi_gro_receive(&bnapi->napi, skb);
	rc = 1;

next_rx:
	rxr->rx_prod = NEXT_RX(prod);
	rxr->rx_next_cons = NEXT_RX(cons);

next_rx_no_prod:
	*raw_cons = tmp_raw_cons;

	return rc;
}

#define BNXT_GET_EVENT_PORT(data)	\
	((data) &			\
	 ASYNC_EVENT_CMPL_PORT_CONN_NOT_ALLOWED_EVENT_DATA1_PORT_ID_MASK)

static int bnxt_async_event_process(struct bnxt *bp,
				    struct hwrm_async_event_cmpl *cmpl)
{
	u16 event_id = le16_to_cpu(cmpl->event_id);

	/* TODO CHIMP_FW: Define event id's for link change, error etc */
	switch (event_id) {
	case ASYNC_EVENT_CMPL_EVENT_ID_LINK_SPEED_CFG_CHANGE: {
		u32 data1 = le32_to_cpu(cmpl->event_data1);
		struct bnxt_link_info *link_info = &bp->link_info;

		if (BNXT_VF(bp))
			goto async_event_process_exit;
		if (data1 & 0x20000) {
			u16 fw_speed = link_info->force_link_speed;
			u32 speed = bnxt_fw_to_ethtool_speed(fw_speed);

			netdev_warn(bp->dev, "Link speed %d no longer supported\n",
				    speed);
		}
		set_bit(BNXT_LINK_SPEED_CHNG_SP_EVENT, &bp->sp_event);
		/* fall thru */
	}
	case ASYNC_EVENT_CMPL_EVENT_ID_LINK_STATUS_CHANGE:
		set_bit(BNXT_LINK_CHNG_SP_EVENT, &bp->sp_event);
		break;
	case ASYNC_EVENT_CMPL_EVENT_ID_PF_DRVR_UNLOAD:
		set_bit(BNXT_HWRM_PF_UNLOAD_SP_EVENT, &bp->sp_event);
		break;
	case ASYNC_EVENT_CMPL_EVENT_ID_PORT_CONN_NOT_ALLOWED: {
		u32 data1 = le32_to_cpu(cmpl->event_data1);
		u16 port_id = BNXT_GET_EVENT_PORT(data1);

		if (BNXT_VF(bp))
			break;

		if (bp->pf.port_id != port_id)
			break;

		set_bit(BNXT_HWRM_PORT_MODULE_SP_EVENT, &bp->sp_event);
		break;
	}
	case ASYNC_EVENT_CMPL_EVENT_ID_VF_CFG_CHANGE:
		if (BNXT_PF(bp))
			goto async_event_process_exit;
		set_bit(BNXT_RESET_TASK_SILENT_SP_EVENT, &bp->sp_event);
		break;
	default:
		goto async_event_process_exit;
	}
	schedule_work(&bp->sp_task);
async_event_process_exit:
	bnxt_ulp_async_events(bp, cmpl);
	return 0;
}

static int bnxt_hwrm_handler(struct bnxt *bp, struct tx_cmp *txcmp)
{
	u16 cmpl_type = TX_CMP_TYPE(txcmp), vf_id, seq_id;
	struct hwrm_cmpl *h_cmpl = (struct hwrm_cmpl *)txcmp;
	struct hwrm_fwd_req_cmpl *fwd_req_cmpl =
				(struct hwrm_fwd_req_cmpl *)txcmp;

	switch (cmpl_type) {
	case CMPL_BASE_TYPE_HWRM_DONE:
		seq_id = le16_to_cpu(h_cmpl->sequence_id);
		if (seq_id == bp->hwrm_intr_seq_id)
			bp->hwrm_intr_seq_id = HWRM_SEQ_ID_INVALID;
		else
			netdev_err(bp->dev, "Invalid hwrm seq id %d\n", seq_id);
		break;

	case CMPL_BASE_TYPE_HWRM_FWD_REQ:
		vf_id = le16_to_cpu(fwd_req_cmpl->source_id);

		if ((vf_id < bp->pf.first_vf_id) ||
		    (vf_id >= bp->pf.first_vf_id + bp->pf.active_vfs)) {
			netdev_err(bp->dev, "Msg contains invalid VF id %x\n",
				   vf_id);
			return -EINVAL;
		}

		set_bit(vf_id - bp->pf.first_vf_id, bp->pf.vf_event_bmap);
		set_bit(BNXT_HWRM_EXEC_FWD_REQ_SP_EVENT, &bp->sp_event);
		schedule_work(&bp->sp_task);
		break;

	case CMPL_BASE_TYPE_HWRM_ASYNC_EVENT:
		bnxt_async_event_process(bp,
					 (struct hwrm_async_event_cmpl *)txcmp);

	default:
		break;
	}

	return 0;
}

static irqreturn_t bnxt_msix(int irq, void *dev_instance)
{
	struct bnxt_napi *bnapi = dev_instance;
	struct bnxt *bp = bnapi->bp;
	struct bnxt_cp_ring_info *cpr = &bnapi->cp_ring;
	u32 cons = RING_CMP(cpr->cp_raw_cons);

	prefetch(&cpr->cp_desc_ring[CP_RING(cons)][CP_IDX(cons)]);
	napi_schedule(&bnapi->napi);
	return IRQ_HANDLED;
}

static inline int bnxt_has_work(struct bnxt *bp, struct bnxt_cp_ring_info *cpr)
{
	u32 raw_cons = cpr->cp_raw_cons;
	u16 cons = RING_CMP(raw_cons);
	struct tx_cmp *txcmp;

	txcmp = &cpr->cp_desc_ring[CP_RING(cons)][CP_IDX(cons)];

	return TX_CMP_VALID(txcmp, raw_cons);
}

static irqreturn_t bnxt_inta(int irq, void *dev_instance)
{
	struct bnxt_napi *bnapi = dev_instance;
	struct bnxt *bp = bnapi->bp;
	struct bnxt_cp_ring_info *cpr = &bnapi->cp_ring;
	u32 cons = RING_CMP(cpr->cp_raw_cons);
	u32 int_status;

	prefetch(&cpr->cp_desc_ring[CP_RING(cons)][CP_IDX(cons)]);

	if (!bnxt_has_work(bp, cpr)) {
		int_status = readl(bp->bar0 + BNXT_CAG_REG_LEGACY_INT_STATUS);
		/* return if erroneous interrupt */
		if (!(int_status & (0x10000 << cpr->cp_ring_struct.fw_ring_id)))
			return IRQ_NONE;
	}

	/* disable ring IRQ */
	BNXT_CP_DB_IRQ_DIS(cpr->cp_doorbell);

	/* Return here if interrupt is shared and is disabled. */
	if (unlikely(atomic_read(&bp->intr_sem) != 0))
		return IRQ_HANDLED;

	napi_schedule(&bnapi->napi);
	return IRQ_HANDLED;
}

static int bnxt_poll_work(struct bnxt *bp, struct bnxt_napi *bnapi, int budget)
{
	struct bnxt_cp_ring_info *cpr = &bnapi->cp_ring;
	u32 raw_cons = cpr->cp_raw_cons;
	u32 cons;
	int tx_pkts = 0;
	int rx_pkts = 0;
	bool rx_event = false;
	bool agg_event = false;
	struct tx_cmp *txcmp;

	while (1) {
		int rc;

		cons = RING_CMP(raw_cons);
		txcmp = &cpr->cp_desc_ring[CP_RING(cons)][CP_IDX(cons)];

		if (!TX_CMP_VALID(txcmp, raw_cons))
			break;

		/* The valid test of the entry must be done first before
		 * reading any further.
		 */
		dma_rmb();
		if (TX_CMP_TYPE(txcmp) == CMP_TYPE_TX_L2_CMP) {
			tx_pkts++;
			/* return full budget so NAPI will complete. */
			if (unlikely(tx_pkts > bp->tx_wake_thresh))
				rx_pkts = budget;
		} else if ((TX_CMP_TYPE(txcmp) & 0x30) == 0x10) {
			rc = bnxt_rx_pkt(bp, bnapi, &raw_cons, &agg_event);
			if (likely(rc >= 0))
				rx_pkts += rc;
			else if (rc == -EBUSY)	/* partial completion */
				break;
			rx_event = true;
		} else if (unlikely((TX_CMP_TYPE(txcmp) ==
				     CMPL_BASE_TYPE_HWRM_DONE) ||
				    (TX_CMP_TYPE(txcmp) ==
				     CMPL_BASE_TYPE_HWRM_FWD_REQ) ||
				    (TX_CMP_TYPE(txcmp) ==
				     CMPL_BASE_TYPE_HWRM_ASYNC_EVENT))) {
			bnxt_hwrm_handler(bp, txcmp);
		}
		raw_cons = NEXT_RAW_CMP(raw_cons);

		if (rx_pkts == budget)
			break;
	}

	cpr->cp_raw_cons = raw_cons;
	/* ACK completion ring before freeing tx ring and producing new
	 * buffers in rx/agg rings to prevent overflowing the completion
	 * ring.
	 */
	BNXT_CP_DB(cpr->cp_doorbell, cpr->cp_raw_cons);

	if (tx_pkts)
		bnxt_tx_int(bp, bnapi, tx_pkts);

	if (rx_event) {
		struct bnxt_rx_ring_info *rxr = bnapi->rx_ring;

		writel(DB_KEY_RX | rxr->rx_prod, rxr->rx_doorbell);
		writel(DB_KEY_RX | rxr->rx_prod, rxr->rx_doorbell);
		if (agg_event) {
			writel(DB_KEY_RX | rxr->rx_agg_prod,
			       rxr->rx_agg_doorbell);
			writel(DB_KEY_RX | rxr->rx_agg_prod,
			       rxr->rx_agg_doorbell);
		}
	}
	return rx_pkts;
}

static int bnxt_poll_nitroa0(struct napi_struct *napi, int budget)
{
	struct bnxt_napi *bnapi = container_of(napi, struct bnxt_napi, napi);
	struct bnxt *bp = bnapi->bp;
	struct bnxt_cp_ring_info *cpr = &bnapi->cp_ring;
	struct bnxt_rx_ring_info *rxr = bnapi->rx_ring;
	struct tx_cmp *txcmp;
	struct rx_cmp_ext *rxcmp1;
	u32 cp_cons, tmp_raw_cons;
	u32 raw_cons = cpr->cp_raw_cons;
	u32 rx_pkts = 0;
	bool agg_event = false;

	while (1) {
		int rc;

		cp_cons = RING_CMP(raw_cons);
		txcmp = &cpr->cp_desc_ring[CP_RING(cp_cons)][CP_IDX(cp_cons)];

		if (!TX_CMP_VALID(txcmp, raw_cons))
			break;

		if ((TX_CMP_TYPE(txcmp) & 0x30) == 0x10) {
			tmp_raw_cons = NEXT_RAW_CMP(raw_cons);
			cp_cons = RING_CMP(tmp_raw_cons);
			rxcmp1 = (struct rx_cmp_ext *)
			  &cpr->cp_desc_ring[CP_RING(cp_cons)][CP_IDX(cp_cons)];

			if (!RX_CMP_VALID(rxcmp1, tmp_raw_cons))
				break;

			/* force an error to recycle the buffer */
			rxcmp1->rx_cmp_cfa_code_errors_v2 |=
				cpu_to_le32(RX_CMPL_ERRORS_CRC_ERROR);

			rc = bnxt_rx_pkt(bp, bnapi, &raw_cons, &agg_event);
			if (likely(rc == -EIO))
				rx_pkts++;
			else if (rc == -EBUSY)	/* partial completion */
				break;
		} else if (unlikely(TX_CMP_TYPE(txcmp) ==
				    CMPL_BASE_TYPE_HWRM_DONE)) {
			bnxt_hwrm_handler(bp, txcmp);
		} else {
			netdev_err(bp->dev,
				   "Invalid completion received on special ring\n");
		}
		raw_cons = NEXT_RAW_CMP(raw_cons);

		if (rx_pkts == budget)
			break;
	}

	cpr->cp_raw_cons = raw_cons;
	BNXT_CP_DB(cpr->cp_doorbell, cpr->cp_raw_cons);
	writel(DB_KEY_RX | rxr->rx_prod, rxr->rx_doorbell);
	writel(DB_KEY_RX | rxr->rx_prod, rxr->rx_doorbell);

	if (agg_event) {
		writel(DB_KEY_RX | rxr->rx_agg_prod, rxr->rx_agg_doorbell);
		writel(DB_KEY_RX | rxr->rx_agg_prod, rxr->rx_agg_doorbell);
	}

	if (!bnxt_has_work(bp, cpr) && rx_pkts < budget) {
		napi_complete(napi);
		BNXT_CP_DB_REARM(cpr->cp_doorbell, cpr->cp_raw_cons);
	}
	return rx_pkts;
}

static int bnxt_poll(struct napi_struct *napi, int budget)
{
	struct bnxt_napi *bnapi = container_of(napi, struct bnxt_napi, napi);
	struct bnxt *bp = bnapi->bp;
	struct bnxt_cp_ring_info *cpr = &bnapi->cp_ring;
	int work_done = 0;

	if (!bnxt_lock_napi(bnapi))
		return budget;

	while (1) {
		work_done += bnxt_poll_work(bp, bnapi, budget - work_done);

		if (work_done >= budget)
			break;

		if (!bnxt_has_work(bp, cpr)) {
			napi_complete(napi);
			BNXT_CP_DB_REARM(cpr->cp_doorbell, cpr->cp_raw_cons);
			break;
		}
	}
	mmiowb();
	bnxt_unlock_napi(bnapi);
	return work_done;
}

#ifdef CONFIG_NET_RX_BUSY_POLL
static int bnxt_busy_poll(struct napi_struct *napi)
{
	struct bnxt_napi *bnapi = container_of(napi, struct bnxt_napi, napi);
	struct bnxt *bp = bnapi->bp;
	struct bnxt_cp_ring_info *cpr = &bnapi->cp_ring;
	int rx_work, budget = 4;

	if (atomic_read(&bp->intr_sem) != 0)
		return LL_FLUSH_FAILED;

	if (!bp->link_info.link_up)
		return LL_FLUSH_FAILED;

	if (!bnxt_lock_poll(bnapi))
		return LL_FLUSH_BUSY;

	rx_work = bnxt_poll_work(bp, bnapi, budget);

	BNXT_CP_DB_REARM(cpr->cp_doorbell, cpr->cp_raw_cons);

	bnxt_unlock_poll(bnapi);
	return rx_work;
}
#endif

static void bnxt_free_tx_skbs(struct bnxt *bp)
{
	int i, max_idx;
	struct pci_dev *pdev = bp->pdev;

	if (!bp->tx_ring)
		return;

	max_idx = bp->tx_nr_pages * TX_DESC_CNT;
	for (i = 0; i < bp->tx_nr_rings; i++) {
		struct bnxt_tx_ring_info *txr = &bp->tx_ring[i];
		int j;

		for (j = 0; j < max_idx;) {
			struct bnxt_sw_tx_bd *tx_buf = &txr->tx_buf_ring[j];
			struct sk_buff *skb = tx_buf->skb;
			int k, last;

			if (!skb) {
				j++;
				continue;
			}

			tx_buf->skb = NULL;

			if (tx_buf->is_push) {
				dev_kfree_skb(skb);
				j += 2;
				continue;
			}

			dma_unmap_single(&pdev->dev,
					 dma_unmap_addr(tx_buf, mapping),
					 skb_headlen(skb),
					 PCI_DMA_TODEVICE);

			last = tx_buf->nr_frags;
			j += 2;
			for (k = 0; k < last; k++, j++) {
				int ring_idx = j & bp->tx_ring_mask;
				skb_frag_t *frag = &skb_shinfo(skb)->frags[k];

				tx_buf = &txr->tx_buf_ring[ring_idx];
				dma_unmap_page(
					&pdev->dev,
					dma_unmap_addr(tx_buf, mapping),
					skb_frag_size(frag), PCI_DMA_TODEVICE);
			}
			dev_kfree_skb(skb);
		}
		netdev_tx_reset_queue(netdev_get_tx_queue(bp->dev, i));
	}
}

static void bnxt_free_rx_skbs(struct bnxt *bp)
{
	int i, max_idx, max_agg_idx;
	struct pci_dev *pdev = bp->pdev;

	if (!bp->rx_ring)
		return;

	max_idx = bp->rx_nr_pages * RX_DESC_CNT;
	max_agg_idx = bp->rx_agg_nr_pages * RX_DESC_CNT;
	for (i = 0; i < bp->rx_nr_rings; i++) {
		struct bnxt_rx_ring_info *rxr = &bp->rx_ring[i];
		int j;

		if (rxr->rx_tpa) {
			for (j = 0; j < MAX_TPA; j++) {
				struct bnxt_tpa_info *tpa_info =
							&rxr->rx_tpa[j];
				u8 *data = tpa_info->data;

				if (!data)
					continue;

				dma_unmap_single(
					&pdev->dev,
					dma_unmap_addr(tpa_info, mapping),
					bp->rx_buf_use_size,
					PCI_DMA_FROMDEVICE);

				tpa_info->data = NULL;

				kfree(data);
			}
		}

		for (j = 0; j < max_idx; j++) {
			struct bnxt_sw_rx_bd *rx_buf = &rxr->rx_buf_ring[j];
			u8 *data = rx_buf->data;

			if (!data)
				continue;

			dma_unmap_single(&pdev->dev,
					 dma_unmap_addr(rx_buf, mapping),
					 bp->rx_buf_use_size,
					 PCI_DMA_FROMDEVICE);

			rx_buf->data = NULL;

			kfree(data);
		}

		for (j = 0; j < max_agg_idx; j++) {
			struct bnxt_sw_rx_agg_bd *rx_agg_buf =
				&rxr->rx_agg_ring[j];
			struct page *page = rx_agg_buf->page;

			if (!page)
				continue;

			dma_unmap_page(&pdev->dev,
				       dma_unmap_addr(rx_agg_buf, mapping),
				       BNXT_RX_PAGE_SIZE, PCI_DMA_FROMDEVICE);

			rx_agg_buf->page = NULL;
			__clear_bit(j, rxr->rx_agg_bmap);

			__free_page(page);
		}
		if (rxr->rx_page) {
			__free_page(rxr->rx_page);
			rxr->rx_page = NULL;
		}
	}
}

static void bnxt_free_skbs(struct bnxt *bp)
{
	bnxt_free_tx_skbs(bp);
	bnxt_free_rx_skbs(bp);
}

static void bnxt_free_ring(struct bnxt *bp, struct bnxt_ring_struct *ring)
{
	struct pci_dev *pdev = bp->pdev;
	int i;

	for (i = 0; i < ring->nr_pages; i++) {
		if (!ring->pg_arr[i])
			continue;

		dma_free_coherent(&pdev->dev, ring->page_size,
				  ring->pg_arr[i], ring->dma_arr[i]);

		ring->pg_arr[i] = NULL;
	}
	if (ring->pg_tbl) {
		dma_free_coherent(&pdev->dev, ring->nr_pages * 8,
				  ring->pg_tbl, ring->pg_tbl_map);
		ring->pg_tbl = NULL;
	}
	if (ring->vmem_size && *ring->vmem) {
		vfree(*ring->vmem);
		*ring->vmem = NULL;
	}
}

static int bnxt_alloc_ring(struct bnxt *bp, struct bnxt_ring_struct *ring)
{
	int i;
	struct pci_dev *pdev = bp->pdev;

	if (ring->nr_pages > 1) {
		ring->pg_tbl = dma_alloc_coherent(&pdev->dev,
						  ring->nr_pages * 8,
						  &ring->pg_tbl_map,
						  GFP_KERNEL);
		if (!ring->pg_tbl)
			return -ENOMEM;
	}

	for (i = 0; i < ring->nr_pages; i++) {
		ring->pg_arr[i] = dma_alloc_coherent(&pdev->dev,
						     ring->page_size,
						     &ring->dma_arr[i],
						     GFP_KERNEL);
		if (!ring->pg_arr[i])
			return -ENOMEM;

		if (ring->nr_pages > 1)
			ring->pg_tbl[i] = cpu_to_le64(ring->dma_arr[i]);
	}

	if (ring->vmem_size) {
		*ring->vmem = vzalloc(ring->vmem_size);
		if (!(*ring->vmem))
			return -ENOMEM;
	}
	return 0;
}

static void bnxt_free_rx_rings(struct bnxt *bp)
{
	int i;

	if (!bp->rx_ring)
		return;

	for (i = 0; i < bp->rx_nr_rings; i++) {
		struct bnxt_rx_ring_info *rxr = &bp->rx_ring[i];
		struct bnxt_ring_struct *ring;

		kfree(rxr->rx_tpa);
		rxr->rx_tpa = NULL;

		kfree(rxr->rx_agg_bmap);
		rxr->rx_agg_bmap = NULL;

		ring = &rxr->rx_ring_struct;
		bnxt_free_ring(bp, ring);

		ring = &rxr->rx_agg_ring_struct;
		bnxt_free_ring(bp, ring);
	}
}

static int bnxt_alloc_rx_rings(struct bnxt *bp)
{
	int i, rc, agg_rings = 0, tpa_rings = 0;

	if (!bp->rx_ring)
		return -ENOMEM;

	if (bp->flags & BNXT_FLAG_AGG_RINGS)
		agg_rings = 1;

	if (bp->flags & BNXT_FLAG_TPA)
		tpa_rings = 1;

	for (i = 0; i < bp->rx_nr_rings; i++) {
		struct bnxt_rx_ring_info *rxr = &bp->rx_ring[i];
		struct bnxt_ring_struct *ring;

		ring = &rxr->rx_ring_struct;

		rc = bnxt_alloc_ring(bp, ring);
		if (rc)
			return rc;

		if (agg_rings) {
			u16 mem_size;

			ring = &rxr->rx_agg_ring_struct;
			rc = bnxt_alloc_ring(bp, ring);
			if (rc)
				return rc;

			rxr->rx_agg_bmap_size = bp->rx_agg_ring_mask + 1;
			mem_size = rxr->rx_agg_bmap_size / 8;
			rxr->rx_agg_bmap = kzalloc(mem_size, GFP_KERNEL);
			if (!rxr->rx_agg_bmap)
				return -ENOMEM;

			if (tpa_rings) {
				rxr->rx_tpa = kcalloc(MAX_TPA,
						sizeof(struct bnxt_tpa_info),
						GFP_KERNEL);
				if (!rxr->rx_tpa)
					return -ENOMEM;
			}
		}
	}
	return 0;
}

static void bnxt_free_tx_rings(struct bnxt *bp)
{
	int i;
	struct pci_dev *pdev = bp->pdev;

	if (!bp->tx_ring)
		return;

	for (i = 0; i < bp->tx_nr_rings; i++) {
		struct bnxt_tx_ring_info *txr = &bp->tx_ring[i];
		struct bnxt_ring_struct *ring;

		if (txr->tx_push) {
			dma_free_coherent(&pdev->dev, bp->tx_push_size,
					  txr->tx_push, txr->tx_push_mapping);
			txr->tx_push = NULL;
		}

		ring = &txr->tx_ring_struct;

		bnxt_free_ring(bp, ring);
	}
}

static int bnxt_alloc_tx_rings(struct bnxt *bp)
{
	int i, j, rc;
	struct pci_dev *pdev = bp->pdev;

	bp->tx_push_size = 0;
	if (bp->tx_push_thresh) {
		int push_size;

		push_size  = L1_CACHE_ALIGN(sizeof(struct tx_push_bd) +
					bp->tx_push_thresh);

		if (push_size > 256) {
			push_size = 0;
			bp->tx_push_thresh = 0;
		}

		bp->tx_push_size = push_size;
	}

	for (i = 0, j = 0; i < bp->tx_nr_rings; i++) {
		struct bnxt_tx_ring_info *txr = &bp->tx_ring[i];
		struct bnxt_ring_struct *ring;

		ring = &txr->tx_ring_struct;

		rc = bnxt_alloc_ring(bp, ring);
		if (rc)
			return rc;

		if (bp->tx_push_size) {
			dma_addr_t mapping;

			/* One pre-allocated DMA buffer to backup
			 * TX push operation
			 */
			txr->tx_push = dma_alloc_coherent(&pdev->dev,
						bp->tx_push_size,
						&txr->tx_push_mapping,
						GFP_KERNEL);

			if (!txr->tx_push)
				return -ENOMEM;

			mapping = txr->tx_push_mapping +
				sizeof(struct tx_push_bd);
			txr->data_mapping = cpu_to_le64(mapping);

			memset(txr->tx_push, 0, sizeof(struct tx_push_bd));
		}
		ring->queue_id = bp->q_info[j].queue_id;
		if (i % bp->tx_nr_rings_per_tc == (bp->tx_nr_rings_per_tc - 1))
			j++;
	}
	return 0;
}

static void bnxt_free_cp_rings(struct bnxt *bp)
{
	int i;

	if (!bp->bnapi)
		return;

	for (i = 0; i < bp->cp_nr_rings; i++) {
		struct bnxt_napi *bnapi = bp->bnapi[i];
		struct bnxt_cp_ring_info *cpr;
		struct bnxt_ring_struct *ring;

		if (!bnapi)
			continue;

		cpr = &bnapi->cp_ring;
		ring = &cpr->cp_ring_struct;

		bnxt_free_ring(bp, ring);
	}
}

static int bnxt_alloc_cp_rings(struct bnxt *bp)
{
	int i, rc;

	for (i = 0; i < bp->cp_nr_rings; i++) {
		struct bnxt_napi *bnapi = bp->bnapi[i];
		struct bnxt_cp_ring_info *cpr;
		struct bnxt_ring_struct *ring;

		if (!bnapi)
			continue;

		cpr = &bnapi->cp_ring;
		ring = &cpr->cp_ring_struct;

		rc = bnxt_alloc_ring(bp, ring);
		if (rc)
			return rc;
	}
	return 0;
}

static void bnxt_init_ring_struct(struct bnxt *bp)
{
	int i;

	for (i = 0; i < bp->cp_nr_rings; i++) {
		struct bnxt_napi *bnapi = bp->bnapi[i];
		struct bnxt_cp_ring_info *cpr;
		struct bnxt_rx_ring_info *rxr;
		struct bnxt_tx_ring_info *txr;
		struct bnxt_ring_struct *ring;

		if (!bnapi)
			continue;

		cpr = &bnapi->cp_ring;
		ring = &cpr->cp_ring_struct;
		ring->nr_pages = bp->cp_nr_pages;
		ring->page_size = HW_CMPD_RING_SIZE;
		ring->pg_arr = (void **)cpr->cp_desc_ring;
		ring->dma_arr = cpr->cp_desc_mapping;
		ring->vmem_size = 0;

		rxr = bnapi->rx_ring;
		if (!rxr)
			goto skip_rx;

		ring = &rxr->rx_ring_struct;
		ring->nr_pages = bp->rx_nr_pages;
		ring->page_size = HW_RXBD_RING_SIZE;
		ring->pg_arr = (void **)rxr->rx_desc_ring;
		ring->dma_arr = rxr->rx_desc_mapping;
		ring->vmem_size = SW_RXBD_RING_SIZE * bp->rx_nr_pages;
		ring->vmem = (void **)&rxr->rx_buf_ring;

		ring = &rxr->rx_agg_ring_struct;
		ring->nr_pages = bp->rx_agg_nr_pages;
		ring->page_size = HW_RXBD_RING_SIZE;
		ring->pg_arr = (void **)rxr->rx_agg_desc_ring;
		ring->dma_arr = rxr->rx_agg_desc_mapping;
		ring->vmem_size = SW_RXBD_AGG_RING_SIZE * bp->rx_agg_nr_pages;
		ring->vmem = (void **)&rxr->rx_agg_ring;

skip_rx:
		txr = bnapi->tx_ring;
		if (!txr)
			continue;

		ring = &txr->tx_ring_struct;
		ring->nr_pages = bp->tx_nr_pages;
		ring->page_size = HW_RXBD_RING_SIZE;
		ring->pg_arr = (void **)txr->tx_desc_ring;
		ring->dma_arr = txr->tx_desc_mapping;
		ring->vmem_size = SW_TXBD_RING_SIZE * bp->tx_nr_pages;
		ring->vmem = (void **)&txr->tx_buf_ring;
	}
}

static void bnxt_init_rxbd_pages(struct bnxt_ring_struct *ring, u32 type)
{
	int i;
	u32 prod;
	struct rx_bd **rx_buf_ring;

	rx_buf_ring = (struct rx_bd **)ring->pg_arr;
	for (i = 0, prod = 0; i < ring->nr_pages; i++) {
		int j;
		struct rx_bd *rxbd;

		rxbd = rx_buf_ring[i];
		if (!rxbd)
			continue;

		for (j = 0; j < RX_DESC_CNT; j++, rxbd++, prod++) {
			rxbd->rx_bd_len_flags_type = cpu_to_le32(type);
			rxbd->rx_bd_opaque = prod;
		}
	}
}

static int bnxt_init_one_rx_ring(struct bnxt *bp, int ring_nr)
{
	struct net_device *dev = bp->dev;
	struct bnxt_rx_ring_info *rxr;
	struct bnxt_ring_struct *ring;
	u32 prod, type;
	int i;

	type = (bp->rx_buf_use_size << RX_BD_LEN_SHIFT) |
		RX_BD_TYPE_RX_PACKET_BD | RX_BD_FLAGS_EOP;

	if (NET_IP_ALIGN == 2)
		type |= RX_BD_FLAGS_SOP;

	rxr = &bp->rx_ring[ring_nr];
	ring = &rxr->rx_ring_struct;
	bnxt_init_rxbd_pages(ring, type);

	prod = rxr->rx_prod;
	for (i = 0; i < bp->rx_ring_size; i++) {
		if (bnxt_alloc_rx_data(bp, rxr, prod, GFP_KERNEL) != 0) {
			netdev_warn(dev, "init'ed rx ring %d with %d/%d skbs only\n",
				    ring_nr, i, bp->rx_ring_size);
			break;
		}
		prod = NEXT_RX(prod);
	}
	rxr->rx_prod = prod;
	ring->fw_ring_id = INVALID_HW_RING_ID;

	ring = &rxr->rx_agg_ring_struct;
	ring->fw_ring_id = INVALID_HW_RING_ID;

	if (!(bp->flags & BNXT_FLAG_AGG_RINGS))
		return 0;

	type = ((u32)BNXT_RX_PAGE_SIZE << RX_BD_LEN_SHIFT) |
		RX_BD_TYPE_RX_AGG_BD | RX_BD_FLAGS_SOP;

	bnxt_init_rxbd_pages(ring, type);

	prod = rxr->rx_agg_prod;
	for (i = 0; i < bp->rx_agg_ring_size; i++) {
		if (bnxt_alloc_rx_page(bp, rxr, prod, GFP_KERNEL) != 0) {
			netdev_warn(dev, "init'ed rx ring %d with %d/%d pages only\n",
				    ring_nr, i, bp->rx_ring_size);
			break;
		}
		prod = NEXT_RX_AGG(prod);
	}
	rxr->rx_agg_prod = prod;

	if (bp->flags & BNXT_FLAG_TPA) {
		if (rxr->rx_tpa) {
			u8 *data;
			dma_addr_t mapping;

			for (i = 0; i < MAX_TPA; i++) {
				data = __bnxt_alloc_rx_data(bp, &mapping,
							    GFP_KERNEL);
				if (!data)
					return -ENOMEM;

				rxr->rx_tpa[i].data = data;
				rxr->rx_tpa[i].mapping = mapping;
			}
		} else {
			netdev_err(bp->dev, "No resource allocated for LRO/GRO\n");
			return -ENOMEM;
		}
	}

	return 0;
}

static int bnxt_init_rx_rings(struct bnxt *bp)
{
	int i, rc = 0;

	for (i = 0; i < bp->rx_nr_rings; i++) {
		rc = bnxt_init_one_rx_ring(bp, i);
		if (rc)
			break;
	}

	return rc;
}

static int bnxt_init_tx_rings(struct bnxt *bp)
{
	u16 i;

	bp->tx_wake_thresh = max_t(int, bp->tx_ring_size / 2,
				   MAX_SKB_FRAGS + 1);

	for (i = 0; i < bp->tx_nr_rings; i++) {
		struct bnxt_tx_ring_info *txr = &bp->tx_ring[i];
		struct bnxt_ring_struct *ring = &txr->tx_ring_struct;

		ring->fw_ring_id = INVALID_HW_RING_ID;
	}

	return 0;
}

static void bnxt_free_ring_grps(struct bnxt *bp)
{
	kfree(bp->grp_info);
	bp->grp_info = NULL;
}

static int bnxt_init_ring_grps(struct bnxt *bp, bool irq_re_init)
{
	int i;

	if (irq_re_init) {
		bp->grp_info = kcalloc(bp->cp_nr_rings,
				       sizeof(struct bnxt_ring_grp_info),
				       GFP_KERNEL);
		if (!bp->grp_info)
			return -ENOMEM;
	}
	for (i = 0; i < bp->cp_nr_rings; i++) {
		if (irq_re_init)
			bp->grp_info[i].fw_stats_ctx = INVALID_HW_RING_ID;
		bp->grp_info[i].fw_grp_id = INVALID_HW_RING_ID;
		bp->grp_info[i].rx_fw_ring_id = INVALID_HW_RING_ID;
		bp->grp_info[i].agg_fw_ring_id = INVALID_HW_RING_ID;
		bp->grp_info[i].cp_fw_ring_id = INVALID_HW_RING_ID;
	}
	return 0;
}

static void bnxt_free_vnics(struct bnxt *bp)
{
	kfree(bp->vnic_info);
	bp->vnic_info = NULL;
	bp->nr_vnics = 0;
}

static int bnxt_alloc_vnics(struct bnxt *bp)
{
	int num_vnics = 1;

#ifdef CONFIG_RFS_ACCEL
	if (bp->flags & BNXT_FLAG_RFS)
		num_vnics += bp->rx_nr_rings;
#endif

	if (BNXT_CHIP_TYPE_NITRO_A0(bp))
		num_vnics++;

	bp->vnic_info = kcalloc(num_vnics, sizeof(struct bnxt_vnic_info),
				GFP_KERNEL);
	if (!bp->vnic_info)
		return -ENOMEM;

	bp->nr_vnics = num_vnics;
	return 0;
}

static void bnxt_init_vnics(struct bnxt *bp)
{
	int i;

	for (i = 0; i < bp->nr_vnics; i++) {
		struct bnxt_vnic_info *vnic = &bp->vnic_info[i];

		vnic->fw_vnic_id = INVALID_HW_RING_ID;
		vnic->fw_rss_cos_lb_ctx[0] = INVALID_HW_RING_ID;
		vnic->fw_rss_cos_lb_ctx[1] = INVALID_HW_RING_ID;
		vnic->fw_l2_ctx_id = INVALID_HW_RING_ID;

		if (bp->vnic_info[i].rss_hash_key) {
			if (i == 0)
				prandom_bytes(vnic->rss_hash_key,
					      HW_HASH_KEY_SIZE);
			else
				memcpy(vnic->rss_hash_key,
				       bp->vnic_info[0].rss_hash_key,
				       HW_HASH_KEY_SIZE);
		}
	}
}

static int bnxt_calc_nr_ring_pages(u32 ring_size, int desc_per_pg)
{
	int pages;

	pages = ring_size / desc_per_pg;

	if (!pages)
		return 1;

	pages++;

	while (pages & (pages - 1))
		pages++;

	return pages;
}

static void bnxt_set_tpa_flags(struct bnxt *bp)
{
	bp->flags &= ~BNXT_FLAG_TPA;
	if (bp->dev->features & NETIF_F_LRO)
		bp->flags |= BNXT_FLAG_LRO;
	if (bp->dev->features & NETIF_F_GRO)
		bp->flags |= BNXT_FLAG_GRO;
}

/* bp->rx_ring_size, bp->tx_ring_size, dev->mtu, BNXT_FLAG_{G|L}RO flags must
 * be set on entry.
 */
void bnxt_set_ring_params(struct bnxt *bp)
{
	u32 ring_size, rx_size, rx_space;
	u32 agg_factor = 0, agg_ring_size = 0;

	/* 8 for CRC and VLAN */
	rx_size = SKB_DATA_ALIGN(bp->dev->mtu + ETH_HLEN + NET_IP_ALIGN + 8);

	rx_space = rx_size + NET_SKB_PAD +
		SKB_DATA_ALIGN(sizeof(struct skb_shared_info));

	bp->rx_copy_thresh = BNXT_RX_COPY_THRESH;
	ring_size = bp->rx_ring_size;
	bp->rx_agg_ring_size = 0;
	bp->rx_agg_nr_pages = 0;

	if (bp->flags & BNXT_FLAG_TPA)
		agg_factor = min_t(u32, 4, 65536 / BNXT_RX_PAGE_SIZE);

	bp->flags &= ~BNXT_FLAG_JUMBO;
	if (rx_space > PAGE_SIZE) {
		u32 jumbo_factor;

		bp->flags |= BNXT_FLAG_JUMBO;
		jumbo_factor = PAGE_ALIGN(bp->dev->mtu - 40) >> PAGE_SHIFT;
		if (jumbo_factor > agg_factor)
			agg_factor = jumbo_factor;
	}
	agg_ring_size = ring_size * agg_factor;

	if (agg_ring_size) {
		bp->rx_agg_nr_pages = bnxt_calc_nr_ring_pages(agg_ring_size,
							RX_DESC_CNT);
		if (bp->rx_agg_nr_pages > MAX_RX_AGG_PAGES) {
			u32 tmp = agg_ring_size;

			bp->rx_agg_nr_pages = MAX_RX_AGG_PAGES;
			agg_ring_size = MAX_RX_AGG_PAGES * RX_DESC_CNT - 1;
			netdev_warn(bp->dev, "rx agg ring size %d reduced to %d.\n",
				    tmp, agg_ring_size);
		}
		bp->rx_agg_ring_size = agg_ring_size;
		bp->rx_agg_ring_mask = (bp->rx_agg_nr_pages * RX_DESC_CNT) - 1;
		rx_size = SKB_DATA_ALIGN(BNXT_RX_COPY_THRESH + NET_IP_ALIGN);
		rx_space = rx_size + NET_SKB_PAD +
			SKB_DATA_ALIGN(sizeof(struct skb_shared_info));
	}

	bp->rx_buf_use_size = rx_size;
	bp->rx_buf_size = rx_space;

	bp->rx_nr_pages = bnxt_calc_nr_ring_pages(ring_size, RX_DESC_CNT);
	bp->rx_ring_mask = (bp->rx_nr_pages * RX_DESC_CNT) - 1;

	ring_size = bp->tx_ring_size;
	bp->tx_nr_pages = bnxt_calc_nr_ring_pages(ring_size, TX_DESC_CNT);
	bp->tx_ring_mask = (bp->tx_nr_pages * TX_DESC_CNT) - 1;

	ring_size = bp->rx_ring_size * (2 + agg_factor) + bp->tx_ring_size;
	bp->cp_ring_size = ring_size;

	bp->cp_nr_pages = bnxt_calc_nr_ring_pages(ring_size, CP_DESC_CNT);
	if (bp->cp_nr_pages > MAX_CP_PAGES) {
		bp->cp_nr_pages = MAX_CP_PAGES;
		bp->cp_ring_size = MAX_CP_PAGES * CP_DESC_CNT - 1;
		netdev_warn(bp->dev, "completion ring size %d reduced to %d.\n",
			    ring_size, bp->cp_ring_size);
	}
	bp->cp_bit = bp->cp_nr_pages * CP_DESC_CNT;
	bp->cp_ring_mask = bp->cp_bit - 1;
}

static void bnxt_free_vnic_attributes(struct bnxt *bp)
{
	int i;
	struct bnxt_vnic_info *vnic;
	struct pci_dev *pdev = bp->pdev;

	if (!bp->vnic_info)
		return;

	for (i = 0; i < bp->nr_vnics; i++) {
		vnic = &bp->vnic_info[i];

		kfree(vnic->fw_grp_ids);
		vnic->fw_grp_ids = NULL;

		kfree(vnic->uc_list);
		vnic->uc_list = NULL;

		if (vnic->mc_list) {
			dma_free_coherent(&pdev->dev, vnic->mc_list_size,
					  vnic->mc_list, vnic->mc_list_mapping);
			vnic->mc_list = NULL;
		}

		if (vnic->rss_table) {
			dma_free_coherent(&pdev->dev, PAGE_SIZE,
					  vnic->rss_table,
					  vnic->rss_table_dma_addr);
			vnic->rss_table = NULL;
		}

		vnic->rss_hash_key = NULL;
		vnic->flags = 0;
	}
}

static int bnxt_alloc_vnic_attributes(struct bnxt *bp)
{
	int i, rc = 0, size;
	struct bnxt_vnic_info *vnic;
	struct pci_dev *pdev = bp->pdev;
	int max_rings;

	for (i = 0; i < bp->nr_vnics; i++) {
		vnic = &bp->vnic_info[i];

		if (vnic->flags & BNXT_VNIC_UCAST_FLAG) {
			int mem_size = (BNXT_MAX_UC_ADDRS - 1) * ETH_ALEN;

			if (mem_size > 0) {
				vnic->uc_list = kmalloc(mem_size, GFP_KERNEL);
				if (!vnic->uc_list) {
					rc = -ENOMEM;
					goto out;
				}
			}
		}

		if (vnic->flags & BNXT_VNIC_MCAST_FLAG) {
			vnic->mc_list_size = BNXT_MAX_MC_ADDRS * ETH_ALEN;
			vnic->mc_list =
				dma_alloc_coherent(&pdev->dev,
						   vnic->mc_list_size,
						   &vnic->mc_list_mapping,
						   GFP_KERNEL);
			if (!vnic->mc_list) {
				rc = -ENOMEM;
				goto out;
			}
		}

		if (vnic->flags & BNXT_VNIC_RSS_FLAG)
			max_rings = bp->rx_nr_rings;
		else
			max_rings = 1;

		vnic->fw_grp_ids = kcalloc(max_rings, sizeof(u16), GFP_KERNEL);
		if (!vnic->fw_grp_ids) {
			rc = -ENOMEM;
			goto out;
		}

		/* Allocate rss table and hash key */
		vnic->rss_table = dma_alloc_coherent(&pdev->dev, PAGE_SIZE,
						     &vnic->rss_table_dma_addr,
						     GFP_KERNEL);
		if (!vnic->rss_table) {
			rc = -ENOMEM;
			goto out;
		}

		size = L1_CACHE_ALIGN(HW_HASH_INDEX_SIZE * sizeof(u16));

		vnic->rss_hash_key = ((void *)vnic->rss_table) + size;
		vnic->rss_hash_key_dma_addr = vnic->rss_table_dma_addr + size;
	}
	return 0;

out:
	return rc;
}

static void bnxt_free_hwrm_resources(struct bnxt *bp)
{
	struct pci_dev *pdev = bp->pdev;

	dma_free_coherent(&pdev->dev, PAGE_SIZE, bp->hwrm_cmd_resp_addr,
			  bp->hwrm_cmd_resp_dma_addr);

	bp->hwrm_cmd_resp_addr = NULL;
	if (bp->hwrm_dbg_resp_addr) {
		dma_free_coherent(&pdev->dev, HWRM_DBG_REG_BUF_SIZE,
				  bp->hwrm_dbg_resp_addr,
				  bp->hwrm_dbg_resp_dma_addr);

		bp->hwrm_dbg_resp_addr = NULL;
	}
}

static int bnxt_alloc_hwrm_resources(struct bnxt *bp)
{
	struct pci_dev *pdev = bp->pdev;

	bp->hwrm_cmd_resp_addr = dma_alloc_coherent(&pdev->dev, PAGE_SIZE,
						   &bp->hwrm_cmd_resp_dma_addr,
						   GFP_KERNEL);
	if (!bp->hwrm_cmd_resp_addr)
		return -ENOMEM;
	bp->hwrm_dbg_resp_addr = dma_alloc_coherent(&pdev->dev,
						    HWRM_DBG_REG_BUF_SIZE,
						    &bp->hwrm_dbg_resp_dma_addr,
						    GFP_KERNEL);
	if (!bp->hwrm_dbg_resp_addr)
		netdev_warn(bp->dev, "fail to alloc debug register dma mem\n");

	return 0;
}

static void bnxt_free_stats(struct bnxt *bp)
{
	u32 size, i;
	struct pci_dev *pdev = bp->pdev;

	if (bp->hw_rx_port_stats) {
		dma_free_coherent(&pdev->dev, bp->hw_port_stats_size,
				  bp->hw_rx_port_stats,
				  bp->hw_rx_port_stats_map);
		bp->hw_rx_port_stats = NULL;
		bp->flags &= ~BNXT_FLAG_PORT_STATS;
	}

	if (!bp->bnapi)
		return;

	size = sizeof(struct ctx_hw_stats);

	for (i = 0; i < bp->cp_nr_rings; i++) {
		struct bnxt_napi *bnapi = bp->bnapi[i];
		struct bnxt_cp_ring_info *cpr = &bnapi->cp_ring;

		if (cpr->hw_stats) {
			dma_free_coherent(&pdev->dev, size, cpr->hw_stats,
					  cpr->hw_stats_map);
			cpr->hw_stats = NULL;
		}
	}
}

static int bnxt_alloc_stats(struct bnxt *bp)
{
	u32 size, i;
	struct pci_dev *pdev = bp->pdev;

	size = sizeof(struct ctx_hw_stats);

	for (i = 0; i < bp->cp_nr_rings; i++) {
		struct bnxt_napi *bnapi = bp->bnapi[i];
		struct bnxt_cp_ring_info *cpr = &bnapi->cp_ring;

		cpr->hw_stats = dma_alloc_coherent(&pdev->dev, size,
						   &cpr->hw_stats_map,
						   GFP_KERNEL);
		if (!cpr->hw_stats)
			return -ENOMEM;

		cpr->hw_stats_ctx_id = INVALID_STATS_CTX_ID;
	}

	if (BNXT_PF(bp) && bp->chip_num != CHIP_NUM_58700) {
		bp->hw_port_stats_size = sizeof(struct rx_port_stats) +
					 sizeof(struct tx_port_stats) + 1024;

		bp->hw_rx_port_stats =
			dma_alloc_coherent(&pdev->dev, bp->hw_port_stats_size,
					   &bp->hw_rx_port_stats_map,
					   GFP_KERNEL);
		if (!bp->hw_rx_port_stats)
			return -ENOMEM;

		bp->hw_tx_port_stats = (void *)(bp->hw_rx_port_stats + 1) +
				       512;
		bp->hw_tx_port_stats_map = bp->hw_rx_port_stats_map +
					   sizeof(struct rx_port_stats) + 512;
		bp->flags |= BNXT_FLAG_PORT_STATS;
	}
	return 0;
}

static void bnxt_clear_ring_indices(struct bnxt *bp)
{
	int i;

	if (!bp->bnapi)
		return;

	for (i = 0; i < bp->cp_nr_rings; i++) {
		struct bnxt_napi *bnapi = bp->bnapi[i];
		struct bnxt_cp_ring_info *cpr;
		struct bnxt_rx_ring_info *rxr;
		struct bnxt_tx_ring_info *txr;

		if (!bnapi)
			continue;

		cpr = &bnapi->cp_ring;
		cpr->cp_raw_cons = 0;

		txr = bnapi->tx_ring;
		if (txr) {
			txr->tx_prod = 0;
			txr->tx_cons = 0;
		}

		rxr = bnapi->rx_ring;
		if (rxr) {
			rxr->rx_prod = 0;
			rxr->rx_agg_prod = 0;
			rxr->rx_sw_agg_prod = 0;
			rxr->rx_next_cons = 0;
		}
	}
}

static void bnxt_free_ntp_fltrs(struct bnxt *bp, bool irq_reinit)
{
#ifdef CONFIG_RFS_ACCEL
	int i;

	/* Under rtnl_lock and all our NAPIs have been disabled.  It's
	 * safe to delete the hash table.
	 */
	for (i = 0; i < BNXT_NTP_FLTR_HASH_SIZE; i++) {
		struct hlist_head *head;
		struct hlist_node *tmp;
		struct bnxt_ntuple_filter *fltr;

		head = &bp->ntp_fltr_hash_tbl[i];
		hlist_for_each_entry_safe(fltr, tmp, head, hash) {
			hlist_del(&fltr->hash);
			kfree(fltr);
		}
	}
	if (irq_reinit) {
		kfree(bp->ntp_fltr_bmap);
		bp->ntp_fltr_bmap = NULL;
	}
	bp->ntp_fltr_count = 0;
#endif
}

static int bnxt_alloc_ntp_fltrs(struct bnxt *bp)
{
#ifdef CONFIG_RFS_ACCEL
	int i, rc = 0;

	if (!(bp->flags & BNXT_FLAG_RFS))
		return 0;

	for (i = 0; i < BNXT_NTP_FLTR_HASH_SIZE; i++)
		INIT_HLIST_HEAD(&bp->ntp_fltr_hash_tbl[i]);

	bp->ntp_fltr_count = 0;
	bp->ntp_fltr_bmap = kzalloc(BITS_TO_LONGS(BNXT_NTP_FLTR_MAX_FLTR),
				    GFP_KERNEL);

	if (!bp->ntp_fltr_bmap)
		rc = -ENOMEM;

	return rc;
#else
	return 0;
#endif
}

static void bnxt_free_mem(struct bnxt *bp, bool irq_re_init)
{
	bnxt_free_vnic_attributes(bp);
	bnxt_free_tx_rings(bp);
	bnxt_free_rx_rings(bp);
	bnxt_free_cp_rings(bp);
	bnxt_free_ntp_fltrs(bp, irq_re_init);
	if (irq_re_init) {
		bnxt_free_stats(bp);
		bnxt_free_ring_grps(bp);
		bnxt_free_vnics(bp);
		kfree(bp->tx_ring);
		bp->tx_ring = NULL;
		kfree(bp->rx_ring);
		bp->rx_ring = NULL;
		kfree(bp->bnapi);
		bp->bnapi = NULL;
	} else {
		bnxt_clear_ring_indices(bp);
	}
}

static int bnxt_alloc_mem(struct bnxt *bp, bool irq_re_init)
{
	int i, j, rc, size, arr_size;
	void *bnapi;

	if (irq_re_init) {
		/* Allocate bnapi mem pointer array and mem block for
		 * all queues
		 */
		arr_size = L1_CACHE_ALIGN(sizeof(struct bnxt_napi *) *
				bp->cp_nr_rings);
		size = L1_CACHE_ALIGN(sizeof(struct bnxt_napi));
		bnapi = kzalloc(arr_size + size * bp->cp_nr_rings, GFP_KERNEL);
		if (!bnapi)
			return -ENOMEM;

		bp->bnapi = bnapi;
		bnapi += arr_size;
		for (i = 0; i < bp->cp_nr_rings; i++, bnapi += size) {
			bp->bnapi[i] = bnapi;
			bp->bnapi[i]->index = i;
			bp->bnapi[i]->bp = bp;
		}

		bp->rx_ring = kcalloc(bp->rx_nr_rings,
				      sizeof(struct bnxt_rx_ring_info),
				      GFP_KERNEL);
		if (!bp->rx_ring)
			return -ENOMEM;

		for (i = 0; i < bp->rx_nr_rings; i++) {
			bp->rx_ring[i].bnapi = bp->bnapi[i];
			bp->bnapi[i]->rx_ring = &bp->rx_ring[i];
		}

		bp->tx_ring = kcalloc(bp->tx_nr_rings,
				      sizeof(struct bnxt_tx_ring_info),
				      GFP_KERNEL);
		if (!bp->tx_ring)
			return -ENOMEM;

		if (bp->flags & BNXT_FLAG_SHARED_RINGS)
			j = 0;
		else
			j = bp->rx_nr_rings;

		for (i = 0; i < bp->tx_nr_rings; i++, j++) {
			bp->tx_ring[i].bnapi = bp->bnapi[j];
			bp->bnapi[j]->tx_ring = &bp->tx_ring[i];
		}

		rc = bnxt_alloc_stats(bp);
		if (rc)
			goto alloc_mem_err;

		rc = bnxt_alloc_ntp_fltrs(bp);
		if (rc)
			goto alloc_mem_err;

		rc = bnxt_alloc_vnics(bp);
		if (rc)
			goto alloc_mem_err;
	}

	bnxt_init_ring_struct(bp);

	rc = bnxt_alloc_rx_rings(bp);
	if (rc)
		goto alloc_mem_err;

	rc = bnxt_alloc_tx_rings(bp);
	if (rc)
		goto alloc_mem_err;

	rc = bnxt_alloc_cp_rings(bp);
	if (rc)
		goto alloc_mem_err;

	bp->vnic_info[0].flags |= BNXT_VNIC_RSS_FLAG | BNXT_VNIC_MCAST_FLAG |
				  BNXT_VNIC_UCAST_FLAG;
	rc = bnxt_alloc_vnic_attributes(bp);
	if (rc)
		goto alloc_mem_err;
	return 0;

alloc_mem_err:
	bnxt_free_mem(bp, true);
	return rc;
}

void bnxt_hwrm_cmd_hdr_init(struct bnxt *bp, void *request, u16 req_type,
			    u16 cmpl_ring, u16 target_id)
{
	struct input *req = request;

	req->req_type = cpu_to_le16(req_type);
	req->cmpl_ring = cpu_to_le16(cmpl_ring);
	req->target_id = cpu_to_le16(target_id);
	req->resp_addr = cpu_to_le64(bp->hwrm_cmd_resp_dma_addr);
}

static int bnxt_hwrm_do_send_msg(struct bnxt *bp, void *msg, u32 msg_len,
				 int timeout, bool silent)
{
	int i, intr_process, rc, tmo_count;
	struct input *req = msg;
	u32 *data = msg;
	__le32 *resp_len, *valid;
	u16 cp_ring_id, len = 0;
	struct hwrm_err_output *resp = bp->hwrm_cmd_resp_addr;

	req->seq_id = cpu_to_le16(bp->hwrm_cmd_seq++);
	memset(resp, 0, PAGE_SIZE);
	cp_ring_id = le16_to_cpu(req->cmpl_ring);
	intr_process = (cp_ring_id == INVALID_HW_RING_ID) ? 0 : 1;

	/* Write request msg to hwrm channel */
	__iowrite32_copy(bp->bar0, data, msg_len / 4);

	for (i = msg_len; i < BNXT_HWRM_MAX_REQ_LEN; i += 4)
		writel(0, bp->bar0 + i);

	/* currently supports only one outstanding message */
	if (intr_process)
		bp->hwrm_intr_seq_id = le16_to_cpu(req->seq_id);

	/* Ring channel doorbell */
	writel(1, bp->bar0 + 0x100);

	if (!timeout)
		timeout = DFLT_HWRM_CMD_TIMEOUT;

	i = 0;
	tmo_count = timeout * 40;
	if (intr_process) {
		/* Wait until hwrm response cmpl interrupt is processed */
		while (bp->hwrm_intr_seq_id != HWRM_SEQ_ID_INVALID &&
		       i++ < tmo_count) {
			usleep_range(25, 40);
		}

		if (bp->hwrm_intr_seq_id != HWRM_SEQ_ID_INVALID) {
			netdev_err(bp->dev, "Resp cmpl intr err msg: 0x%x\n",
				   le16_to_cpu(req->req_type));
			return -1;
		}
	} else {
		/* Check if response len is updated */
		resp_len = bp->hwrm_cmd_resp_addr + HWRM_RESP_LEN_OFFSET;
		for (i = 0; i < tmo_count; i++) {
			len = (le32_to_cpu(*resp_len) & HWRM_RESP_LEN_MASK) >>
			      HWRM_RESP_LEN_SFT;
			if (len)
				break;
			usleep_range(25, 40);
		}

		if (i >= tmo_count) {
			netdev_err(bp->dev, "Error (timeout: %d) msg {0x%x 0x%x} len:%d\n",
				   timeout, le16_to_cpu(req->req_type),
				   le16_to_cpu(req->seq_id), len);
			return -1;
		}

		/* Last word of resp contains valid bit */
		valid = bp->hwrm_cmd_resp_addr + len - 4;
		for (i = 0; i < 5; i++) {
			if (le32_to_cpu(*valid) & HWRM_RESP_VALID_MASK)
				break;
			udelay(1);
		}

		if (i >= 5) {
			netdev_err(bp->dev, "Error (timeout: %d) msg {0x%x 0x%x} len:%d v:%d\n",
				   timeout, le16_to_cpu(req->req_type),
				   le16_to_cpu(req->seq_id), len, *valid);
			return -1;
		}
	}

	rc = le16_to_cpu(resp->error_code);
	if (rc && !silent)
		netdev_err(bp->dev, "hwrm req_type 0x%x seq id 0x%x error 0x%x\n",
			   le16_to_cpu(resp->req_type),
			   le16_to_cpu(resp->seq_id), rc);
	return rc;
}

int _hwrm_send_message(struct bnxt *bp, void *msg, u32 msg_len, int timeout)
{
	return bnxt_hwrm_do_send_msg(bp, msg, msg_len, timeout, false);
}

int hwrm_send_message(struct bnxt *bp, void *msg, u32 msg_len, int timeout)
{
	int rc;

	mutex_lock(&bp->hwrm_cmd_lock);
	rc = _hwrm_send_message(bp, msg, msg_len, timeout);
	mutex_unlock(&bp->hwrm_cmd_lock);
	return rc;
}

int hwrm_send_message_silent(struct bnxt *bp, void *msg, u32 msg_len,
			     int timeout)
{
	int rc;

	mutex_lock(&bp->hwrm_cmd_lock);
	rc = bnxt_hwrm_do_send_msg(bp, msg, msg_len, timeout, true);
	mutex_unlock(&bp->hwrm_cmd_lock);
	return rc;
}

int bnxt_hwrm_func_rgtr_async_events(struct bnxt *bp, unsigned long *bmap,
				     int bmap_size)
{
	struct hwrm_func_drv_rgtr_input req = {0};
	DECLARE_BITMAP(async_events_bmap, 256);
	u32 *events = (u32 *)async_events_bmap;
	int i;

	bnxt_hwrm_cmd_hdr_init(bp, &req, HWRM_FUNC_DRV_RGTR, -1, -1);

	req.enables =
		cpu_to_le32(FUNC_DRV_RGTR_REQ_ENABLES_ASYNC_EVENT_FWD);

	memset(async_events_bmap, 0, sizeof(async_events_bmap));
	for (i = 0; i < ARRAY_SIZE(bnxt_async_events_arr); i++)
		__set_bit(bnxt_async_events_arr[i], async_events_bmap);

	if (bmap && bmap_size) {
		for (i = 0; i < bmap_size; i++) {
			if (test_bit(i, bmap))
				__set_bit(i, async_events_bmap);
		}
	}

	for (i = 0; i < 8; i++)
		req.async_event_fwd[i] |= cpu_to_le32(events[i]);

	return hwrm_send_message(bp, &req, sizeof(req), HWRM_CMD_TIMEOUT);
}

static int bnxt_hwrm_func_drv_rgtr(struct bnxt *bp)
{
	struct hwrm_func_drv_rgtr_input req = {0};

	bnxt_hwrm_cmd_hdr_init(bp, &req, HWRM_FUNC_DRV_RGTR, -1, -1);

	req.enables =
		cpu_to_le32(FUNC_DRV_RGTR_REQ_ENABLES_OS_TYPE |
			    FUNC_DRV_RGTR_REQ_ENABLES_VER);

	req.os_type = cpu_to_le16(FUNC_DRV_RGTR_REQ_OS_TYPE_LINUX);
	req.ver_maj = DRV_VER_MAJ;
	req.ver_min = DRV_VER_MIN;
	req.ver_upd = DRV_VER_UPD;

	if (BNXT_PF(bp)) {
		DECLARE_BITMAP(vf_req_snif_bmap, 256);
		u32 *data = (u32 *)vf_req_snif_bmap;
		int i;

		memset(vf_req_snif_bmap, 0, sizeof(vf_req_snif_bmap));
		for (i = 0; i < ARRAY_SIZE(bnxt_vf_req_snif); i++)
			__set_bit(bnxt_vf_req_snif[i], vf_req_snif_bmap);

		for (i = 0; i < 8; i++)
			req.vf_req_fwd[i] = cpu_to_le32(data[i]);

		req.enables |=
			cpu_to_le32(FUNC_DRV_RGTR_REQ_ENABLES_VF_REQ_FWD);
	}

	return hwrm_send_message(bp, &req, sizeof(req), HWRM_CMD_TIMEOUT);
}

static int bnxt_hwrm_func_drv_unrgtr(struct bnxt *bp)
{
	struct hwrm_func_drv_unrgtr_input req = {0};

	bnxt_hwrm_cmd_hdr_init(bp, &req, HWRM_FUNC_DRV_UNRGTR, -1, -1);
	return hwrm_send_message(bp, &req, sizeof(req), HWRM_CMD_TIMEOUT);
}

static int bnxt_hwrm_tunnel_dst_port_free(struct bnxt *bp, u8 tunnel_type)
{
	u32 rc = 0;
	struct hwrm_tunnel_dst_port_free_input req = {0};

	bnxt_hwrm_cmd_hdr_init(bp, &req, HWRM_TUNNEL_DST_PORT_FREE, -1, -1);
	req.tunnel_type = tunnel_type;

	switch (tunnel_type) {
	case TUNNEL_DST_PORT_FREE_REQ_TUNNEL_TYPE_VXLAN:
		req.tunnel_dst_port_id = bp->vxlan_fw_dst_port_id;
		break;
	case TUNNEL_DST_PORT_FREE_REQ_TUNNEL_TYPE_GENEVE:
		req.tunnel_dst_port_id = bp->nge_fw_dst_port_id;
		break;
	default:
		break;
	}

	rc = hwrm_send_message(bp, &req, sizeof(req), HWRM_CMD_TIMEOUT);
	if (rc)
		netdev_err(bp->dev, "hwrm_tunnel_dst_port_free failed. rc:%d\n",
			   rc);
	return rc;
}

static int bnxt_hwrm_tunnel_dst_port_alloc(struct bnxt *bp, __be16 port,
					   u8 tunnel_type)
{
	u32 rc = 0;
	struct hwrm_tunnel_dst_port_alloc_input req = {0};
	struct hwrm_tunnel_dst_port_alloc_output *resp = bp->hwrm_cmd_resp_addr;

	bnxt_hwrm_cmd_hdr_init(bp, &req, HWRM_TUNNEL_DST_PORT_ALLOC, -1, -1);

	req.tunnel_type = tunnel_type;
	req.tunnel_dst_port_val = port;

	mutex_lock(&bp->hwrm_cmd_lock);
	rc = _hwrm_send_message(bp, &req, sizeof(req), HWRM_CMD_TIMEOUT);
	if (rc) {
		netdev_err(bp->dev, "hwrm_tunnel_dst_port_alloc failed. rc:%d\n",
			   rc);
		goto err_out;
	}

	switch (tunnel_type) {
	case TUNNEL_DST_PORT_ALLOC_REQ_TUNNEL_TYPE_VXLAN:
		bp->vxlan_fw_dst_port_id = resp->tunnel_dst_port_id;
		break;
	case TUNNEL_DST_PORT_ALLOC_REQ_TUNNEL_TYPE_GENEVE:
		bp->nge_fw_dst_port_id = resp->tunnel_dst_port_id;
		break;
	default:
		break;
	}

err_out:
	mutex_unlock(&bp->hwrm_cmd_lock);
	return rc;
}

static int bnxt_hwrm_cfa_l2_set_rx_mask(struct bnxt *bp, u16 vnic_id)
{
	struct hwrm_cfa_l2_set_rx_mask_input req = {0};
	struct bnxt_vnic_info *vnic = &bp->vnic_info[vnic_id];

	bnxt_hwrm_cmd_hdr_init(bp, &req, HWRM_CFA_L2_SET_RX_MASK, -1, -1);
	req.vnic_id = cpu_to_le32(vnic->fw_vnic_id);

	req.num_mc_entries = cpu_to_le32(vnic->mc_list_count);
	req.mc_tbl_addr = cpu_to_le64(vnic->mc_list_mapping);
	req.mask = cpu_to_le32(vnic->rx_mask);
	return hwrm_send_message(bp, &req, sizeof(req), HWRM_CMD_TIMEOUT);
}

#ifdef CONFIG_RFS_ACCEL
static int bnxt_hwrm_cfa_ntuple_filter_free(struct bnxt *bp,
					    struct bnxt_ntuple_filter *fltr)
{
	struct hwrm_cfa_ntuple_filter_free_input req = {0};

	bnxt_hwrm_cmd_hdr_init(bp, &req, HWRM_CFA_NTUPLE_FILTER_FREE, -1, -1);
	req.ntuple_filter_id = fltr->filter_id;
	return hwrm_send_message(bp, &req, sizeof(req), HWRM_CMD_TIMEOUT);
}

#define BNXT_NTP_FLTR_FLAGS					\
	(CFA_NTUPLE_FILTER_ALLOC_REQ_ENABLES_L2_FILTER_ID |	\
	 CFA_NTUPLE_FILTER_ALLOC_REQ_ENABLES_ETHERTYPE |	\
	 CFA_NTUPLE_FILTER_ALLOC_REQ_ENABLES_SRC_MACADDR |	\
	 CFA_NTUPLE_FILTER_ALLOC_REQ_ENABLES_IPADDR_TYPE |	\
	 CFA_NTUPLE_FILTER_ALLOC_REQ_ENABLES_SRC_IPADDR |	\
	 CFA_NTUPLE_FILTER_ALLOC_REQ_ENABLES_SRC_IPADDR_MASK |	\
	 CFA_NTUPLE_FILTER_ALLOC_REQ_ENABLES_DST_IPADDR |	\
	 CFA_NTUPLE_FILTER_ALLOC_REQ_ENABLES_DST_IPADDR_MASK |	\
	 CFA_NTUPLE_FILTER_ALLOC_REQ_ENABLES_IP_PROTOCOL |	\
	 CFA_NTUPLE_FILTER_ALLOC_REQ_ENABLES_SRC_PORT |		\
	 CFA_NTUPLE_FILTER_ALLOC_REQ_ENABLES_SRC_PORT_MASK |	\
	 CFA_NTUPLE_FILTER_ALLOC_REQ_ENABLES_DST_PORT |		\
	 CFA_NTUPLE_FILTER_ALLOC_REQ_ENABLES_DST_PORT_MASK |	\
	 CFA_NTUPLE_FILTER_ALLOC_REQ_ENABLES_DST_ID)

static int bnxt_hwrm_cfa_ntuple_filter_alloc(struct bnxt *bp,
					     struct bnxt_ntuple_filter *fltr)
{
	int rc = 0;
	struct hwrm_cfa_ntuple_filter_alloc_input req = {0};
	struct hwrm_cfa_ntuple_filter_alloc_output *resp =
		bp->hwrm_cmd_resp_addr;
	struct flow_keys *keys = &fltr->fkeys;
	struct bnxt_vnic_info *vnic = &bp->vnic_info[fltr->rxq + 1];

	bnxt_hwrm_cmd_hdr_init(bp, &req, HWRM_CFA_NTUPLE_FILTER_ALLOC, -1, -1);
	req.l2_filter_id = bp->vnic_info[0].fw_l2_filter_id[fltr->l2_fltr_idx];

	req.enables = cpu_to_le32(BNXT_NTP_FLTR_FLAGS);

	req.ethertype = htons(ETH_P_IP);
	memcpy(req.src_macaddr, fltr->src_mac_addr, ETH_ALEN);
	req.ip_addr_type = CFA_NTUPLE_FILTER_ALLOC_REQ_IP_ADDR_TYPE_IPV4;
	req.ip_protocol = keys->basic.ip_proto;

	req.src_ipaddr[0] = keys->addrs.v4addrs.src;
	req.src_ipaddr_mask[0] = cpu_to_be32(0xffffffff);
	req.dst_ipaddr[0] = keys->addrs.v4addrs.dst;
	req.dst_ipaddr_mask[0] = cpu_to_be32(0xffffffff);

	req.src_port = keys->ports.src;
	req.src_port_mask = cpu_to_be16(0xffff);
	req.dst_port = keys->ports.dst;
	req.dst_port_mask = cpu_to_be16(0xffff);

	req.dst_id = cpu_to_le16(vnic->fw_vnic_id);
	mutex_lock(&bp->hwrm_cmd_lock);
	rc = _hwrm_send_message(bp, &req, sizeof(req), HWRM_CMD_TIMEOUT);
	if (!rc)
		fltr->filter_id = resp->ntuple_filter_id;
	mutex_unlock(&bp->hwrm_cmd_lock);
	return rc;
}
#endif

static int bnxt_hwrm_set_vnic_filter(struct bnxt *bp, u16 vnic_id, u16 idx,
				     u8 *mac_addr)
{
	u32 rc = 0;
	struct hwrm_cfa_l2_filter_alloc_input req = {0};
	struct hwrm_cfa_l2_filter_alloc_output *resp = bp->hwrm_cmd_resp_addr;

	bnxt_hwrm_cmd_hdr_init(bp, &req, HWRM_CFA_L2_FILTER_ALLOC, -1, -1);
	req.flags = cpu_to_le32(CFA_L2_FILTER_ALLOC_REQ_FLAGS_PATH_RX);
	if (!BNXT_CHIP_TYPE_NITRO_A0(bp))
		req.flags |=
			cpu_to_le32(CFA_L2_FILTER_ALLOC_REQ_FLAGS_OUTERMOST);
	req.dst_id = cpu_to_le16(bp->vnic_info[vnic_id].fw_vnic_id);
	req.enables =
		cpu_to_le32(CFA_L2_FILTER_ALLOC_REQ_ENABLES_L2_ADDR |
			    CFA_L2_FILTER_ALLOC_REQ_ENABLES_DST_ID |
			    CFA_L2_FILTER_ALLOC_REQ_ENABLES_L2_ADDR_MASK);
	memcpy(req.l2_addr, mac_addr, ETH_ALEN);
	req.l2_addr_mask[0] = 0xff;
	req.l2_addr_mask[1] = 0xff;
	req.l2_addr_mask[2] = 0xff;
	req.l2_addr_mask[3] = 0xff;
	req.l2_addr_mask[4] = 0xff;
	req.l2_addr_mask[5] = 0xff;

	mutex_lock(&bp->hwrm_cmd_lock);
	rc = _hwrm_send_message(bp, &req, sizeof(req), HWRM_CMD_TIMEOUT);
	if (!rc)
		bp->vnic_info[vnic_id].fw_l2_filter_id[idx] =
							resp->l2_filter_id;
	mutex_unlock(&bp->hwrm_cmd_lock);
	return rc;
}

static int bnxt_hwrm_clear_vnic_filter(struct bnxt *bp)
{
	u16 i, j, num_of_vnics = 1; /* only vnic 0 supported */
	int rc = 0;

	/* Any associated ntuple filters will also be cleared by firmware. */
	mutex_lock(&bp->hwrm_cmd_lock);
	for (i = 0; i < num_of_vnics; i++) {
		struct bnxt_vnic_info *vnic = &bp->vnic_info[i];

		for (j = 0; j < vnic->uc_filter_count; j++) {
			struct hwrm_cfa_l2_filter_free_input req = {0};

			bnxt_hwrm_cmd_hdr_init(bp, &req,
					       HWRM_CFA_L2_FILTER_FREE, -1, -1);

			req.l2_filter_id = vnic->fw_l2_filter_id[j];

			rc = _hwrm_send_message(bp, &req, sizeof(req),
						HWRM_CMD_TIMEOUT);
		}
		vnic->uc_filter_count = 0;
	}
	mutex_unlock(&bp->hwrm_cmd_lock);

	return rc;
}

static int bnxt_hwrm_vnic_set_tpa(struct bnxt *bp, u16 vnic_id, u32 tpa_flags)
{
	struct bnxt_vnic_info *vnic = &bp->vnic_info[vnic_id];
	struct hwrm_vnic_tpa_cfg_input req = {0};

	bnxt_hwrm_cmd_hdr_init(bp, &req, HWRM_VNIC_TPA_CFG, -1, -1);

	if (tpa_flags) {
		u16 mss = bp->dev->mtu - 40;
		u32 nsegs, n, segs = 0, flags;

		flags = VNIC_TPA_CFG_REQ_FLAGS_TPA |
			VNIC_TPA_CFG_REQ_FLAGS_ENCAP_TPA |
			VNIC_TPA_CFG_REQ_FLAGS_RSC_WND_UPDATE |
			VNIC_TPA_CFG_REQ_FLAGS_AGG_WITH_ECN |
			VNIC_TPA_CFG_REQ_FLAGS_AGG_WITH_SAME_GRE_SEQ;
		if (tpa_flags & BNXT_FLAG_GRO)
			flags |= VNIC_TPA_CFG_REQ_FLAGS_GRO;

		req.flags = cpu_to_le32(flags);

		req.enables =
			cpu_to_le32(VNIC_TPA_CFG_REQ_ENABLES_MAX_AGG_SEGS |
				    VNIC_TPA_CFG_REQ_ENABLES_MAX_AGGS |
				    VNIC_TPA_CFG_REQ_ENABLES_MIN_AGG_LEN);

		/* Number of segs are log2 units, and first packet is not
		 * included as part of this units.
		 */
		if (mss <= BNXT_RX_PAGE_SIZE) {
			n = BNXT_RX_PAGE_SIZE / mss;
			nsegs = (MAX_SKB_FRAGS - 1) * n;
		} else {
			n = mss / BNXT_RX_PAGE_SIZE;
			if (mss & (BNXT_RX_PAGE_SIZE - 1))
				n++;
			nsegs = (MAX_SKB_FRAGS - n) / n;
		}

		segs = ilog2(nsegs);
		req.max_agg_segs = cpu_to_le16(segs);
		req.max_aggs = cpu_to_le16(VNIC_TPA_CFG_REQ_MAX_AGGS_MAX);

		req.min_agg_len = cpu_to_le32(512);
	}
	req.vnic_id = cpu_to_le16(vnic->fw_vnic_id);

	return hwrm_send_message(bp, &req, sizeof(req), HWRM_CMD_TIMEOUT);
}

static int bnxt_hwrm_vnic_set_rss(struct bnxt *bp, u16 vnic_id, bool set_rss)
{
	u32 i, j, max_rings;
	struct bnxt_vnic_info *vnic = &bp->vnic_info[vnic_id];
	struct hwrm_vnic_rss_cfg_input req = {0};

	if (vnic->fw_rss_cos_lb_ctx[0] == INVALID_HW_RING_ID)
		return 0;

	bnxt_hwrm_cmd_hdr_init(bp, &req, HWRM_VNIC_RSS_CFG, -1, -1);
	if (set_rss) {
		req.hash_type = cpu_to_le32(bp->rss_hash_cfg);
		if (vnic->flags & BNXT_VNIC_RSS_FLAG) {
			if (BNXT_CHIP_TYPE_NITRO_A0(bp))
				max_rings = bp->rx_nr_rings - 1;
			else
				max_rings = bp->rx_nr_rings;
		} else {
			max_rings = 1;
		}

		/* Fill the RSS indirection table with ring group ids */
		for (i = 0, j = 0; i < HW_HASH_INDEX_SIZE; i++, j++) {
			if (j == max_rings)
				j = 0;
			vnic->rss_table[i] = cpu_to_le16(vnic->fw_grp_ids[j]);
		}

		req.ring_grp_tbl_addr = cpu_to_le64(vnic->rss_table_dma_addr);
		req.hash_key_tbl_addr =
			cpu_to_le64(vnic->rss_hash_key_dma_addr);
	}
	req.rss_ctx_idx = cpu_to_le16(vnic->fw_rss_cos_lb_ctx[0]);
	return hwrm_send_message(bp, &req, sizeof(req), HWRM_CMD_TIMEOUT);
}

static int bnxt_hwrm_vnic_set_hds(struct bnxt *bp, u16 vnic_id)
{
	struct bnxt_vnic_info *vnic = &bp->vnic_info[vnic_id];
	struct hwrm_vnic_plcmodes_cfg_input req = {0};

	bnxt_hwrm_cmd_hdr_init(bp, &req, HWRM_VNIC_PLCMODES_CFG, -1, -1);
	req.flags = cpu_to_le32(VNIC_PLCMODES_CFG_REQ_FLAGS_JUMBO_PLACEMENT |
				VNIC_PLCMODES_CFG_REQ_FLAGS_HDS_IPV4 |
				VNIC_PLCMODES_CFG_REQ_FLAGS_HDS_IPV6);
	req.enables =
		cpu_to_le32(VNIC_PLCMODES_CFG_REQ_ENABLES_JUMBO_THRESH_VALID |
			    VNIC_PLCMODES_CFG_REQ_ENABLES_HDS_THRESHOLD_VALID);
	/* thresholds not implemented in firmware yet */
	req.jumbo_thresh = cpu_to_le16(bp->rx_copy_thresh);
	req.hds_threshold = cpu_to_le16(bp->rx_copy_thresh);
	req.vnic_id = cpu_to_le32(vnic->fw_vnic_id);
	return hwrm_send_message(bp, &req, sizeof(req), HWRM_CMD_TIMEOUT);
}

static void bnxt_hwrm_vnic_ctx_free_one(struct bnxt *bp, u16 vnic_id,
					u16 ctx_idx)
{
	struct hwrm_vnic_rss_cos_lb_ctx_free_input req = {0};

	bnxt_hwrm_cmd_hdr_init(bp, &req, HWRM_VNIC_RSS_COS_LB_CTX_FREE, -1, -1);
	req.rss_cos_lb_ctx_id =
		cpu_to_le16(bp->vnic_info[vnic_id].fw_rss_cos_lb_ctx[ctx_idx]);

	hwrm_send_message(bp, &req, sizeof(req), HWRM_CMD_TIMEOUT);
	bp->vnic_info[vnic_id].fw_rss_cos_lb_ctx[ctx_idx] = INVALID_HW_RING_ID;
}

static void bnxt_hwrm_vnic_ctx_free(struct bnxt *bp)
{
	int i, j;

	for (i = 0; i < bp->nr_vnics; i++) {
		struct bnxt_vnic_info *vnic = &bp->vnic_info[i];

		for (j = 0; j < BNXT_MAX_CTX_PER_VNIC; j++) {
			if (vnic->fw_rss_cos_lb_ctx[j] != INVALID_HW_RING_ID)
				bnxt_hwrm_vnic_ctx_free_one(bp, i, j);
		}
	}
	bp->rsscos_nr_ctxs = 0;
}

static int bnxt_hwrm_vnic_ctx_alloc(struct bnxt *bp, u16 vnic_id, u16 ctx_idx)
{
	int rc;
	struct hwrm_vnic_rss_cos_lb_ctx_alloc_input req = {0};
	struct hwrm_vnic_rss_cos_lb_ctx_alloc_output *resp =
						bp->hwrm_cmd_resp_addr;

	bnxt_hwrm_cmd_hdr_init(bp, &req, HWRM_VNIC_RSS_COS_LB_CTX_ALLOC, -1,
			       -1);

	mutex_lock(&bp->hwrm_cmd_lock);
	rc = _hwrm_send_message(bp, &req, sizeof(req), HWRM_CMD_TIMEOUT);
	if (!rc)
		bp->vnic_info[vnic_id].fw_rss_cos_lb_ctx[ctx_idx] =
			le16_to_cpu(resp->rss_cos_lb_ctx_id);
	mutex_unlock(&bp->hwrm_cmd_lock);

	return rc;
}

int bnxt_hwrm_vnic_cfg(struct bnxt *bp, u16 vnic_id)
{
	unsigned int ring = 0, grp_idx;
	struct bnxt_vnic_info *vnic = &bp->vnic_info[vnic_id];
	struct hwrm_vnic_cfg_input req = {0};
	u16 def_vlan = 0;

	bnxt_hwrm_cmd_hdr_init(bp, &req, HWRM_VNIC_CFG, -1, -1);

	req.enables = cpu_to_le32(VNIC_CFG_REQ_ENABLES_DFLT_RING_GRP);
	/* Only RSS support for now TBD: COS & LB */
	if (vnic->fw_rss_cos_lb_ctx[0] != INVALID_HW_RING_ID) {
		req.rss_rule = cpu_to_le16(vnic->fw_rss_cos_lb_ctx[0]);
		req.enables |= cpu_to_le32(VNIC_CFG_REQ_ENABLES_RSS_RULE |
					   VNIC_CFG_REQ_ENABLES_MRU);
	} else {
		req.rss_rule = cpu_to_le16(0xffff);
	}

	if (BNXT_CHIP_TYPE_NITRO_A0(bp) &&
	    (vnic->fw_rss_cos_lb_ctx[0] != INVALID_HW_RING_ID)) {
		req.cos_rule = cpu_to_le16(vnic->fw_rss_cos_lb_ctx[1]);
		req.enables |= cpu_to_le32(VNIC_CFG_REQ_ENABLES_COS_RULE);
	} else {
		req.cos_rule = cpu_to_le16(0xffff);
	}

	if (vnic->flags & BNXT_VNIC_RSS_FLAG)
		ring = 0;
	else if (vnic->flags & BNXT_VNIC_RFS_FLAG)
		ring = vnic_id - 1;
	else if ((vnic_id == 1) && BNXT_CHIP_TYPE_NITRO_A0(bp))
		ring = bp->rx_nr_rings - 1;

	grp_idx = bp->rx_ring[ring].bnapi->index;
	req.vnic_id = cpu_to_le16(vnic->fw_vnic_id);
	req.dflt_ring_grp = cpu_to_le16(bp->grp_info[grp_idx].fw_grp_id);

	req.lb_rule = cpu_to_le16(0xffff);
	req.mru = cpu_to_le16(bp->dev->mtu + ETH_HLEN + ETH_FCS_LEN +
			      VLAN_HLEN);

#ifdef CONFIG_BNXT_SRIOV
	if (BNXT_VF(bp))
		def_vlan = bp->vf.vlan;
#endif
	if ((bp->flags & BNXT_FLAG_STRIP_VLAN) || def_vlan)
		req.flags |= cpu_to_le32(VNIC_CFG_REQ_FLAGS_VLAN_STRIP_MODE);
	if (!vnic_id && bnxt_ulp_registered(bp->edev, BNXT_ROCE_ULP))
		req.flags |=
			cpu_to_le32(VNIC_CFG_REQ_FLAGS_ROCE_DUAL_VNIC_MODE);

	return hwrm_send_message(bp, &req, sizeof(req), HWRM_CMD_TIMEOUT);
}

static int bnxt_hwrm_vnic_free_one(struct bnxt *bp, u16 vnic_id)
{
	u32 rc = 0;

	if (bp->vnic_info[vnic_id].fw_vnic_id != INVALID_HW_RING_ID) {
		struct hwrm_vnic_free_input req = {0};

		bnxt_hwrm_cmd_hdr_init(bp, &req, HWRM_VNIC_FREE, -1, -1);
		req.vnic_id =
			cpu_to_le32(bp->vnic_info[vnic_id].fw_vnic_id);

		rc = hwrm_send_message(bp, &req, sizeof(req), HWRM_CMD_TIMEOUT);
		if (rc)
			return rc;
		bp->vnic_info[vnic_id].fw_vnic_id = INVALID_HW_RING_ID;
	}
	return rc;
}

static void bnxt_hwrm_vnic_free(struct bnxt *bp)
{
	u16 i;

	for (i = 0; i < bp->nr_vnics; i++)
		bnxt_hwrm_vnic_free_one(bp, i);
}

static int bnxt_hwrm_vnic_alloc(struct bnxt *bp, u16 vnic_id,
				unsigned int start_rx_ring_idx,
				unsigned int nr_rings)
{
	int rc = 0;
	unsigned int i, j, grp_idx, end_idx = start_rx_ring_idx + nr_rings;
	struct hwrm_vnic_alloc_input req = {0};
	struct hwrm_vnic_alloc_output *resp = bp->hwrm_cmd_resp_addr;

	/* map ring groups to this vnic */
	for (i = start_rx_ring_idx, j = 0; i < end_idx; i++, j++) {
		grp_idx = bp->rx_ring[i].bnapi->index;
		if (bp->grp_info[grp_idx].fw_grp_id == INVALID_HW_RING_ID) {
			netdev_err(bp->dev, "Not enough ring groups avail:%x req:%x\n",
				   j, nr_rings);
			break;
		}
		bp->vnic_info[vnic_id].fw_grp_ids[j] =
					bp->grp_info[grp_idx].fw_grp_id;
	}

	bp->vnic_info[vnic_id].fw_rss_cos_lb_ctx[0] = INVALID_HW_RING_ID;
	bp->vnic_info[vnic_id].fw_rss_cos_lb_ctx[1] = INVALID_HW_RING_ID;
	if (vnic_id == 0)
		req.flags = cpu_to_le32(VNIC_ALLOC_REQ_FLAGS_DEFAULT);

	bnxt_hwrm_cmd_hdr_init(bp, &req, HWRM_VNIC_ALLOC, -1, -1);

	mutex_lock(&bp->hwrm_cmd_lock);
	rc = _hwrm_send_message(bp, &req, sizeof(req), HWRM_CMD_TIMEOUT);
	if (!rc)
		bp->vnic_info[vnic_id].fw_vnic_id = le32_to_cpu(resp->vnic_id);
	mutex_unlock(&bp->hwrm_cmd_lock);
	return rc;
}

static int bnxt_hwrm_ring_grp_alloc(struct bnxt *bp)
{
	u16 i;
	u32 rc = 0;

	mutex_lock(&bp->hwrm_cmd_lock);
	for (i = 0; i < bp->rx_nr_rings; i++) {
		struct hwrm_ring_grp_alloc_input req = {0};
		struct hwrm_ring_grp_alloc_output *resp =
					bp->hwrm_cmd_resp_addr;
		unsigned int grp_idx = bp->rx_ring[i].bnapi->index;

		bnxt_hwrm_cmd_hdr_init(bp, &req, HWRM_RING_GRP_ALLOC, -1, -1);

		req.cr = cpu_to_le16(bp->grp_info[grp_idx].cp_fw_ring_id);
		req.rr = cpu_to_le16(bp->grp_info[grp_idx].rx_fw_ring_id);
		req.ar = cpu_to_le16(bp->grp_info[grp_idx].agg_fw_ring_id);
		req.sc = cpu_to_le16(bp->grp_info[grp_idx].fw_stats_ctx);

		rc = _hwrm_send_message(bp, &req, sizeof(req),
					HWRM_CMD_TIMEOUT);
		if (rc)
			break;

		bp->grp_info[grp_idx].fw_grp_id =
			le32_to_cpu(resp->ring_group_id);
	}
	mutex_unlock(&bp->hwrm_cmd_lock);
	return rc;
}

static int bnxt_hwrm_ring_grp_free(struct bnxt *bp)
{
	u16 i;
	u32 rc = 0;
	struct hwrm_ring_grp_free_input req = {0};

	if (!bp->grp_info)
		return 0;

	bnxt_hwrm_cmd_hdr_init(bp, &req, HWRM_RING_GRP_FREE, -1, -1);

	mutex_lock(&bp->hwrm_cmd_lock);
	for (i = 0; i < bp->cp_nr_rings; i++) {
		if (bp->grp_info[i].fw_grp_id == INVALID_HW_RING_ID)
			continue;
		req.ring_group_id =
			cpu_to_le32(bp->grp_info[i].fw_grp_id);

		rc = _hwrm_send_message(bp, &req, sizeof(req),
					HWRM_CMD_TIMEOUT);
		if (rc)
			break;
		bp->grp_info[i].fw_grp_id = INVALID_HW_RING_ID;
	}
	mutex_unlock(&bp->hwrm_cmd_lock);
	return rc;
}

static int hwrm_ring_alloc_send_msg(struct bnxt *bp,
				    struct bnxt_ring_struct *ring,
				    u32 ring_type, u32 map_index,
				    u32 stats_ctx_id)
{
	int rc = 0, err = 0;
	struct hwrm_ring_alloc_input req = {0};
	struct hwrm_ring_alloc_output *resp = bp->hwrm_cmd_resp_addr;
	u16 ring_id;

	bnxt_hwrm_cmd_hdr_init(bp, &req, HWRM_RING_ALLOC, -1, -1);

	req.enables = 0;
	if (ring->nr_pages > 1) {
		req.page_tbl_addr = cpu_to_le64(ring->pg_tbl_map);
		/* Page size is in log2 units */
		req.page_size = BNXT_PAGE_SHIFT;
		req.page_tbl_depth = 1;
	} else {
		req.page_tbl_addr =  cpu_to_le64(ring->dma_arr[0]);
	}
	req.fbo = 0;
	/* Association of ring index with doorbell index and MSIX number */
	req.logical_id = cpu_to_le16(map_index);

	switch (ring_type) {
	case HWRM_RING_ALLOC_TX:
		req.ring_type = RING_ALLOC_REQ_RING_TYPE_TX;
		/* Association of transmit ring with completion ring */
		req.cmpl_ring_id =
			cpu_to_le16(bp->grp_info[map_index].cp_fw_ring_id);
		req.length = cpu_to_le32(bp->tx_ring_mask + 1);
		req.stat_ctx_id = cpu_to_le32(stats_ctx_id);
		req.queue_id = cpu_to_le16(ring->queue_id);
		break;
	case HWRM_RING_ALLOC_RX:
		req.ring_type = RING_ALLOC_REQ_RING_TYPE_RX;
		req.length = cpu_to_le32(bp->rx_ring_mask + 1);
		break;
	case HWRM_RING_ALLOC_AGG:
		req.ring_type = RING_ALLOC_REQ_RING_TYPE_RX;
		req.length = cpu_to_le32(bp->rx_agg_ring_mask + 1);
		break;
	case HWRM_RING_ALLOC_CMPL:
		req.ring_type = RING_ALLOC_REQ_RING_TYPE_CMPL;
		req.length = cpu_to_le32(bp->cp_ring_mask + 1);
		if (bp->flags & BNXT_FLAG_USING_MSIX)
			req.int_mode = RING_ALLOC_REQ_INT_MODE_MSIX;
		break;
	default:
		netdev_err(bp->dev, "hwrm alloc invalid ring type %d\n",
			   ring_type);
		return -1;
	}

	mutex_lock(&bp->hwrm_cmd_lock);
	rc = _hwrm_send_message(bp, &req, sizeof(req), HWRM_CMD_TIMEOUT);
	err = le16_to_cpu(resp->error_code);
	ring_id = le16_to_cpu(resp->ring_id);
	mutex_unlock(&bp->hwrm_cmd_lock);

	if (rc || err) {
		switch (ring_type) {
		case RING_FREE_REQ_RING_TYPE_CMPL:
			netdev_err(bp->dev, "hwrm_ring_alloc cp failed. rc:%x err:%x\n",
				   rc, err);
			return -1;

		case RING_FREE_REQ_RING_TYPE_RX:
			netdev_err(bp->dev, "hwrm_ring_alloc rx failed. rc:%x err:%x\n",
				   rc, err);
			return -1;

		case RING_FREE_REQ_RING_TYPE_TX:
			netdev_err(bp->dev, "hwrm_ring_alloc tx failed. rc:%x err:%x\n",
				   rc, err);
			return -1;

		default:
			netdev_err(bp->dev, "Invalid ring\n");
			return -1;
		}
	}
	ring->fw_ring_id = ring_id;
	return rc;
}

static int bnxt_hwrm_ring_alloc(struct bnxt *bp)
{
	int i, rc = 0;

	for (i = 0; i < bp->cp_nr_rings; i++) {
		struct bnxt_napi *bnapi = bp->bnapi[i];
		struct bnxt_cp_ring_info *cpr = &bnapi->cp_ring;
		struct bnxt_ring_struct *ring = &cpr->cp_ring_struct;

		cpr->cp_doorbell = bp->bar1 + i * 0x80;
		rc = hwrm_ring_alloc_send_msg(bp, ring, HWRM_RING_ALLOC_CMPL, i,
					      INVALID_STATS_CTX_ID);
		if (rc)
			goto err_out;
		BNXT_CP_DB(cpr->cp_doorbell, cpr->cp_raw_cons);
		bp->grp_info[i].cp_fw_ring_id = ring->fw_ring_id;
	}

	for (i = 0; i < bp->tx_nr_rings; i++) {
		struct bnxt_tx_ring_info *txr = &bp->tx_ring[i];
		struct bnxt_ring_struct *ring = &txr->tx_ring_struct;
		u32 map_idx = txr->bnapi->index;
		u16 fw_stats_ctx = bp->grp_info[map_idx].fw_stats_ctx;

		rc = hwrm_ring_alloc_send_msg(bp, ring, HWRM_RING_ALLOC_TX,
					      map_idx, fw_stats_ctx);
		if (rc)
			goto err_out;
		txr->tx_doorbell = bp->bar1 + map_idx * 0x80;
	}

	for (i = 0; i < bp->rx_nr_rings; i++) {
		struct bnxt_rx_ring_info *rxr = &bp->rx_ring[i];
		struct bnxt_ring_struct *ring = &rxr->rx_ring_struct;
		u32 map_idx = rxr->bnapi->index;

		rc = hwrm_ring_alloc_send_msg(bp, ring, HWRM_RING_ALLOC_RX,
					      map_idx, INVALID_STATS_CTX_ID);
		if (rc)
			goto err_out;
		rxr->rx_doorbell = bp->bar1 + map_idx * 0x80;
		writel(DB_KEY_RX | rxr->rx_prod, rxr->rx_doorbell);
		bp->grp_info[map_idx].rx_fw_ring_id = ring->fw_ring_id;
	}

	if (bp->flags & BNXT_FLAG_AGG_RINGS) {
		for (i = 0; i < bp->rx_nr_rings; i++) {
			struct bnxt_rx_ring_info *rxr = &bp->rx_ring[i];
			struct bnxt_ring_struct *ring =
						&rxr->rx_agg_ring_struct;
			u32 grp_idx = rxr->bnapi->index;
			u32 map_idx = grp_idx + bp->rx_nr_rings;

			rc = hwrm_ring_alloc_send_msg(bp, ring,
						      HWRM_RING_ALLOC_AGG,
						      map_idx,
						      INVALID_STATS_CTX_ID);
			if (rc)
				goto err_out;

			rxr->rx_agg_doorbell = bp->bar1 + map_idx * 0x80;
			writel(DB_KEY_RX | rxr->rx_agg_prod,
			       rxr->rx_agg_doorbell);
			bp->grp_info[grp_idx].agg_fw_ring_id = ring->fw_ring_id;
		}
	}
err_out:
	return rc;
}

static int hwrm_ring_free_send_msg(struct bnxt *bp,
				   struct bnxt_ring_struct *ring,
				   u32 ring_type, int cmpl_ring_id)
{
	int rc;
	struct hwrm_ring_free_input req = {0};
	struct hwrm_ring_free_output *resp = bp->hwrm_cmd_resp_addr;
	u16 error_code;

	bnxt_hwrm_cmd_hdr_init(bp, &req, HWRM_RING_FREE, cmpl_ring_id, -1);
	req.ring_type = ring_type;
	req.ring_id = cpu_to_le16(ring->fw_ring_id);

	mutex_lock(&bp->hwrm_cmd_lock);
	rc = _hwrm_send_message(bp, &req, sizeof(req), HWRM_CMD_TIMEOUT);
	error_code = le16_to_cpu(resp->error_code);
	mutex_unlock(&bp->hwrm_cmd_lock);

	if (rc || error_code) {
		switch (ring_type) {
		case RING_FREE_REQ_RING_TYPE_CMPL:
			netdev_err(bp->dev, "hwrm_ring_free cp failed. rc:%d\n",
				   rc);
			return rc;
		case RING_FREE_REQ_RING_TYPE_RX:
			netdev_err(bp->dev, "hwrm_ring_free rx failed. rc:%d\n",
				   rc);
			return rc;
		case RING_FREE_REQ_RING_TYPE_TX:
			netdev_err(bp->dev, "hwrm_ring_free tx failed. rc:%d\n",
				   rc);
			return rc;
		default:
			netdev_err(bp->dev, "Invalid ring\n");
			return -1;
		}
	}
	return 0;
}

static void bnxt_hwrm_ring_free(struct bnxt *bp, bool close_path)
{
	int i;

	if (!bp->bnapi)
		return;

	for (i = 0; i < bp->tx_nr_rings; i++) {
		struct bnxt_tx_ring_info *txr = &bp->tx_ring[i];
		struct bnxt_ring_struct *ring = &txr->tx_ring_struct;
		u32 grp_idx = txr->bnapi->index;
		u32 cmpl_ring_id = bp->grp_info[grp_idx].cp_fw_ring_id;

		if (ring->fw_ring_id != INVALID_HW_RING_ID) {
			hwrm_ring_free_send_msg(bp, ring,
						RING_FREE_REQ_RING_TYPE_TX,
						close_path ? cmpl_ring_id :
						INVALID_HW_RING_ID);
			ring->fw_ring_id = INVALID_HW_RING_ID;
		}
	}

	for (i = 0; i < bp->rx_nr_rings; i++) {
		struct bnxt_rx_ring_info *rxr = &bp->rx_ring[i];
		struct bnxt_ring_struct *ring = &rxr->rx_ring_struct;
		u32 grp_idx = rxr->bnapi->index;
		u32 cmpl_ring_id = bp->grp_info[grp_idx].cp_fw_ring_id;

		if (ring->fw_ring_id != INVALID_HW_RING_ID) {
			hwrm_ring_free_send_msg(bp, ring,
						RING_FREE_REQ_RING_TYPE_RX,
						close_path ? cmpl_ring_id :
						INVALID_HW_RING_ID);
			ring->fw_ring_id = INVALID_HW_RING_ID;
			bp->grp_info[grp_idx].rx_fw_ring_id =
				INVALID_HW_RING_ID;
		}
	}

	for (i = 0; i < bp->rx_nr_rings; i++) {
		struct bnxt_rx_ring_info *rxr = &bp->rx_ring[i];
		struct bnxt_ring_struct *ring = &rxr->rx_agg_ring_struct;
		u32 grp_idx = rxr->bnapi->index;
		u32 cmpl_ring_id = bp->grp_info[grp_idx].cp_fw_ring_id;

		if (ring->fw_ring_id != INVALID_HW_RING_ID) {
			hwrm_ring_free_send_msg(bp, ring,
						RING_FREE_REQ_RING_TYPE_RX,
						close_path ? cmpl_ring_id :
						INVALID_HW_RING_ID);
			ring->fw_ring_id = INVALID_HW_RING_ID;
			bp->grp_info[grp_idx].agg_fw_ring_id =
				INVALID_HW_RING_ID;
		}
	}

	for (i = 0; i < bp->cp_nr_rings; i++) {
		struct bnxt_napi *bnapi = bp->bnapi[i];
		struct bnxt_cp_ring_info *cpr = &bnapi->cp_ring;
		struct bnxt_ring_struct *ring = &cpr->cp_ring_struct;

		if (ring->fw_ring_id != INVALID_HW_RING_ID) {
			hwrm_ring_free_send_msg(bp, ring,
						RING_FREE_REQ_RING_TYPE_CMPL,
						INVALID_HW_RING_ID);
			ring->fw_ring_id = INVALID_HW_RING_ID;
			bp->grp_info[i].cp_fw_ring_id = INVALID_HW_RING_ID;
		}
	}
}

static void bnxt_hwrm_set_coal_params(struct bnxt *bp, u32 max_bufs,
	u32 buf_tmrs, u16 flags,
	struct hwrm_ring_cmpl_ring_cfg_aggint_params_input *req)
{
	req->flags = cpu_to_le16(flags);
	req->num_cmpl_dma_aggr = cpu_to_le16((u16)max_bufs);
	req->num_cmpl_dma_aggr_during_int = cpu_to_le16(max_bufs >> 16);
	req->cmpl_aggr_dma_tmr = cpu_to_le16((u16)buf_tmrs);
	req->cmpl_aggr_dma_tmr_during_int = cpu_to_le16(buf_tmrs >> 16);
	/* Minimum time between 2 interrupts set to buf_tmr x 2 */
	req->int_lat_tmr_min = cpu_to_le16((u16)buf_tmrs * 2);
	req->int_lat_tmr_max = cpu_to_le16((u16)buf_tmrs * 4);
	req->num_cmpl_aggr_int = cpu_to_le16((u16)max_bufs * 4);
}

int bnxt_hwrm_set_coal(struct bnxt *bp)
{
	int i, rc = 0;
	struct hwrm_ring_cmpl_ring_cfg_aggint_params_input req_rx = {0},
							   req_tx = {0}, *req;
	u16 max_buf, max_buf_irq;
	u16 buf_tmr, buf_tmr_irq;
	u32 flags;

	bnxt_hwrm_cmd_hdr_init(bp, &req_rx,
			       HWRM_RING_CMPL_RING_CFG_AGGINT_PARAMS, -1, -1);
	bnxt_hwrm_cmd_hdr_init(bp, &req_tx,
			       HWRM_RING_CMPL_RING_CFG_AGGINT_PARAMS, -1, -1);

	/* Each rx completion (2 records) should be DMAed immediately.
	 * DMA 1/4 of the completion buffers at a time.
	 */
	max_buf = min_t(u16, bp->rx_coal_bufs / 4, 2);
	/* max_buf must not be zero */
	max_buf = clamp_t(u16, max_buf, 1, 63);
	max_buf_irq = clamp_t(u16, bp->rx_coal_bufs_irq, 1, 63);
	buf_tmr = BNXT_USEC_TO_COAL_TIMER(bp->rx_coal_ticks);
	/* buf timer set to 1/4 of interrupt timer */
	buf_tmr = max_t(u16, buf_tmr / 4, 1);
	buf_tmr_irq = BNXT_USEC_TO_COAL_TIMER(bp->rx_coal_ticks_irq);
	buf_tmr_irq = max_t(u16, buf_tmr_irq, 1);

	flags = RING_CMPL_RING_CFG_AGGINT_PARAMS_REQ_FLAGS_TIMER_RESET;

	/* RING_IDLE generates more IRQs for lower latency.  Enable it only
	 * if coal_ticks is less than 25 us.
	 */
	if (bp->rx_coal_ticks < 25)
		flags |= RING_CMPL_RING_CFG_AGGINT_PARAMS_REQ_FLAGS_RING_IDLE;

	bnxt_hwrm_set_coal_params(bp, max_buf_irq << 16 | max_buf,
				  buf_tmr_irq << 16 | buf_tmr, flags, &req_rx);

	/* max_buf must not be zero */
	max_buf = clamp_t(u16, bp->tx_coal_bufs, 1, 63);
	max_buf_irq = clamp_t(u16, bp->tx_coal_bufs_irq, 1, 63);
	buf_tmr = BNXT_USEC_TO_COAL_TIMER(bp->tx_coal_ticks);
	/* buf timer set to 1/4 of interrupt timer */
	buf_tmr = max_t(u16, buf_tmr / 4, 1);
	buf_tmr_irq = BNXT_USEC_TO_COAL_TIMER(bp->tx_coal_ticks_irq);
	buf_tmr_irq = max_t(u16, buf_tmr_irq, 1);

	flags = RING_CMPL_RING_CFG_AGGINT_PARAMS_REQ_FLAGS_TIMER_RESET;
	bnxt_hwrm_set_coal_params(bp, max_buf_irq << 16 | max_buf,
				  buf_tmr_irq << 16 | buf_tmr, flags, &req_tx);

	mutex_lock(&bp->hwrm_cmd_lock);
	for (i = 0; i < bp->cp_nr_rings; i++) {
		struct bnxt_napi *bnapi = bp->bnapi[i];

		req = &req_rx;
		if (!bnapi->rx_ring)
			req = &req_tx;
		req->ring_id = cpu_to_le16(bp->grp_info[i].cp_fw_ring_id);

		rc = _hwrm_send_message(bp, req, sizeof(*req),
					HWRM_CMD_TIMEOUT);
		if (rc)
			break;
	}
	mutex_unlock(&bp->hwrm_cmd_lock);
	return rc;
}

static int bnxt_hwrm_stat_ctx_free(struct bnxt *bp)
{
	int rc = 0, i;
	struct hwrm_stat_ctx_free_input req = {0};

	if (!bp->bnapi)
		return 0;

	if (BNXT_CHIP_TYPE_NITRO_A0(bp))
		return 0;

	bnxt_hwrm_cmd_hdr_init(bp, &req, HWRM_STAT_CTX_FREE, -1, -1);

	mutex_lock(&bp->hwrm_cmd_lock);
	for (i = 0; i < bp->cp_nr_rings; i++) {
		struct bnxt_napi *bnapi = bp->bnapi[i];
		struct bnxt_cp_ring_info *cpr = &bnapi->cp_ring;

		if (cpr->hw_stats_ctx_id != INVALID_STATS_CTX_ID) {
			req.stat_ctx_id = cpu_to_le32(cpr->hw_stats_ctx_id);

			rc = _hwrm_send_message(bp, &req, sizeof(req),
						HWRM_CMD_TIMEOUT);
			if (rc)
				break;

			cpr->hw_stats_ctx_id = INVALID_STATS_CTX_ID;
		}
	}
	mutex_unlock(&bp->hwrm_cmd_lock);
	return rc;
}

static int bnxt_hwrm_stat_ctx_alloc(struct bnxt *bp)
{
	int rc = 0, i;
	struct hwrm_stat_ctx_alloc_input req = {0};
	struct hwrm_stat_ctx_alloc_output *resp = bp->hwrm_cmd_resp_addr;

	if (BNXT_CHIP_TYPE_NITRO_A0(bp))
		return 0;

	bnxt_hwrm_cmd_hdr_init(bp, &req, HWRM_STAT_CTX_ALLOC, -1, -1);

	req.update_period_ms = cpu_to_le32(bp->stats_coal_ticks / 1000);

	mutex_lock(&bp->hwrm_cmd_lock);
	for (i = 0; i < bp->cp_nr_rings; i++) {
		struct bnxt_napi *bnapi = bp->bnapi[i];
		struct bnxt_cp_ring_info *cpr = &bnapi->cp_ring;

		req.stats_dma_addr = cpu_to_le64(cpr->hw_stats_map);

		rc = _hwrm_send_message(bp, &req, sizeof(req),
					HWRM_CMD_TIMEOUT);
		if (rc)
			break;

		cpr->hw_stats_ctx_id = le32_to_cpu(resp->stat_ctx_id);

		bp->grp_info[i].fw_stats_ctx = cpr->hw_stats_ctx_id;
	}
	mutex_unlock(&bp->hwrm_cmd_lock);
	return rc;
}

static int bnxt_hwrm_func_qcfg(struct bnxt *bp)
{
	struct hwrm_func_qcfg_input req = {0};
	struct hwrm_func_qcfg_output *resp = bp->hwrm_cmd_resp_addr;
	int rc;

	bnxt_hwrm_cmd_hdr_init(bp, &req, HWRM_FUNC_QCFG, -1, -1);
	req.fid = cpu_to_le16(0xffff);
	mutex_lock(&bp->hwrm_cmd_lock);
	rc = _hwrm_send_message(bp, &req, sizeof(req), HWRM_CMD_TIMEOUT);
	if (rc)
		goto func_qcfg_exit;

#ifdef CONFIG_BNXT_SRIOV
	if (BNXT_VF(bp)) {
		struct bnxt_vf_info *vf = &bp->vf;

		vf->vlan = le16_to_cpu(resp->vlan) & VLAN_VID_MASK;
	}
#endif
	switch (resp->port_partition_type) {
	case FUNC_QCFG_RESP_PORT_PARTITION_TYPE_NPAR1_0:
	case FUNC_QCFG_RESP_PORT_PARTITION_TYPE_NPAR1_5:
	case FUNC_QCFG_RESP_PORT_PARTITION_TYPE_NPAR2_0:
		bp->port_partition_type = resp->port_partition_type;
		break;
	}

func_qcfg_exit:
	mutex_unlock(&bp->hwrm_cmd_lock);
	return rc;
}

static int bnxt_hwrm_func_qcaps(struct bnxt *bp)
{
	int rc = 0;
	struct hwrm_func_qcaps_input req = {0};
	struct hwrm_func_qcaps_output *resp = bp->hwrm_cmd_resp_addr;

	bnxt_hwrm_cmd_hdr_init(bp, &req, HWRM_FUNC_QCAPS, -1, -1);
	req.fid = cpu_to_le16(0xffff);

	mutex_lock(&bp->hwrm_cmd_lock);
	rc = _hwrm_send_message(bp, &req, sizeof(req), HWRM_CMD_TIMEOUT);
	if (rc)
		goto hwrm_func_qcaps_exit;

	if (resp->flags & cpu_to_le32(FUNC_QCAPS_RESP_FLAGS_ROCE_V1_SUPPORTED))
		bp->flags |= BNXT_FLAG_ROCEV1_CAP;
	if (resp->flags & cpu_to_le32(FUNC_QCAPS_RESP_FLAGS_ROCE_V2_SUPPORTED))
		bp->flags |= BNXT_FLAG_ROCEV2_CAP;

	bp->tx_push_thresh = 0;
	if (resp->flags &
	    cpu_to_le32(FUNC_QCAPS_RESP_FLAGS_PUSH_MODE_SUPPORTED))
		bp->tx_push_thresh = BNXT_TX_PUSH_THRESH;

	if (BNXT_PF(bp)) {
		struct bnxt_pf_info *pf = &bp->pf;

		pf->fw_fid = le16_to_cpu(resp->fid);
		pf->port_id = le16_to_cpu(resp->port_id);
		bp->dev->dev_port = pf->port_id;
		memcpy(pf->mac_addr, resp->mac_address, ETH_ALEN);
		memcpy(bp->dev->dev_addr, pf->mac_addr, ETH_ALEN);
		pf->max_rsscos_ctxs = le16_to_cpu(resp->max_rsscos_ctx);
		pf->max_cp_rings = le16_to_cpu(resp->max_cmpl_rings);
		pf->max_tx_rings = le16_to_cpu(resp->max_tx_rings);
		pf->max_rx_rings = le16_to_cpu(resp->max_rx_rings);
		pf->max_hw_ring_grps = le32_to_cpu(resp->max_hw_ring_grps);
		if (!pf->max_hw_ring_grps)
			pf->max_hw_ring_grps = pf->max_tx_rings;
		pf->max_l2_ctxs = le16_to_cpu(resp->max_l2_ctxs);
		pf->max_vnics = le16_to_cpu(resp->max_vnics);
		pf->max_stat_ctxs = le16_to_cpu(resp->max_stat_ctx);
		pf->first_vf_id = le16_to_cpu(resp->first_vf_id);
		pf->max_vfs = le16_to_cpu(resp->max_vfs);
		pf->max_encap_records = le32_to_cpu(resp->max_encap_records);
		pf->max_decap_records = le32_to_cpu(resp->max_decap_records);
		pf->max_tx_em_flows = le32_to_cpu(resp->max_tx_em_flows);
		pf->max_tx_wm_flows = le32_to_cpu(resp->max_tx_wm_flows);
		pf->max_rx_em_flows = le32_to_cpu(resp->max_rx_em_flows);
		pf->max_rx_wm_flows = le32_to_cpu(resp->max_rx_wm_flows);
	} else {
#ifdef CONFIG_BNXT_SRIOV
		struct bnxt_vf_info *vf = &bp->vf;

		vf->fw_fid = le16_to_cpu(resp->fid);

		vf->max_rsscos_ctxs = le16_to_cpu(resp->max_rsscos_ctx);
		vf->max_cp_rings = le16_to_cpu(resp->max_cmpl_rings);
		vf->max_tx_rings = le16_to_cpu(resp->max_tx_rings);
		vf->max_rx_rings = le16_to_cpu(resp->max_rx_rings);
		vf->max_hw_ring_grps = le32_to_cpu(resp->max_hw_ring_grps);
		if (!vf->max_hw_ring_grps)
			vf->max_hw_ring_grps = vf->max_tx_rings;
		vf->max_l2_ctxs = le16_to_cpu(resp->max_l2_ctxs);
		vf->max_vnics = le16_to_cpu(resp->max_vnics);
		vf->max_stat_ctxs = le16_to_cpu(resp->max_stat_ctx);

		memcpy(vf->mac_addr, resp->mac_address, ETH_ALEN);
		mutex_unlock(&bp->hwrm_cmd_lock);

		if (is_valid_ether_addr(vf->mac_addr)) {
			/* overwrite netdev dev_adr with admin VF MAC */
			memcpy(bp->dev->dev_addr, vf->mac_addr, ETH_ALEN);
		} else {
			random_ether_addr(bp->dev->dev_addr);
			rc = bnxt_approve_mac(bp, bp->dev->dev_addr);
		}
		return rc;
#endif
	}

hwrm_func_qcaps_exit:
	mutex_unlock(&bp->hwrm_cmd_lock);
	return rc;
}

static int bnxt_hwrm_func_reset(struct bnxt *bp)
{
	struct hwrm_func_reset_input req = {0};

	bnxt_hwrm_cmd_hdr_init(bp, &req, HWRM_FUNC_RESET, -1, -1);
	req.enables = 0;

	return hwrm_send_message(bp, &req, sizeof(req), HWRM_RESET_TIMEOUT);
}

static int bnxt_hwrm_queue_qportcfg(struct bnxt *bp)
{
	int rc = 0;
	struct hwrm_queue_qportcfg_input req = {0};
	struct hwrm_queue_qportcfg_output *resp = bp->hwrm_cmd_resp_addr;
	u8 i, *qptr;

	bnxt_hwrm_cmd_hdr_init(bp, &req, HWRM_QUEUE_QPORTCFG, -1, -1);

	mutex_lock(&bp->hwrm_cmd_lock);
	rc = _hwrm_send_message(bp, &req, sizeof(req), HWRM_CMD_TIMEOUT);
	if (rc)
		goto qportcfg_exit;

	if (!resp->max_configurable_queues) {
		rc = -EINVAL;
		goto qportcfg_exit;
	}
	bp->max_tc = resp->max_configurable_queues;
	bp->max_lltc = resp->max_configurable_lossless_queues;
	if (bp->max_tc > BNXT_MAX_QUEUE)
		bp->max_tc = BNXT_MAX_QUEUE;

	if (resp->queue_cfg_info & QUEUE_QPORTCFG_RESP_QUEUE_CFG_INFO_ASYM_CFG)
		bp->max_tc = 1;

	if (bp->max_lltc > bp->max_tc)
		bp->max_lltc = bp->max_tc;

	qptr = &resp->queue_id0;
	for (i = 0; i < bp->max_tc; i++) {
		bp->q_info[i].queue_id = *qptr++;
		bp->q_info[i].queue_profile = *qptr++;
	}

qportcfg_exit:
	mutex_unlock(&bp->hwrm_cmd_lock);
	return rc;
}

static int bnxt_hwrm_ver_get(struct bnxt *bp)
{
	int rc;
	struct hwrm_ver_get_input req = {0};
	struct hwrm_ver_get_output *resp = bp->hwrm_cmd_resp_addr;

	bp->hwrm_max_req_len = HWRM_MAX_REQ_LEN;
	bnxt_hwrm_cmd_hdr_init(bp, &req, HWRM_VER_GET, -1, -1);
	req.hwrm_intf_maj = HWRM_VERSION_MAJOR;
	req.hwrm_intf_min = HWRM_VERSION_MINOR;
	req.hwrm_intf_upd = HWRM_VERSION_UPDATE;
	mutex_lock(&bp->hwrm_cmd_lock);
	rc = _hwrm_send_message(bp, &req, sizeof(req), HWRM_CMD_TIMEOUT);
	if (rc)
		goto hwrm_ver_get_exit;

	memcpy(&bp->ver_resp, resp, sizeof(struct hwrm_ver_get_output));

	bp->hwrm_spec_code = resp->hwrm_intf_maj << 16 |
			     resp->hwrm_intf_min << 8 | resp->hwrm_intf_upd;
	if (resp->hwrm_intf_maj < 1) {
		netdev_warn(bp->dev, "HWRM interface %d.%d.%d is older than 1.0.0.\n",
			    resp->hwrm_intf_maj, resp->hwrm_intf_min,
			    resp->hwrm_intf_upd);
		netdev_warn(bp->dev, "Please update firmware with HWRM interface 1.0.0 or newer.\n");
	}
	snprintf(bp->fw_ver_str, BC_HWRM_STR_LEN, "%d.%d.%d/%d.%d.%d",
		 resp->hwrm_fw_maj, resp->hwrm_fw_min, resp->hwrm_fw_bld,
		 resp->hwrm_intf_maj, resp->hwrm_intf_min, resp->hwrm_intf_upd);

	bp->hwrm_cmd_timeout = le16_to_cpu(resp->def_req_timeout);
	if (!bp->hwrm_cmd_timeout)
		bp->hwrm_cmd_timeout = DFLT_HWRM_CMD_TIMEOUT;

	if (resp->hwrm_intf_maj >= 1)
		bp->hwrm_max_req_len = le16_to_cpu(resp->max_req_win_len);

	bp->chip_num = le16_to_cpu(resp->chip_num);
	if (bp->chip_num == CHIP_NUM_58700 && !resp->chip_rev &&
	    !resp->chip_metal)
		bp->flags |= BNXT_FLAG_CHIP_NITRO_A0;

hwrm_ver_get_exit:
	mutex_unlock(&bp->hwrm_cmd_lock);
	return rc;
}

int bnxt_hwrm_fw_set_time(struct bnxt *bp)
{
#if IS_ENABLED(CONFIG_RTC_LIB)
	struct hwrm_fw_set_time_input req = {0};
	struct rtc_time tm;
	struct timeval tv;

	if (bp->hwrm_spec_code < 0x10400)
		return -EOPNOTSUPP;

	do_gettimeofday(&tv);
	rtc_time_to_tm(tv.tv_sec, &tm);
	bnxt_hwrm_cmd_hdr_init(bp, &req, HWRM_FW_SET_TIME, -1, -1);
	req.year = cpu_to_le16(1900 + tm.tm_year);
	req.month = 1 + tm.tm_mon;
	req.day = tm.tm_mday;
	req.hour = tm.tm_hour;
	req.minute = tm.tm_min;
	req.second = tm.tm_sec;
	return hwrm_send_message(bp, &req, sizeof(req), HWRM_CMD_TIMEOUT);
#else
	return -EOPNOTSUPP;
#endif
}

static int bnxt_hwrm_port_qstats(struct bnxt *bp)
{
	int rc;
	struct bnxt_pf_info *pf = &bp->pf;
	struct hwrm_port_qstats_input req = {0};

	if (!(bp->flags & BNXT_FLAG_PORT_STATS))
		return 0;

	bnxt_hwrm_cmd_hdr_init(bp, &req, HWRM_PORT_QSTATS, -1, -1);
	req.port_id = cpu_to_le16(pf->port_id);
	req.tx_stat_host_addr = cpu_to_le64(bp->hw_tx_port_stats_map);
	req.rx_stat_host_addr = cpu_to_le64(bp->hw_rx_port_stats_map);
	rc = hwrm_send_message(bp, &req, sizeof(req), HWRM_CMD_TIMEOUT);
	return rc;
}

static void bnxt_hwrm_free_tunnel_ports(struct bnxt *bp)
{
	if (bp->vxlan_port_cnt) {
		bnxt_hwrm_tunnel_dst_port_free(
			bp, TUNNEL_DST_PORT_FREE_REQ_TUNNEL_TYPE_VXLAN);
	}
	bp->vxlan_port_cnt = 0;
	if (bp->nge_port_cnt) {
		bnxt_hwrm_tunnel_dst_port_free(
			bp, TUNNEL_DST_PORT_FREE_REQ_TUNNEL_TYPE_GENEVE);
	}
	bp->nge_port_cnt = 0;
}

static int bnxt_set_tpa(struct bnxt *bp, bool set_tpa)
{
	int rc, i;
	u32 tpa_flags = 0;

	if (set_tpa)
		tpa_flags = bp->flags & BNXT_FLAG_TPA;
	for (i = 0; i < bp->nr_vnics; i++) {
		rc = bnxt_hwrm_vnic_set_tpa(bp, i, tpa_flags);
		if (rc) {
			netdev_err(bp->dev, "hwrm vnic set tpa failure rc for vnic %d: %x\n",
				   rc, i);
			return rc;
		}
	}
	return 0;
}

static void bnxt_hwrm_clear_vnic_rss(struct bnxt *bp)
{
	int i;

	for (i = 0; i < bp->nr_vnics; i++)
		bnxt_hwrm_vnic_set_rss(bp, i, false);
}

static void bnxt_hwrm_resource_free(struct bnxt *bp, bool close_path,
				    bool irq_re_init)
{
	if (bp->vnic_info) {
		bnxt_hwrm_clear_vnic_filter(bp);
		/* clear all RSS setting before free vnic ctx */
		bnxt_hwrm_clear_vnic_rss(bp);
		bnxt_hwrm_vnic_ctx_free(bp);
		/* before free the vnic, undo the vnic tpa settings */
		if (bp->flags & BNXT_FLAG_TPA)
			bnxt_set_tpa(bp, false);
		bnxt_hwrm_vnic_free(bp);
	}
	bnxt_hwrm_ring_free(bp, close_path);
	bnxt_hwrm_ring_grp_free(bp);
	if (irq_re_init) {
		bnxt_hwrm_stat_ctx_free(bp);
		bnxt_hwrm_free_tunnel_ports(bp);
	}
}

static int bnxt_setup_vnic(struct bnxt *bp, u16 vnic_id)
{
	int rc;

	/* allocate context for vnic */
	rc = bnxt_hwrm_vnic_ctx_alloc(bp, vnic_id, 0);
	if (rc) {
		netdev_err(bp->dev, "hwrm vnic %d alloc failure rc: %x\n",
			   vnic_id, rc);
		goto vnic_setup_err;
	}
	bp->rsscos_nr_ctxs++;

	if (BNXT_CHIP_TYPE_NITRO_A0(bp)) {
		rc = bnxt_hwrm_vnic_ctx_alloc(bp, vnic_id, 1);
		if (rc) {
			netdev_err(bp->dev, "hwrm vnic %d cos ctx alloc failure rc: %x\n",
				   vnic_id, rc);
			goto vnic_setup_err;
		}
		bp->rsscos_nr_ctxs++;
	}

	/* configure default vnic, ring grp */
	rc = bnxt_hwrm_vnic_cfg(bp, vnic_id);
	if (rc) {
		netdev_err(bp->dev, "hwrm vnic %d cfg failure rc: %x\n",
			   vnic_id, rc);
		goto vnic_setup_err;
	}

	/* Enable RSS hashing on vnic */
	rc = bnxt_hwrm_vnic_set_rss(bp, vnic_id, true);
	if (rc) {
		netdev_err(bp->dev, "hwrm vnic %d set rss failure rc: %x\n",
			   vnic_id, rc);
		goto vnic_setup_err;
	}

	if (bp->flags & BNXT_FLAG_AGG_RINGS) {
		rc = bnxt_hwrm_vnic_set_hds(bp, vnic_id);
		if (rc) {
			netdev_err(bp->dev, "hwrm vnic %d set hds failure rc: %x\n",
				   vnic_id, rc);
		}
	}

vnic_setup_err:
	return rc;
}

static int bnxt_alloc_rfs_vnics(struct bnxt *bp)
{
#ifdef CONFIG_RFS_ACCEL
	int i, rc = 0;

	for (i = 0; i < bp->rx_nr_rings; i++) {
		u16 vnic_id = i + 1;
		u16 ring_id = i;

		if (vnic_id >= bp->nr_vnics)
			break;

		bp->vnic_info[vnic_id].flags |= BNXT_VNIC_RFS_FLAG;
		rc = bnxt_hwrm_vnic_alloc(bp, vnic_id, ring_id, 1);
		if (rc) {
			netdev_err(bp->dev, "hwrm vnic %d alloc failure rc: %x\n",
				   vnic_id, rc);
			break;
		}
		rc = bnxt_setup_vnic(bp, vnic_id);
		if (rc)
			break;
	}
	return rc;
#else
	return 0;
#endif
}

/* Allow PF and VF with default VLAN to be in promiscuous mode */
static bool bnxt_promisc_ok(struct bnxt *bp)
{
#ifdef CONFIG_BNXT_SRIOV
	if (BNXT_VF(bp) && !bp->vf.vlan)
		return false;
#endif
	return true;
}

static int bnxt_setup_nitroa0_vnic(struct bnxt *bp)
{
	unsigned int rc = 0;

	rc = bnxt_hwrm_vnic_alloc(bp, 1, bp->rx_nr_rings - 1, 1);
	if (rc) {
		netdev_err(bp->dev, "Cannot allocate special vnic for NS2 A0: %x\n",
			   rc);
		return rc;
	}

	rc = bnxt_hwrm_vnic_cfg(bp, 1);
	if (rc) {
		netdev_err(bp->dev, "Cannot allocate special vnic for NS2 A0: %x\n",
			   rc);
		return rc;
	}
	return rc;
}

static int bnxt_cfg_rx_mode(struct bnxt *);
static bool bnxt_mc_list_updated(struct bnxt *, u32 *);

static int bnxt_init_chip(struct bnxt *bp, bool irq_re_init)
{
	struct bnxt_vnic_info *vnic = &bp->vnic_info[0];
	int rc = 0;
	unsigned int rx_nr_rings = bp->rx_nr_rings;

	if (irq_re_init) {
		rc = bnxt_hwrm_stat_ctx_alloc(bp);
		if (rc) {
			netdev_err(bp->dev, "hwrm stat ctx alloc failure rc: %x\n",
				   rc);
			goto err_out;
		}
	}

	rc = bnxt_hwrm_ring_alloc(bp);
	if (rc) {
		netdev_err(bp->dev, "hwrm ring alloc failure rc: %x\n", rc);
		goto err_out;
	}

	rc = bnxt_hwrm_ring_grp_alloc(bp);
	if (rc) {
		netdev_err(bp->dev, "hwrm_ring_grp alloc failure: %x\n", rc);
		goto err_out;
	}

	if (BNXT_CHIP_TYPE_NITRO_A0(bp))
		rx_nr_rings--;

	/* default vnic 0 */
	rc = bnxt_hwrm_vnic_alloc(bp, 0, 0, rx_nr_rings);
	if (rc) {
		netdev_err(bp->dev, "hwrm vnic alloc failure rc: %x\n", rc);
		goto err_out;
	}

	rc = bnxt_setup_vnic(bp, 0);
	if (rc)
		goto err_out;

	if (bp->flags & BNXT_FLAG_RFS) {
		rc = bnxt_alloc_rfs_vnics(bp);
		if (rc)
			goto err_out;
	}

	if (bp->flags & BNXT_FLAG_TPA) {
		rc = bnxt_set_tpa(bp, true);
		if (rc)
			goto err_out;
	}

	if (BNXT_VF(bp))
		bnxt_update_vf_mac(bp);

	/* Filter for default vnic 0 */
	rc = bnxt_hwrm_set_vnic_filter(bp, 0, 0, bp->dev->dev_addr);
	if (rc) {
		netdev_err(bp->dev, "HWRM vnic filter failure rc: %x\n", rc);
		goto err_out;
	}
	vnic->uc_filter_count = 1;

	vnic->rx_mask = CFA_L2_SET_RX_MASK_REQ_MASK_BCAST;

	if ((bp->dev->flags & IFF_PROMISC) && bnxt_promisc_ok(bp))
		vnic->rx_mask |= CFA_L2_SET_RX_MASK_REQ_MASK_PROMISCUOUS;

	if (bp->dev->flags & IFF_ALLMULTI) {
		vnic->rx_mask |= CFA_L2_SET_RX_MASK_REQ_MASK_ALL_MCAST;
		vnic->mc_list_count = 0;
	} else {
		u32 mask = 0;

		bnxt_mc_list_updated(bp, &mask);
		vnic->rx_mask |= mask;
	}

	rc = bnxt_cfg_rx_mode(bp);
	if (rc)
		goto err_out;

	rc = bnxt_hwrm_set_coal(bp);
	if (rc)
		netdev_warn(bp->dev, "HWRM set coalescing failure rc: %x\n",
				rc);

	if (BNXT_CHIP_TYPE_NITRO_A0(bp)) {
		rc = bnxt_setup_nitroa0_vnic(bp);
		if (rc)
			netdev_err(bp->dev, "Special vnic setup failure for NS2 A0 rc: %x\n",
				   rc);
	}

	if (BNXT_VF(bp)) {
		bnxt_hwrm_func_qcfg(bp);
		netdev_update_features(bp->dev);
	}

	return 0;

err_out:
	bnxt_hwrm_resource_free(bp, 0, true);

	return rc;
}

static int bnxt_shutdown_nic(struct bnxt *bp, bool irq_re_init)
{
	bnxt_hwrm_resource_free(bp, 1, irq_re_init);
	return 0;
}

static int bnxt_init_nic(struct bnxt *bp, bool irq_re_init)
{
	bnxt_init_rx_rings(bp);
	bnxt_init_tx_rings(bp);
	bnxt_init_ring_grps(bp, irq_re_init);
	bnxt_init_vnics(bp);

	return bnxt_init_chip(bp, irq_re_init);
}

static void bnxt_disable_int(struct bnxt *bp)
{
	int i;

	if (!bp->bnapi)
		return;

	for (i = 0; i < bp->cp_nr_rings; i++) {
		struct bnxt_napi *bnapi = bp->bnapi[i];
		struct bnxt_cp_ring_info *cpr = &bnapi->cp_ring;

		BNXT_CP_DB(cpr->cp_doorbell, cpr->cp_raw_cons);
	}
}

static void bnxt_enable_int(struct bnxt *bp)
{
	int i;

	atomic_set(&bp->intr_sem, 0);
	for (i = 0; i < bp->cp_nr_rings; i++) {
		struct bnxt_napi *bnapi = bp->bnapi[i];
		struct bnxt_cp_ring_info *cpr = &bnapi->cp_ring;

		BNXT_CP_DB_REARM(cpr->cp_doorbell, cpr->cp_raw_cons);
	}
}

static int bnxt_set_real_num_queues(struct bnxt *bp)
{
	int rc;
	struct net_device *dev = bp->dev;

	rc = netif_set_real_num_tx_queues(dev, bp->tx_nr_rings);
	if (rc)
		return rc;

	rc = netif_set_real_num_rx_queues(dev, bp->rx_nr_rings);
	if (rc)
		return rc;

#ifdef CONFIG_RFS_ACCEL
	if (bp->flags & BNXT_FLAG_RFS)
		dev->rx_cpu_rmap = alloc_irq_cpu_rmap(bp->rx_nr_rings);
#endif

	return rc;
}

static int bnxt_trim_rings(struct bnxt *bp, int *rx, int *tx, int max,
			   bool shared)
{
	int _rx = *rx, _tx = *tx;

	if (shared) {
		*rx = min_t(int, _rx, max);
		*tx = min_t(int, _tx, max);
	} else {
		if (max < 2)
			return -ENOMEM;

		while (_rx + _tx > max) {
			if (_rx > _tx && _rx > 1)
				_rx--;
			else if (_tx > 1)
				_tx--;
		}
		*rx = _rx;
		*tx = _tx;
	}
	return 0;
}

static void bnxt_setup_msix(struct bnxt *bp)
{
	const int len = sizeof(bp->irq_tbl[0].name);
	struct net_device *dev = bp->dev;
	int tcs, i;

	tcs = netdev_get_num_tc(dev);
	if (tcs > 1) {
		bp->tx_nr_rings_per_tc = bp->tx_nr_rings / tcs;
		if (bp->tx_nr_rings_per_tc == 0) {
			netdev_reset_tc(dev);
			bp->tx_nr_rings_per_tc = bp->tx_nr_rings;
		} else {
			int i, off, count;

			bp->tx_nr_rings = bp->tx_nr_rings_per_tc * tcs;
			for (i = 0; i < tcs; i++) {
				count = bp->tx_nr_rings_per_tc;
				off = i * count;
				netdev_set_tc_queue(dev, i, count, off);
			}
		}
	}

	for (i = 0; i < bp->cp_nr_rings; i++) {
		char *attr;

		if (bp->flags & BNXT_FLAG_SHARED_RINGS)
			attr = "TxRx";
		else if (i < bp->rx_nr_rings)
			attr = "rx";
		else
			attr = "tx";

		snprintf(bp->irq_tbl[i].name, len, "%s-%s-%d", dev->name, attr,
			 i);
		bp->irq_tbl[i].handler = bnxt_msix;
	}
}

static void bnxt_setup_inta(struct bnxt *bp)
{
	const int len = sizeof(bp->irq_tbl[0].name);

	if (netdev_get_num_tc(bp->dev))
		netdev_reset_tc(bp->dev);

	snprintf(bp->irq_tbl[0].name, len, "%s-%s-%d", bp->dev->name, "TxRx",
		 0);
	bp->irq_tbl[0].handler = bnxt_inta;
}

static int bnxt_setup_int_mode(struct bnxt *bp)
{
	int rc;

	if (bp->flags & BNXT_FLAG_USING_MSIX)
		bnxt_setup_msix(bp);
	else
		bnxt_setup_inta(bp);

	rc = bnxt_set_real_num_queues(bp);
	return rc;
}

unsigned int bnxt_get_max_func_stat_ctxs(struct bnxt *bp)
{
#if defined(CONFIG_BNXT_SRIOV)
	if (BNXT_VF(bp))
		return bp->vf.max_stat_ctxs;
#endif
	return bp->pf.max_stat_ctxs;
}

void bnxt_set_max_func_stat_ctxs(struct bnxt *bp, unsigned int max)
{
#if defined(CONFIG_BNXT_SRIOV)
	if (BNXT_VF(bp))
		bp->vf.max_stat_ctxs = max;
	else
#endif
		bp->pf.max_stat_ctxs = max;
}

unsigned int bnxt_get_max_func_cp_rings(struct bnxt *bp)
{
#if defined(CONFIG_BNXT_SRIOV)
	if (BNXT_VF(bp))
		return bp->vf.max_cp_rings;
#endif
	return bp->pf.max_cp_rings;
}

void bnxt_set_max_func_cp_rings(struct bnxt *bp, unsigned int max)
{
#if defined(CONFIG_BNXT_SRIOV)
	if (BNXT_VF(bp))
		bp->vf.max_cp_rings = max;
	else
#endif
		bp->pf.max_cp_rings = max;
}

static unsigned int bnxt_get_max_func_irqs(struct bnxt *bp)
{
#if defined(CONFIG_BNXT_SRIOV)
	if (BNXT_VF(bp))
		return bp->vf.max_irqs;
#endif
	return bp->pf.max_irqs;
}

void bnxt_set_max_func_irqs(struct bnxt *bp, unsigned int max_irqs)
{
#if defined(CONFIG_BNXT_SRIOV)
	if (BNXT_VF(bp))
		bp->vf.max_irqs = max_irqs;
	else
#endif
		bp->pf.max_irqs = max_irqs;
}

static int bnxt_init_msix(struct bnxt *bp)
{
	int i, total_vecs, rc = 0, min = 1;
	struct msix_entry *msix_ent;

	total_vecs = bnxt_get_max_func_irqs(bp);
	msix_ent = kcalloc(total_vecs, sizeof(struct msix_entry), GFP_KERNEL);
	if (!msix_ent)
		return -ENOMEM;

	for (i = 0; i < total_vecs; i++) {
		msix_ent[i].entry = i;
		msix_ent[i].vector = 0;
	}

	if (!(bp->flags & BNXT_FLAG_SHARED_RINGS))
		min = 2;

	total_vecs = pci_enable_msix_range(bp->pdev, msix_ent, min, total_vecs);
	if (total_vecs < 0) {
		rc = -ENODEV;
		goto msix_setup_exit;
	}

	bp->irq_tbl = kcalloc(total_vecs, sizeof(struct bnxt_irq), GFP_KERNEL);
	if (bp->irq_tbl) {
		for (i = 0; i < total_vecs; i++)
			bp->irq_tbl[i].vector = msix_ent[i].vector;

		bp->total_irqs = total_vecs;
		/* Trim rings based upon num of vectors allocated */
		rc = bnxt_trim_rings(bp, &bp->rx_nr_rings, &bp->tx_nr_rings,
				     total_vecs, min == 1);
		if (rc)
			goto msix_setup_exit;

		bp->tx_nr_rings_per_tc = bp->tx_nr_rings;
		bp->cp_nr_rings = (min == 1) ?
				  max_t(int, bp->tx_nr_rings, bp->rx_nr_rings) :
				  bp->tx_nr_rings + bp->rx_nr_rings;

	} else {
		rc = -ENOMEM;
		goto msix_setup_exit;
	}
	bp->flags |= BNXT_FLAG_USING_MSIX;
	kfree(msix_ent);
	return 0;

msix_setup_exit:
	netdev_err(bp->dev, "bnxt_init_msix err: %x\n", rc);
	kfree(bp->irq_tbl);
	bp->irq_tbl = NULL;
	pci_disable_msix(bp->pdev);
	kfree(msix_ent);
	return rc;
}

static int bnxt_init_inta(struct bnxt *bp)
{
	bp->irq_tbl = kcalloc(1, sizeof(struct bnxt_irq), GFP_KERNEL);
	if (!bp->irq_tbl)
		return -ENOMEM;

	bp->total_irqs = 1;
	bp->rx_nr_rings = 1;
	bp->tx_nr_rings = 1;
	bp->cp_nr_rings = 1;
	bp->tx_nr_rings_per_tc = bp->tx_nr_rings;
	bp->flags |= BNXT_FLAG_SHARED_RINGS;
	bp->irq_tbl[0].vector = bp->pdev->irq;
	return 0;
}

static int bnxt_init_int_mode(struct bnxt *bp)
{
	int rc = 0;

	if (bp->flags & BNXT_FLAG_MSIX_CAP)
		rc = bnxt_init_msix(bp);

	if (!(bp->flags & BNXT_FLAG_USING_MSIX) && BNXT_PF(bp)) {
		/* fallback to INTA */
		rc = bnxt_init_inta(bp);
	}
	return rc;
}

static void bnxt_clear_int_mode(struct bnxt *bp)
{
	if (bp->flags & BNXT_FLAG_USING_MSIX)
		pci_disable_msix(bp->pdev);

	kfree(bp->irq_tbl);
	bp->irq_tbl = NULL;
	bp->flags &= ~BNXT_FLAG_USING_MSIX;
}

static void bnxt_free_irq(struct bnxt *bp)
{
	struct bnxt_irq *irq;
	int i;

#ifdef CONFIG_RFS_ACCEL
	free_irq_cpu_rmap(bp->dev->rx_cpu_rmap);
	bp->dev->rx_cpu_rmap = NULL;
#endif
	if (!bp->irq_tbl)
		return;

	for (i = 0; i < bp->cp_nr_rings; i++) {
		irq = &bp->irq_tbl[i];
		if (irq->requested)
			free_irq(irq->vector, bp->bnapi[i]);
		irq->requested = 0;
	}
}

static int bnxt_request_irq(struct bnxt *bp)
{
	int i, j, rc = 0;
	unsigned long flags = 0;
#ifdef CONFIG_RFS_ACCEL
	struct cpu_rmap *rmap = bp->dev->rx_cpu_rmap;
#endif

	if (!(bp->flags & BNXT_FLAG_USING_MSIX))
		flags = IRQF_SHARED;

	for (i = 0, j = 0; i < bp->cp_nr_rings; i++) {
		struct bnxt_irq *irq = &bp->irq_tbl[i];
#ifdef CONFIG_RFS_ACCEL
		if (rmap && bp->bnapi[i]->rx_ring) {
			rc = irq_cpu_rmap_add(rmap, irq->vector);
			if (rc)
				netdev_warn(bp->dev, "failed adding irq rmap for ring %d\n",
					    j);
			j++;
		}
#endif
		rc = request_irq(irq->vector, irq->handler, flags, irq->name,
				 bp->bnapi[i]);
		if (rc)
			break;

		irq->requested = 1;
	}
	return rc;
}

static void bnxt_del_napi(struct bnxt *bp)
{
	int i;

	if (!bp->bnapi)
		return;

	for (i = 0; i < bp->cp_nr_rings; i++) {
		struct bnxt_napi *bnapi = bp->bnapi[i];

		napi_hash_del(&bnapi->napi);
		netif_napi_del(&bnapi->napi);
	}
	/* We called napi_hash_del() before netif_napi_del(), we need
	 * to respect an RCU grace period before freeing napi structures.
	 */
	synchronize_net();
}

static void bnxt_init_napi(struct bnxt *bp)
{
	int i;
	unsigned int cp_nr_rings = bp->cp_nr_rings;
	struct bnxt_napi *bnapi;

	if (bp->flags & BNXT_FLAG_USING_MSIX) {
		if (BNXT_CHIP_TYPE_NITRO_A0(bp))
			cp_nr_rings--;
		for (i = 0; i < cp_nr_rings; i++) {
			bnapi = bp->bnapi[i];
			netif_napi_add(bp->dev, &bnapi->napi,
				       bnxt_poll, 64);
		}
		if (BNXT_CHIP_TYPE_NITRO_A0(bp)) {
			bnapi = bp->bnapi[cp_nr_rings];
			netif_napi_add(bp->dev, &bnapi->napi,
				       bnxt_poll_nitroa0, 64);
		}
	} else {
		bnapi = bp->bnapi[0];
		netif_napi_add(bp->dev, &bnapi->napi, bnxt_poll, 64);
	}
}

static void bnxt_disable_napi(struct bnxt *bp)
{
	int i;

	if (!bp->bnapi)
		return;

	for (i = 0; i < bp->cp_nr_rings; i++) {
		napi_disable(&bp->bnapi[i]->napi);
		bnxt_disable_poll(bp->bnapi[i]);
	}
}

static void bnxt_enable_napi(struct bnxt *bp)
{
	int i;

	for (i = 0; i < bp->cp_nr_rings; i++) {
		bp->bnapi[i]->in_reset = false;
		bnxt_enable_poll(bp->bnapi[i]);
		napi_enable(&bp->bnapi[i]->napi);
	}
}

void bnxt_tx_disable(struct bnxt *bp)
{
	int i;
	struct bnxt_tx_ring_info *txr;
	struct netdev_queue *txq;

	if (bp->tx_ring) {
		for (i = 0; i < bp->tx_nr_rings; i++) {
			txr = &bp->tx_ring[i];
			txq = netdev_get_tx_queue(bp->dev, i);
			txr->dev_state = BNXT_DEV_STATE_CLOSING;
		}
	}
	/* Stop all TX queues */
	netif_tx_disable(bp->dev);
	netif_carrier_off(bp->dev);
}

void bnxt_tx_enable(struct bnxt *bp)
{
	int i;
	struct bnxt_tx_ring_info *txr;
	struct netdev_queue *txq;

	for (i = 0; i < bp->tx_nr_rings; i++) {
		txr = &bp->tx_ring[i];
		txq = netdev_get_tx_queue(bp->dev, i);
		txr->dev_state = 0;
	}
	netif_tx_wake_all_queues(bp->dev);
	if (bp->link_info.link_up)
		netif_carrier_on(bp->dev);
}

static void bnxt_report_link(struct bnxt *bp)
{
	if (bp->link_info.link_up) {
		const char *duplex;
		const char *flow_ctrl;
		u16 speed;

		netif_carrier_on(bp->dev);
		if (bp->link_info.duplex == BNXT_LINK_DUPLEX_FULL)
			duplex = "full";
		else
			duplex = "half";
		if (bp->link_info.pause == BNXT_LINK_PAUSE_BOTH)
			flow_ctrl = "ON - receive & transmit";
		else if (bp->link_info.pause == BNXT_LINK_PAUSE_TX)
			flow_ctrl = "ON - transmit";
		else if (bp->link_info.pause == BNXT_LINK_PAUSE_RX)
			flow_ctrl = "ON - receive";
		else
			flow_ctrl = "none";
		speed = bnxt_fw_to_ethtool_speed(bp->link_info.link_speed);
		netdev_info(bp->dev, "NIC Link is Up, %d Mbps %s duplex, Flow control: %s\n",
			    speed, duplex, flow_ctrl);
		if (bp->flags & BNXT_FLAG_EEE_CAP)
			netdev_info(bp->dev, "EEE is %s\n",
				    bp->eee.eee_active ? "active" :
							 "not active");
	} else {
		netif_carrier_off(bp->dev);
		netdev_err(bp->dev, "NIC Link is Down\n");
	}
}

static int bnxt_hwrm_phy_qcaps(struct bnxt *bp)
{
	int rc = 0;
	struct hwrm_port_phy_qcaps_input req = {0};
	struct hwrm_port_phy_qcaps_output *resp = bp->hwrm_cmd_resp_addr;
	struct bnxt_link_info *link_info = &bp->link_info;

	if (bp->hwrm_spec_code < 0x10201)
		return 0;

	bnxt_hwrm_cmd_hdr_init(bp, &req, HWRM_PORT_PHY_QCAPS, -1, -1);

	mutex_lock(&bp->hwrm_cmd_lock);
	rc = _hwrm_send_message(bp, &req, sizeof(req), HWRM_CMD_TIMEOUT);
	if (rc)
		goto hwrm_phy_qcaps_exit;

	if (resp->eee_supported & PORT_PHY_QCAPS_RESP_EEE_SUPPORTED) {
		struct ethtool_eee *eee = &bp->eee;
		u16 fw_speeds = le16_to_cpu(resp->supported_speeds_eee_mode);

		bp->flags |= BNXT_FLAG_EEE_CAP;
		eee->supported = _bnxt_fw_to_ethtool_adv_spds(fw_speeds, 0);
		bp->lpi_tmr_lo = le32_to_cpu(resp->tx_lpi_timer_low) &
				 PORT_PHY_QCAPS_RESP_TX_LPI_TIMER_LOW_MASK;
		bp->lpi_tmr_hi = le32_to_cpu(resp->valid_tx_lpi_timer_high) &
				 PORT_PHY_QCAPS_RESP_TX_LPI_TIMER_HIGH_MASK;
	}
	link_info->support_auto_speeds =
		le16_to_cpu(resp->supported_speeds_auto_mode);

hwrm_phy_qcaps_exit:
	mutex_unlock(&bp->hwrm_cmd_lock);
	return rc;
}

static int bnxt_update_link(struct bnxt *bp, bool chng_link_state)
{
	int rc = 0;
	struct bnxt_link_info *link_info = &bp->link_info;
	struct hwrm_port_phy_qcfg_input req = {0};
	struct hwrm_port_phy_qcfg_output *resp = bp->hwrm_cmd_resp_addr;
	u8 link_up = link_info->link_up;
	u16 diff;

	bnxt_hwrm_cmd_hdr_init(bp, &req, HWRM_PORT_PHY_QCFG, -1, -1);

	mutex_lock(&bp->hwrm_cmd_lock);
	rc = _hwrm_send_message(bp, &req, sizeof(req), HWRM_CMD_TIMEOUT);
	if (rc) {
		mutex_unlock(&bp->hwrm_cmd_lock);
		return rc;
	}

	memcpy(&link_info->phy_qcfg_resp, resp, sizeof(*resp));
	link_info->phy_link_status = resp->link;
	link_info->duplex =  resp->duplex;
	link_info->pause = resp->pause;
	link_info->auto_mode = resp->auto_mode;
	link_info->auto_pause_setting = resp->auto_pause;
	link_info->lp_pause = resp->link_partner_adv_pause;
	link_info->force_pause_setting = resp->force_pause;
	link_info->duplex_setting = resp->duplex;
	if (link_info->phy_link_status == BNXT_LINK_LINK)
		link_info->link_speed = le16_to_cpu(resp->link_speed);
	else
		link_info->link_speed = 0;
	link_info->force_link_speed = le16_to_cpu(resp->force_link_speed);
	link_info->support_speeds = le16_to_cpu(resp->support_speeds);
	link_info->auto_link_speeds = le16_to_cpu(resp->auto_link_speed_mask);
	link_info->lp_auto_link_speeds =
		le16_to_cpu(resp->link_partner_adv_speeds);
	link_info->preemphasis = le32_to_cpu(resp->preemphasis);
	link_info->phy_ver[0] = resp->phy_maj;
	link_info->phy_ver[1] = resp->phy_min;
	link_info->phy_ver[2] = resp->phy_bld;
	link_info->media_type = resp->media_type;
	link_info->phy_type = resp->phy_type;
	link_info->transceiver = resp->xcvr_pkg_type;
	link_info->phy_addr = resp->eee_config_phy_addr &
			      PORT_PHY_QCFG_RESP_PHY_ADDR_MASK;
	link_info->module_status = resp->module_status;

	if (bp->flags & BNXT_FLAG_EEE_CAP) {
		struct ethtool_eee *eee = &bp->eee;
		u16 fw_speeds;

		eee->eee_active = 0;
		if (resp->eee_config_phy_addr &
		    PORT_PHY_QCFG_RESP_EEE_CONFIG_EEE_ACTIVE) {
			eee->eee_active = 1;
			fw_speeds = le16_to_cpu(
				resp->link_partner_adv_eee_link_speed_mask);
			eee->lp_advertised =
				_bnxt_fw_to_ethtool_adv_spds(fw_speeds, 0);
		}

		/* Pull initial EEE config */
		if (!chng_link_state) {
			if (resp->eee_config_phy_addr &
			    PORT_PHY_QCFG_RESP_EEE_CONFIG_EEE_ENABLED)
				eee->eee_enabled = 1;

			fw_speeds = le16_to_cpu(resp->adv_eee_link_speed_mask);
			eee->advertised =
				_bnxt_fw_to_ethtool_adv_spds(fw_speeds, 0);

			if (resp->eee_config_phy_addr &
			    PORT_PHY_QCFG_RESP_EEE_CONFIG_EEE_TX_LPI) {
				__le32 tmr;

				eee->tx_lpi_enabled = 1;
				tmr = resp->xcvr_identifier_type_tx_lpi_timer;
				eee->tx_lpi_timer = le32_to_cpu(tmr) &
					PORT_PHY_QCFG_RESP_TX_LPI_TIMER_MASK;
			}
		}
	}
	/* TODO: need to add more logic to report VF link */
	if (chng_link_state) {
		if (link_info->phy_link_status == BNXT_LINK_LINK)
			link_info->link_up = 1;
		else
			link_info->link_up = 0;
		if (link_up != link_info->link_up)
			bnxt_report_link(bp);
	} else {
		/* alwasy link down if not require to update link state */
		link_info->link_up = 0;
	}
	mutex_unlock(&bp->hwrm_cmd_lock);

	diff = link_info->support_auto_speeds ^ link_info->advertising;
	if ((link_info->support_auto_speeds | diff) !=
	    link_info->support_auto_speeds) {
		/* An advertised speed is no longer supported, so we need to
		 * update the advertisement settings.  Caller holds RTNL
		 * so we can modify link settings.
		 */
		link_info->advertising = link_info->support_auto_speeds;
		if (link_info->autoneg & BNXT_AUTONEG_SPEED)
			bnxt_hwrm_set_link_setting(bp, true, false);
	}
	return 0;
}

static void bnxt_get_port_module_status(struct bnxt *bp)
{
	struct bnxt_link_info *link_info = &bp->link_info;
	struct hwrm_port_phy_qcfg_output *resp = &link_info->phy_qcfg_resp;
	u8 module_status;

	if (bnxt_update_link(bp, true))
		return;

	module_status = link_info->module_status;
	switch (module_status) {
	case PORT_PHY_QCFG_RESP_MODULE_STATUS_DISABLETX:
	case PORT_PHY_QCFG_RESP_MODULE_STATUS_PWRDOWN:
	case PORT_PHY_QCFG_RESP_MODULE_STATUS_WARNINGMSG:
		netdev_warn(bp->dev, "Unqualified SFP+ module detected on port %d\n",
			    bp->pf.port_id);
		if (bp->hwrm_spec_code >= 0x10201) {
			netdev_warn(bp->dev, "Module part number %s\n",
				    resp->phy_vendor_partnumber);
		}
		if (module_status == PORT_PHY_QCFG_RESP_MODULE_STATUS_DISABLETX)
			netdev_warn(bp->dev, "TX is disabled\n");
		if (module_status == PORT_PHY_QCFG_RESP_MODULE_STATUS_PWRDOWN)
			netdev_warn(bp->dev, "SFP+ module is shutdown\n");
	}
}

static void
bnxt_hwrm_set_pause_common(struct bnxt *bp, struct hwrm_port_phy_cfg_input *req)
{
	if (bp->link_info.autoneg & BNXT_AUTONEG_FLOW_CTRL) {
		if (bp->hwrm_spec_code >= 0x10201)
			req->auto_pause =
				PORT_PHY_CFG_REQ_AUTO_PAUSE_AUTONEG_PAUSE;
		if (bp->link_info.req_flow_ctrl & BNXT_LINK_PAUSE_RX)
			req->auto_pause |= PORT_PHY_CFG_REQ_AUTO_PAUSE_RX;
		if (bp->link_info.req_flow_ctrl & BNXT_LINK_PAUSE_TX)
			req->auto_pause |= PORT_PHY_CFG_REQ_AUTO_PAUSE_TX;
		req->enables |=
			cpu_to_le32(PORT_PHY_CFG_REQ_ENABLES_AUTO_PAUSE);
	} else {
		if (bp->link_info.req_flow_ctrl & BNXT_LINK_PAUSE_RX)
			req->force_pause |= PORT_PHY_CFG_REQ_FORCE_PAUSE_RX;
		if (bp->link_info.req_flow_ctrl & BNXT_LINK_PAUSE_TX)
			req->force_pause |= PORT_PHY_CFG_REQ_FORCE_PAUSE_TX;
		req->enables |=
			cpu_to_le32(PORT_PHY_CFG_REQ_ENABLES_FORCE_PAUSE);
		if (bp->hwrm_spec_code >= 0x10201) {
			req->auto_pause = req->force_pause;
			req->enables |= cpu_to_le32(
				PORT_PHY_CFG_REQ_ENABLES_AUTO_PAUSE);
		}
	}
}

static void bnxt_hwrm_set_link_common(struct bnxt *bp,
				      struct hwrm_port_phy_cfg_input *req)
{
	u8 autoneg = bp->link_info.autoneg;
	u16 fw_link_speed = bp->link_info.req_link_speed;
	u32 advertising = bp->link_info.advertising;

	if (autoneg & BNXT_AUTONEG_SPEED) {
		req->auto_mode |=
			PORT_PHY_CFG_REQ_AUTO_MODE_SPEED_MASK;

		req->enables |= cpu_to_le32(
			PORT_PHY_CFG_REQ_ENABLES_AUTO_LINK_SPEED_MASK);
		req->auto_link_speed_mask = cpu_to_le16(advertising);

		req->enables |= cpu_to_le32(PORT_PHY_CFG_REQ_ENABLES_AUTO_MODE);
		req->flags |=
			cpu_to_le32(PORT_PHY_CFG_REQ_FLAGS_RESTART_AUTONEG);
	} else {
		req->force_link_speed = cpu_to_le16(fw_link_speed);
		req->flags |= cpu_to_le32(PORT_PHY_CFG_REQ_FLAGS_FORCE);
	}

	/* tell chimp that the setting takes effect immediately */
	req->flags |= cpu_to_le32(PORT_PHY_CFG_REQ_FLAGS_RESET_PHY);
}

int bnxt_hwrm_set_pause(struct bnxt *bp)
{
	struct hwrm_port_phy_cfg_input req = {0};
	int rc;

	bnxt_hwrm_cmd_hdr_init(bp, &req, HWRM_PORT_PHY_CFG, -1, -1);
	bnxt_hwrm_set_pause_common(bp, &req);

	if ((bp->link_info.autoneg & BNXT_AUTONEG_FLOW_CTRL) ||
	    bp->link_info.force_link_chng)
		bnxt_hwrm_set_link_common(bp, &req);

	mutex_lock(&bp->hwrm_cmd_lock);
	rc = _hwrm_send_message(bp, &req, sizeof(req), HWRM_CMD_TIMEOUT);
	if (!rc && !(bp->link_info.autoneg & BNXT_AUTONEG_FLOW_CTRL)) {
		/* since changing of pause setting doesn't trigger any link
		 * change event, the driver needs to update the current pause
		 * result upon successfully return of the phy_cfg command
		 */
		bp->link_info.pause =
		bp->link_info.force_pause_setting = bp->link_info.req_flow_ctrl;
		bp->link_info.auto_pause_setting = 0;
		if (!bp->link_info.force_link_chng)
			bnxt_report_link(bp);
	}
	bp->link_info.force_link_chng = false;
	mutex_unlock(&bp->hwrm_cmd_lock);
	return rc;
}

static void bnxt_hwrm_set_eee(struct bnxt *bp,
			      struct hwrm_port_phy_cfg_input *req)
{
	struct ethtool_eee *eee = &bp->eee;

	if (eee->eee_enabled) {
		u16 eee_speeds;
		u32 flags = PORT_PHY_CFG_REQ_FLAGS_EEE_ENABLE;

		if (eee->tx_lpi_enabled)
			flags |= PORT_PHY_CFG_REQ_FLAGS_EEE_TX_LPI_ENABLE;
		else
			flags |= PORT_PHY_CFG_REQ_FLAGS_EEE_TX_LPI_DISABLE;

		req->flags |= cpu_to_le32(flags);
		eee_speeds = bnxt_get_fw_auto_link_speeds(eee->advertised);
		req->eee_link_speed_mask = cpu_to_le16(eee_speeds);
		req->tx_lpi_timer = cpu_to_le32(eee->tx_lpi_timer);
	} else {
		req->flags |= cpu_to_le32(PORT_PHY_CFG_REQ_FLAGS_EEE_DISABLE);
	}
}

int bnxt_hwrm_set_link_setting(struct bnxt *bp, bool set_pause, bool set_eee)
{
	struct hwrm_port_phy_cfg_input req = {0};

	bnxt_hwrm_cmd_hdr_init(bp, &req, HWRM_PORT_PHY_CFG, -1, -1);
	if (set_pause)
		bnxt_hwrm_set_pause_common(bp, &req);

	bnxt_hwrm_set_link_common(bp, &req);

	if (set_eee)
		bnxt_hwrm_set_eee(bp, &req);
	return hwrm_send_message(bp, &req, sizeof(req), HWRM_CMD_TIMEOUT);
}

static int bnxt_hwrm_shutdown_link(struct bnxt *bp)
{
	struct hwrm_port_phy_cfg_input req = {0};

	if (!BNXT_SINGLE_PF(bp))
		return 0;

	if (pci_num_vf(bp->pdev))
		return 0;

	bnxt_hwrm_cmd_hdr_init(bp, &req, HWRM_PORT_PHY_CFG, -1, -1);
	req.flags = cpu_to_le32(PORT_PHY_CFG_REQ_FLAGS_FORCE_LINK_DWN);
	return hwrm_send_message(bp, &req, sizeof(req), HWRM_CMD_TIMEOUT);
}

static bool bnxt_eee_config_ok(struct bnxt *bp)
{
	struct ethtool_eee *eee = &bp->eee;
	struct bnxt_link_info *link_info = &bp->link_info;

	if (!(bp->flags & BNXT_FLAG_EEE_CAP))
		return true;

	if (eee->eee_enabled) {
		u32 advertising =
			_bnxt_fw_to_ethtool_adv_spds(link_info->advertising, 0);

		if (!(link_info->autoneg & BNXT_AUTONEG_SPEED)) {
			eee->eee_enabled = 0;
			return false;
		}
		if (eee->advertised & ~advertising) {
			eee->advertised = advertising & eee->supported;
			return false;
		}
	}
	return true;
}

static int bnxt_update_phy_setting(struct bnxt *bp)
{
	int rc;
	bool update_link = false;
	bool update_pause = false;
	bool update_eee = false;
	struct bnxt_link_info *link_info = &bp->link_info;

	rc = bnxt_update_link(bp, true);
	if (rc) {
		netdev_err(bp->dev, "failed to update link (rc: %x)\n",
			   rc);
		return rc;
	}
	if ((link_info->autoneg & BNXT_AUTONEG_FLOW_CTRL) &&
	    (link_info->auto_pause_setting & BNXT_LINK_PAUSE_BOTH) !=
	    link_info->req_flow_ctrl)
		update_pause = true;
	if (!(link_info->autoneg & BNXT_AUTONEG_FLOW_CTRL) &&
	    link_info->force_pause_setting != link_info->req_flow_ctrl)
		update_pause = true;
	if (!(link_info->autoneg & BNXT_AUTONEG_SPEED)) {
		if (BNXT_AUTO_MODE(link_info->auto_mode))
			update_link = true;
		if (link_info->req_link_speed != link_info->force_link_speed)
			update_link = true;
		if (link_info->req_duplex != link_info->duplex_setting)
			update_link = true;
	} else {
		if (link_info->auto_mode == BNXT_LINK_AUTO_NONE)
			update_link = true;
		if (link_info->advertising != link_info->auto_link_speeds)
			update_link = true;
	}

	/* The last close may have shutdown the link, so need to call
	 * PHY_CFG to bring it back up.
	 */
	if (!netif_carrier_ok(bp->dev))
		update_link = true;

	if (!bnxt_eee_config_ok(bp))
		update_eee = true;

	if (update_link)
		rc = bnxt_hwrm_set_link_setting(bp, update_pause, update_eee);
	else if (update_pause)
		rc = bnxt_hwrm_set_pause(bp);
	if (rc) {
		netdev_err(bp->dev, "failed to update phy setting (rc: %x)\n",
			   rc);
		return rc;
	}

	return rc;
}

/* Common routine to pre-map certain register block to different GRC window.
 * A PF has 16 4K windows and a VF has 4 4K windows. However, only 15 windows
 * in PF and 3 windows in VF that can be customized to map in different
 * register blocks.
 */
static void bnxt_preset_reg_win(struct bnxt *bp)
{
	if (BNXT_PF(bp)) {
		/* CAG registers map to GRC window #4 */
		writel(BNXT_CAG_REG_BASE,
		       bp->bar0 + BNXT_GRCPF_REG_WINDOW_BASE_OUT + 12);
	}
}

static int __bnxt_open_nic(struct bnxt *bp, bool irq_re_init, bool link_re_init)
{
	int rc = 0;

	bnxt_preset_reg_win(bp);
	netif_carrier_off(bp->dev);
	if (irq_re_init) {
		rc = bnxt_setup_int_mode(bp);
		if (rc) {
			netdev_err(bp->dev, "bnxt_setup_int_mode err: %x\n",
				   rc);
			return rc;
		}
	}
	if ((bp->flags & BNXT_FLAG_RFS) &&
	    !(bp->flags & BNXT_FLAG_USING_MSIX)) {
		/* disable RFS if falling back to INTA */
		bp->dev->hw_features &= ~NETIF_F_NTUPLE;
		bp->flags &= ~BNXT_FLAG_RFS;
	}

	rc = bnxt_alloc_mem(bp, irq_re_init);
	if (rc) {
		netdev_err(bp->dev, "bnxt_alloc_mem err: %x\n", rc);
		goto open_err_free_mem;
	}

	if (irq_re_init) {
		bnxt_init_napi(bp);
		rc = bnxt_request_irq(bp);
		if (rc) {
			netdev_err(bp->dev, "bnxt_request_irq err: %x\n", rc);
			goto open_err;
		}
	}

	bnxt_enable_napi(bp);

	rc = bnxt_init_nic(bp, irq_re_init);
	if (rc) {
		netdev_err(bp->dev, "bnxt_init_nic err: %x\n", rc);
		goto open_err;
	}

	if (link_re_init) {
		rc = bnxt_update_phy_setting(bp);
		if (rc)
			netdev_warn(bp->dev, "failed to update phy settings\n");
	}

	if (irq_re_init)
		udp_tunnel_get_rx_info(bp->dev);

	set_bit(BNXT_STATE_OPEN, &bp->state);
	bnxt_enable_int(bp);
	/* Enable TX queues */
	bnxt_tx_enable(bp);
	mod_timer(&bp->timer, jiffies + bp->current_interval);
	/* Poll link status and check for SFP+ module status */
	bnxt_get_port_module_status(bp);

	return 0;

open_err:
	bnxt_disable_napi(bp);
	bnxt_del_napi(bp);

open_err_free_mem:
	bnxt_free_skbs(bp);
	bnxt_free_irq(bp);
	bnxt_free_mem(bp, true);
	return rc;
}

/* rtnl_lock held */
int bnxt_open_nic(struct bnxt *bp, bool irq_re_init, bool link_re_init)
{
	int rc = 0;

	rc = __bnxt_open_nic(bp, irq_re_init, link_re_init);
	if (rc) {
		netdev_err(bp->dev, "nic open fail (rc: %x)\n", rc);
		dev_close(bp->dev);
	}
	return rc;
}

static int bnxt_open(struct net_device *dev)
{
	struct bnxt *bp = netdev_priv(dev);

	return __bnxt_open_nic(bp, true, true);
}

static void bnxt_disable_int_sync(struct bnxt *bp)
{
	int i;

	atomic_inc(&bp->intr_sem);
	if (!netif_running(bp->dev))
		return;

	bnxt_disable_int(bp);
	for (i = 0; i < bp->cp_nr_rings; i++)
		synchronize_irq(bp->irq_tbl[i].vector);
}

int bnxt_close_nic(struct bnxt *bp, bool irq_re_init, bool link_re_init)
{
	int rc = 0;

#ifdef CONFIG_BNXT_SRIOV
	if (bp->sriov_cfg) {
		rc = wait_event_interruptible_timeout(bp->sriov_cfg_wait,
						      !bp->sriov_cfg,
						      BNXT_SRIOV_CFG_WAIT_TMO);
		if (rc)
			netdev_warn(bp->dev, "timeout waiting for SRIOV config operation to complete!\n");
	}
#endif
	/* Change device state to avoid TX queue wake up's */
	bnxt_tx_disable(bp);

	clear_bit(BNXT_STATE_OPEN, &bp->state);
	smp_mb__after_atomic();
	while (test_bit(BNXT_STATE_IN_SP_TASK, &bp->state))
		msleep(20);

	/* Flush rings before disabling interrupts */
	bnxt_shutdown_nic(bp, irq_re_init);

	/* TODO CHIMP_FW: Link/PHY related cleanup if (link_re_init) */

	bnxt_disable_napi(bp);
	bnxt_disable_int_sync(bp);
	del_timer_sync(&bp->timer);
	bnxt_free_skbs(bp);

	if (irq_re_init) {
		bnxt_free_irq(bp);
		bnxt_del_napi(bp);
	}
	bnxt_free_mem(bp, irq_re_init);
	return rc;
}

static int bnxt_close(struct net_device *dev)
{
	struct bnxt *bp = netdev_priv(dev);

	bnxt_close_nic(bp, true, true);
	bnxt_hwrm_shutdown_link(bp);
	return 0;
}

/* rtnl_lock held */
static int bnxt_ioctl(struct net_device *dev, struct ifreq *ifr, int cmd)
{
	switch (cmd) {
	case SIOCGMIIPHY:
		/* fallthru */
	case SIOCGMIIREG: {
		if (!netif_running(dev))
			return -EAGAIN;

		return 0;
	}

	case SIOCSMIIREG:
		if (!netif_running(dev))
			return -EAGAIN;

		return 0;

	default:
		/* do nothing */
		break;
	}
	return -EOPNOTSUPP;
}

static struct rtnl_link_stats64 *
bnxt_get_stats64(struct net_device *dev, struct rtnl_link_stats64 *stats)
{
	u32 i;
	struct bnxt *bp = netdev_priv(dev);

	memset(stats, 0, sizeof(struct rtnl_link_stats64));

	if (!bp->bnapi)
		return stats;

	/* TODO check if we need to synchronize with bnxt_close path */
	for (i = 0; i < bp->cp_nr_rings; i++) {
		struct bnxt_napi *bnapi = bp->bnapi[i];
		struct bnxt_cp_ring_info *cpr = &bnapi->cp_ring;
		struct ctx_hw_stats *hw_stats = cpr->hw_stats;

		stats->rx_packets += le64_to_cpu(hw_stats->rx_ucast_pkts);
		stats->rx_packets += le64_to_cpu(hw_stats->rx_mcast_pkts);
		stats->rx_packets += le64_to_cpu(hw_stats->rx_bcast_pkts);

		stats->tx_packets += le64_to_cpu(hw_stats->tx_ucast_pkts);
		stats->tx_packets += le64_to_cpu(hw_stats->tx_mcast_pkts);
		stats->tx_packets += le64_to_cpu(hw_stats->tx_bcast_pkts);

		stats->rx_bytes += le64_to_cpu(hw_stats->rx_ucast_bytes);
		stats->rx_bytes += le64_to_cpu(hw_stats->rx_mcast_bytes);
		stats->rx_bytes += le64_to_cpu(hw_stats->rx_bcast_bytes);

		stats->tx_bytes += le64_to_cpu(hw_stats->tx_ucast_bytes);
		stats->tx_bytes += le64_to_cpu(hw_stats->tx_mcast_bytes);
		stats->tx_bytes += le64_to_cpu(hw_stats->tx_bcast_bytes);

		stats->rx_missed_errors +=
			le64_to_cpu(hw_stats->rx_discard_pkts);

		stats->multicast += le64_to_cpu(hw_stats->rx_mcast_pkts);

		stats->tx_dropped += le64_to_cpu(hw_stats->tx_drop_pkts);
	}

	if (bp->flags & BNXT_FLAG_PORT_STATS) {
		struct rx_port_stats *rx = bp->hw_rx_port_stats;
		struct tx_port_stats *tx = bp->hw_tx_port_stats;

		stats->rx_crc_errors = le64_to_cpu(rx->rx_fcs_err_frames);
		stats->rx_frame_errors = le64_to_cpu(rx->rx_align_err_frames);
		stats->rx_length_errors = le64_to_cpu(rx->rx_undrsz_frames) +
					  le64_to_cpu(rx->rx_ovrsz_frames) +
					  le64_to_cpu(rx->rx_runt_frames);
		stats->rx_errors = le64_to_cpu(rx->rx_false_carrier_frames) +
				   le64_to_cpu(rx->rx_jbr_frames);
		stats->collisions = le64_to_cpu(tx->tx_total_collisions);
		stats->tx_fifo_errors = le64_to_cpu(tx->tx_fifo_underruns);
		stats->tx_errors = le64_to_cpu(tx->tx_err);
	}

	return stats;
}

static bool bnxt_mc_list_updated(struct bnxt *bp, u32 *rx_mask)
{
	struct net_device *dev = bp->dev;
	struct bnxt_vnic_info *vnic = &bp->vnic_info[0];
	struct netdev_hw_addr *ha;
	u8 *haddr;
	int mc_count = 0;
	bool update = false;
	int off = 0;

	netdev_for_each_mc_addr(ha, dev) {
		if (mc_count >= BNXT_MAX_MC_ADDRS) {
			*rx_mask |= CFA_L2_SET_RX_MASK_REQ_MASK_ALL_MCAST;
			vnic->mc_list_count = 0;
			return false;
		}
		haddr = ha->addr;
		if (!ether_addr_equal(haddr, vnic->mc_list + off)) {
			memcpy(vnic->mc_list + off, haddr, ETH_ALEN);
			update = true;
		}
		off += ETH_ALEN;
		mc_count++;
	}
	if (mc_count)
		*rx_mask |= CFA_L2_SET_RX_MASK_REQ_MASK_MCAST;

	if (mc_count != vnic->mc_list_count) {
		vnic->mc_list_count = mc_count;
		update = true;
	}
	return update;
}

static bool bnxt_uc_list_updated(struct bnxt *bp)
{
	struct net_device *dev = bp->dev;
	struct bnxt_vnic_info *vnic = &bp->vnic_info[0];
	struct netdev_hw_addr *ha;
	int off = 0;

	if (netdev_uc_count(dev) != (vnic->uc_filter_count - 1))
		return true;

	netdev_for_each_uc_addr(ha, dev) {
		if (!ether_addr_equal(ha->addr, vnic->uc_list + off))
			return true;

		off += ETH_ALEN;
	}
	return false;
}

static void bnxt_set_rx_mode(struct net_device *dev)
{
	struct bnxt *bp = netdev_priv(dev);
	struct bnxt_vnic_info *vnic = &bp->vnic_info[0];
	u32 mask = vnic->rx_mask;
	bool mc_update = false;
	bool uc_update;

	if (!netif_running(dev))
		return;

	mask &= ~(CFA_L2_SET_RX_MASK_REQ_MASK_PROMISCUOUS |
		  CFA_L2_SET_RX_MASK_REQ_MASK_MCAST |
		  CFA_L2_SET_RX_MASK_REQ_MASK_ALL_MCAST);

	if ((dev->flags & IFF_PROMISC) && bnxt_promisc_ok(bp))
		mask |= CFA_L2_SET_RX_MASK_REQ_MASK_PROMISCUOUS;

	uc_update = bnxt_uc_list_updated(bp);

	if (dev->flags & IFF_ALLMULTI) {
		mask |= CFA_L2_SET_RX_MASK_REQ_MASK_ALL_MCAST;
		vnic->mc_list_count = 0;
	} else {
		mc_update = bnxt_mc_list_updated(bp, &mask);
	}

	if (mask != vnic->rx_mask || uc_update || mc_update) {
		vnic->rx_mask = mask;

		set_bit(BNXT_RX_MASK_SP_EVENT, &bp->sp_event);
		schedule_work(&bp->sp_task);
	}
}

static int bnxt_cfg_rx_mode(struct bnxt *bp)
{
	struct net_device *dev = bp->dev;
	struct bnxt_vnic_info *vnic = &bp->vnic_info[0];
	struct netdev_hw_addr *ha;
	int i, off = 0, rc;
	bool uc_update;

	netif_addr_lock_bh(dev);
	uc_update = bnxt_uc_list_updated(bp);
	netif_addr_unlock_bh(dev);

	if (!uc_update)
		goto skip_uc;

	mutex_lock(&bp->hwrm_cmd_lock);
	for (i = 1; i < vnic->uc_filter_count; i++) {
		struct hwrm_cfa_l2_filter_free_input req = {0};

		bnxt_hwrm_cmd_hdr_init(bp, &req, HWRM_CFA_L2_FILTER_FREE, -1,
				       -1);

		req.l2_filter_id = vnic->fw_l2_filter_id[i];

		rc = _hwrm_send_message(bp, &req, sizeof(req),
					HWRM_CMD_TIMEOUT);
	}
	mutex_unlock(&bp->hwrm_cmd_lock);

	vnic->uc_filter_count = 1;

	netif_addr_lock_bh(dev);
	if (netdev_uc_count(dev) > (BNXT_MAX_UC_ADDRS - 1)) {
		vnic->rx_mask |= CFA_L2_SET_RX_MASK_REQ_MASK_PROMISCUOUS;
	} else {
		netdev_for_each_uc_addr(ha, dev) {
			memcpy(vnic->uc_list + off, ha->addr, ETH_ALEN);
			off += ETH_ALEN;
			vnic->uc_filter_count++;
		}
	}
	netif_addr_unlock_bh(dev);

	for (i = 1, off = 0; i < vnic->uc_filter_count; i++, off += ETH_ALEN) {
		rc = bnxt_hwrm_set_vnic_filter(bp, 0, i, vnic->uc_list + off);
		if (rc) {
			netdev_err(bp->dev, "HWRM vnic filter failure rc: %x\n",
				   rc);
			vnic->uc_filter_count = i;
			return rc;
		}
	}

skip_uc:
	rc = bnxt_hwrm_cfa_l2_set_rx_mask(bp, 0);
	if (rc)
		netdev_err(bp->dev, "HWRM cfa l2 rx mask failure rc: %x\n",
			   rc);

	return rc;
}

static bool bnxt_rfs_capable(struct bnxt *bp)
{
#ifdef CONFIG_RFS_ACCEL
	struct bnxt_pf_info *pf = &bp->pf;
	int vnics;

	if (BNXT_VF(bp) || !(bp->flags & BNXT_FLAG_MSIX_CAP))
		return false;

	vnics = 1 + bp->rx_nr_rings;
	if (vnics > pf->max_rsscos_ctxs || vnics > pf->max_vnics) {
		netdev_warn(bp->dev,
			    "Not enough resources to support NTUPLE filters, enough resources for up to %d rx rings\n",
			    min(pf->max_rsscos_ctxs - 1, pf->max_vnics - 1));
		return false;
	}

	return true;
#else
	return false;
#endif
}

static netdev_features_t bnxt_fix_features(struct net_device *dev,
					   netdev_features_t features)
{
	struct bnxt *bp = netdev_priv(dev);

	if ((features & NETIF_F_NTUPLE) && !bnxt_rfs_capable(bp))
		features &= ~NETIF_F_NTUPLE;

	/* Both CTAG and STAG VLAN accelaration on the RX side have to be
	 * turned on or off together.
	 */
	if ((features & (NETIF_F_HW_VLAN_CTAG_RX | NETIF_F_HW_VLAN_STAG_RX)) !=
	    (NETIF_F_HW_VLAN_CTAG_RX | NETIF_F_HW_VLAN_STAG_RX)) {
		if (dev->features & NETIF_F_HW_VLAN_CTAG_RX)
			features &= ~(NETIF_F_HW_VLAN_CTAG_RX |
				      NETIF_F_HW_VLAN_STAG_RX);
		else
			features |= NETIF_F_HW_VLAN_CTAG_RX |
				    NETIF_F_HW_VLAN_STAG_RX;
	}
#ifdef CONFIG_BNXT_SRIOV
	if (BNXT_VF(bp)) {
		if (bp->vf.vlan) {
			features &= ~(NETIF_F_HW_VLAN_CTAG_RX |
				      NETIF_F_HW_VLAN_STAG_RX);
		}
	}
#endif
	return features;
}

static int bnxt_set_features(struct net_device *dev, netdev_features_t features)
{
	struct bnxt *bp = netdev_priv(dev);
	u32 flags = bp->flags;
	u32 changes;
	int rc = 0;
	bool re_init = false;
	bool update_tpa = false;

	flags &= ~BNXT_FLAG_ALL_CONFIG_FEATS;
	if ((features & NETIF_F_GRO) && !BNXT_CHIP_TYPE_NITRO_A0(bp))
		flags |= BNXT_FLAG_GRO;
	if (features & NETIF_F_LRO)
		flags |= BNXT_FLAG_LRO;

	if (features & NETIF_F_HW_VLAN_CTAG_RX)
		flags |= BNXT_FLAG_STRIP_VLAN;

	if (features & NETIF_F_NTUPLE)
		flags |= BNXT_FLAG_RFS;

	changes = flags ^ bp->flags;
	if (changes & BNXT_FLAG_TPA) {
		update_tpa = true;
		if ((bp->flags & BNXT_FLAG_TPA) == 0 ||
		    (flags & BNXT_FLAG_TPA) == 0)
			re_init = true;
	}

	if (changes & ~BNXT_FLAG_TPA)
		re_init = true;

	if (flags != bp->flags) {
		u32 old_flags = bp->flags;

		bp->flags = flags;

		if (!test_bit(BNXT_STATE_OPEN, &bp->state)) {
			if (update_tpa)
				bnxt_set_ring_params(bp);
			return rc;
		}

		if (re_init) {
			bnxt_close_nic(bp, false, false);
			if (update_tpa)
				bnxt_set_ring_params(bp);

			return bnxt_open_nic(bp, false, false);
		}
		if (update_tpa) {
			rc = bnxt_set_tpa(bp,
					  (flags & BNXT_FLAG_TPA) ?
					  true : false);
			if (rc)
				bp->flags = old_flags;
		}
	}
	return rc;
}

static void bnxt_dump_tx_sw_state(struct bnxt_napi *bnapi)
{
	struct bnxt_tx_ring_info *txr = bnapi->tx_ring;
	int i = bnapi->index;

	if (!txr)
		return;

	netdev_info(bnapi->bp->dev, "[%d]: tx{fw_ring: %d prod: %x cons: %x}\n",
		    i, txr->tx_ring_struct.fw_ring_id, txr->tx_prod,
		    txr->tx_cons);
}

static void bnxt_dump_rx_sw_state(struct bnxt_napi *bnapi)
{
	struct bnxt_rx_ring_info *rxr = bnapi->rx_ring;
	int i = bnapi->index;

	if (!rxr)
		return;

	netdev_info(bnapi->bp->dev, "[%d]: rx{fw_ring: %d prod: %x} rx_agg{fw_ring: %d agg_prod: %x sw_agg_prod: %x}\n",
		    i, rxr->rx_ring_struct.fw_ring_id, rxr->rx_prod,
		    rxr->rx_agg_ring_struct.fw_ring_id, rxr->rx_agg_prod,
		    rxr->rx_sw_agg_prod);
}

static void bnxt_dump_cp_sw_state(struct bnxt_napi *bnapi)
{
	struct bnxt_cp_ring_info *cpr = &bnapi->cp_ring;
	int i = bnapi->index;

	netdev_info(bnapi->bp->dev, "[%d]: cp{fw_ring: %d raw_cons: %x}\n",
		    i, cpr->cp_ring_struct.fw_ring_id, cpr->cp_raw_cons);
}

static void bnxt_dbg_dump_states(struct bnxt *bp)
{
	int i;
	struct bnxt_napi *bnapi;

	for (i = 0; i < bp->cp_nr_rings; i++) {
		bnapi = bp->bnapi[i];
		if (netif_msg_drv(bp)) {
			bnxt_dump_tx_sw_state(bnapi);
			bnxt_dump_rx_sw_state(bnapi);
			bnxt_dump_cp_sw_state(bnapi);
		}
	}
}

static void bnxt_reset_task(struct bnxt *bp, bool silent)
{
	if (!silent)
		bnxt_dbg_dump_states(bp);
	if (netif_running(bp->dev)) {
		bnxt_close_nic(bp, false, false);
		bnxt_open_nic(bp, false, false);
	}
}

static void bnxt_tx_timeout(struct net_device *dev)
{
	struct bnxt *bp = netdev_priv(dev);

	netdev_err(bp->dev,  "TX timeout detected, starting reset task!\n");
	set_bit(BNXT_RESET_TASK_SP_EVENT, &bp->sp_event);
	schedule_work(&bp->sp_task);
}

#ifdef CONFIG_NET_POLL_CONTROLLER
static void bnxt_poll_controller(struct net_device *dev)
{
	struct bnxt *bp = netdev_priv(dev);
	int i;

	for (i = 0; i < bp->cp_nr_rings; i++) {
		struct bnxt_irq *irq = &bp->irq_tbl[i];

		disable_irq(irq->vector);
		irq->handler(irq->vector, bp->bnapi[i]);
		enable_irq(irq->vector);
	}
}
#endif

static void bnxt_timer(unsigned long data)
{
	struct bnxt *bp = (struct bnxt *)data;
	struct net_device *dev = bp->dev;

	if (!netif_running(dev))
		return;

	if (atomic_read(&bp->intr_sem) != 0)
		goto bnxt_restart_timer;

	if (bp->link_info.link_up && (bp->flags & BNXT_FLAG_PORT_STATS)) {
		set_bit(BNXT_PERIODIC_STATS_SP_EVENT, &bp->sp_event);
		schedule_work(&bp->sp_task);
	}
bnxt_restart_timer:
	mod_timer(&bp->timer, jiffies + bp->current_interval);
}

static void bnxt_rtnl_lock_sp(struct bnxt *bp)
{
	/* We are called from bnxt_sp_task which has BNXT_STATE_IN_SP_TASK
	 * set.  If the device is being closed, bnxt_close() may be holding
	 * rtnl() and waiting for BNXT_STATE_IN_SP_TASK to clear.  So we
	 * must clear BNXT_STATE_IN_SP_TASK before holding rtnl().
	 */
	clear_bit(BNXT_STATE_IN_SP_TASK, &bp->state);
	rtnl_lock();
}

static void bnxt_rtnl_unlock_sp(struct bnxt *bp)
{
	set_bit(BNXT_STATE_IN_SP_TASK, &bp->state);
	rtnl_unlock();
}

/* Only called from bnxt_sp_task() */
static void bnxt_reset(struct bnxt *bp, bool silent)
{
	bnxt_rtnl_lock_sp(bp);
	if (test_bit(BNXT_STATE_OPEN, &bp->state))
		bnxt_reset_task(bp, silent);
	bnxt_rtnl_unlock_sp(bp);
}

static void bnxt_cfg_ntp_filters(struct bnxt *);

static void bnxt_sp_task(struct work_struct *work)
{
	struct bnxt *bp = container_of(work, struct bnxt, sp_task);

	set_bit(BNXT_STATE_IN_SP_TASK, &bp->state);
	smp_mb__after_atomic();
	if (!test_bit(BNXT_STATE_OPEN, &bp->state)) {
		clear_bit(BNXT_STATE_IN_SP_TASK, &bp->state);
		return;
	}

	if (test_and_clear_bit(BNXT_RX_MASK_SP_EVENT, &bp->sp_event))
		bnxt_cfg_rx_mode(bp);

	if (test_and_clear_bit(BNXT_RX_NTP_FLTR_SP_EVENT, &bp->sp_event))
		bnxt_cfg_ntp_filters(bp);
	if (test_and_clear_bit(BNXT_HWRM_EXEC_FWD_REQ_SP_EVENT, &bp->sp_event))
		bnxt_hwrm_exec_fwd_req(bp);
	if (test_and_clear_bit(BNXT_VXLAN_ADD_PORT_SP_EVENT, &bp->sp_event)) {
		bnxt_hwrm_tunnel_dst_port_alloc(
			bp, bp->vxlan_port,
			TUNNEL_DST_PORT_FREE_REQ_TUNNEL_TYPE_VXLAN);
	}
	if (test_and_clear_bit(BNXT_VXLAN_DEL_PORT_SP_EVENT, &bp->sp_event)) {
		bnxt_hwrm_tunnel_dst_port_free(
			bp, TUNNEL_DST_PORT_FREE_REQ_TUNNEL_TYPE_VXLAN);
	}
	if (test_and_clear_bit(BNXT_GENEVE_ADD_PORT_SP_EVENT, &bp->sp_event)) {
		bnxt_hwrm_tunnel_dst_port_alloc(
			bp, bp->nge_port,
			TUNNEL_DST_PORT_FREE_REQ_TUNNEL_TYPE_GENEVE);
	}
	if (test_and_clear_bit(BNXT_GENEVE_DEL_PORT_SP_EVENT, &bp->sp_event)) {
		bnxt_hwrm_tunnel_dst_port_free(
			bp, TUNNEL_DST_PORT_FREE_REQ_TUNNEL_TYPE_GENEVE);
	}
	if (test_and_clear_bit(BNXT_PERIODIC_STATS_SP_EVENT, &bp->sp_event))
		bnxt_hwrm_port_qstats(bp);

	/* These functions below will clear BNXT_STATE_IN_SP_TASK.  They
	 * must be the last functions to be called before exiting.
	 */
	if (test_and_clear_bit(BNXT_LINK_CHNG_SP_EVENT, &bp->sp_event)) {
		int rc = 0;

		if (test_and_clear_bit(BNXT_LINK_SPEED_CHNG_SP_EVENT,
				       &bp->sp_event))
			bnxt_hwrm_phy_qcaps(bp);

		bnxt_rtnl_lock_sp(bp);
		if (test_bit(BNXT_STATE_OPEN, &bp->state))
			rc = bnxt_update_link(bp, true);
		bnxt_rtnl_unlock_sp(bp);
		if (rc)
			netdev_err(bp->dev, "SP task can't update link (rc: %x)\n",
				   rc);
	}
	if (test_and_clear_bit(BNXT_HWRM_PORT_MODULE_SP_EVENT, &bp->sp_event)) {
		bnxt_rtnl_lock_sp(bp);
		if (test_bit(BNXT_STATE_OPEN, &bp->state))
			bnxt_get_port_module_status(bp);
		bnxt_rtnl_unlock_sp(bp);
	}
	if (test_and_clear_bit(BNXT_RESET_TASK_SP_EVENT, &bp->sp_event))
		bnxt_reset(bp, false);

	if (test_and_clear_bit(BNXT_RESET_TASK_SILENT_SP_EVENT, &bp->sp_event))
		bnxt_reset(bp, true);

	smp_mb__before_atomic();
	clear_bit(BNXT_STATE_IN_SP_TASK, &bp->state);
}

static int bnxt_init_board(struct pci_dev *pdev, struct net_device *dev)
{
	int rc;
	struct bnxt *bp = netdev_priv(dev);

	SET_NETDEV_DEV(dev, &pdev->dev);

	/* enable device (incl. PCI PM wakeup), and bus-mastering */
	rc = pci_enable_device(pdev);
	if (rc) {
		dev_err(&pdev->dev, "Cannot enable PCI device, aborting\n");
		goto init_err;
	}

	if (!(pci_resource_flags(pdev, 0) & IORESOURCE_MEM)) {
		dev_err(&pdev->dev,
			"Cannot find PCI device base address, aborting\n");
		rc = -ENODEV;
		goto init_err_disable;
	}

	rc = pci_request_regions(pdev, DRV_MODULE_NAME);
	if (rc) {
		dev_err(&pdev->dev, "Cannot obtain PCI resources, aborting\n");
		goto init_err_disable;
	}

	if (dma_set_mask_and_coherent(&pdev->dev, DMA_BIT_MASK(64)) != 0 &&
	    dma_set_mask_and_coherent(&pdev->dev, DMA_BIT_MASK(32)) != 0) {
		dev_err(&pdev->dev, "System does not support DMA, aborting\n");
		goto init_err_disable;
	}

	pci_set_master(pdev);

	bp->dev = dev;
	bp->pdev = pdev;

	bp->bar0 = pci_ioremap_bar(pdev, 0);
	if (!bp->bar0) {
		dev_err(&pdev->dev, "Cannot map device registers, aborting\n");
		rc = -ENOMEM;
		goto init_err_release;
	}

	bp->bar1 = pci_ioremap_bar(pdev, 2);
	if (!bp->bar1) {
		dev_err(&pdev->dev, "Cannot map doorbell registers, aborting\n");
		rc = -ENOMEM;
		goto init_err_release;
	}

	bp->bar2 = pci_ioremap_bar(pdev, 4);
	if (!bp->bar2) {
		dev_err(&pdev->dev, "Cannot map bar4 registers, aborting\n");
		rc = -ENOMEM;
		goto init_err_release;
	}

	pci_enable_pcie_error_reporting(pdev);

	INIT_WORK(&bp->sp_task, bnxt_sp_task);

	spin_lock_init(&bp->ntp_fltr_lock);

	bp->rx_ring_size = BNXT_DEFAULT_RX_RING_SIZE;
	bp->tx_ring_size = BNXT_DEFAULT_TX_RING_SIZE;

	/* tick values in micro seconds */
	bp->rx_coal_ticks = 12;
	bp->rx_coal_bufs = 30;
	bp->rx_coal_ticks_irq = 1;
	bp->rx_coal_bufs_irq = 2;

	bp->tx_coal_ticks = 25;
	bp->tx_coal_bufs = 30;
	bp->tx_coal_ticks_irq = 2;
	bp->tx_coal_bufs_irq = 2;

	bp->stats_coal_ticks = BNXT_DEF_STATS_COAL_TICKS;

	init_timer(&bp->timer);
	bp->timer.data = (unsigned long)bp;
	bp->timer.function = bnxt_timer;
	bp->current_interval = BNXT_TIMER_INTERVAL;

	clear_bit(BNXT_STATE_OPEN, &bp->state);

	return 0;

init_err_release:
	if (bp->bar2) {
		pci_iounmap(pdev, bp->bar2);
		bp->bar2 = NULL;
	}

	if (bp->bar1) {
		pci_iounmap(pdev, bp->bar1);
		bp->bar1 = NULL;
	}

	if (bp->bar0) {
		pci_iounmap(pdev, bp->bar0);
		bp->bar0 = NULL;
	}

	pci_release_regions(pdev);

init_err_disable:
	pci_disable_device(pdev);

init_err:
	return rc;
}

/* rtnl_lock held */
static int bnxt_change_mac_addr(struct net_device *dev, void *p)
{
	struct sockaddr *addr = p;
	struct bnxt *bp = netdev_priv(dev);
	int rc = 0;

	if (!is_valid_ether_addr(addr->sa_data))
		return -EADDRNOTAVAIL;

	rc = bnxt_approve_mac(bp, addr->sa_data);
	if (rc)
		return rc;

	if (ether_addr_equal(addr->sa_data, dev->dev_addr))
		return 0;

	memcpy(dev->dev_addr, addr->sa_data, dev->addr_len);
	if (netif_running(dev)) {
		bnxt_close_nic(bp, false, false);
		rc = bnxt_open_nic(bp, false, false);
	}

	return rc;
}

/* rtnl_lock held */
static int bnxt_change_mtu(struct net_device *dev, int new_mtu)
{
	struct bnxt *bp = netdev_priv(dev);

	if (netif_running(dev))
		bnxt_close_nic(bp, false, false);

	dev->mtu = new_mtu;
	bnxt_set_ring_params(bp);

	if (netif_running(dev))
		return bnxt_open_nic(bp, false, false);

	return 0;
}

int bnxt_setup_mq_tc(struct net_device *dev, u8 tc)
{
	struct bnxt *bp = netdev_priv(dev);
	bool sh = false;
<<<<<<< HEAD
	u8 tc;

	if (ntc->type != TC_SETUP_MQPRIO)
		return -EINVAL;

	tc = ntc->tc;
=======
>>>>>>> c470abd4

	if (tc > bp->max_tc) {
		netdev_err(dev, "too many traffic classes requested: %d Max supported is %d\n",
			   tc, bp->max_tc);
		return -EINVAL;
	}

	if (netdev_get_num_tc(dev) == tc)
		return 0;

	if (bp->flags & BNXT_FLAG_SHARED_RINGS)
		sh = true;

	if (tc) {
		int max_rx_rings, max_tx_rings, rc;

		rc = bnxt_get_max_rings(bp, &max_rx_rings, &max_tx_rings, sh);
		if (rc || bp->tx_nr_rings_per_tc * tc > max_tx_rings)
			return -ENOMEM;
	}

	/* Needs to close the device and do hw resource re-allocations */
	if (netif_running(bp->dev))
		bnxt_close_nic(bp, true, false);

	if (tc) {
		bp->tx_nr_rings = bp->tx_nr_rings_per_tc * tc;
		netdev_set_num_tc(dev, tc);
	} else {
		bp->tx_nr_rings = bp->tx_nr_rings_per_tc;
		netdev_reset_tc(dev);
	}
	bp->cp_nr_rings = sh ? max_t(int, bp->tx_nr_rings, bp->rx_nr_rings) :
			       bp->tx_nr_rings + bp->rx_nr_rings;
	bp->num_stat_ctxs = bp->cp_nr_rings;

	if (netif_running(bp->dev))
		return bnxt_open_nic(bp, true, false);

	return 0;
}

static int bnxt_setup_tc(struct net_device *dev, u32 handle, __be16 proto,
			 struct tc_to_netdev *ntc)
{
	if (ntc->type != TC_SETUP_MQPRIO)
		return -EINVAL;

	return bnxt_setup_mq_tc(dev, ntc->tc);
}

#ifdef CONFIG_RFS_ACCEL
static bool bnxt_fltr_match(struct bnxt_ntuple_filter *f1,
			    struct bnxt_ntuple_filter *f2)
{
	struct flow_keys *keys1 = &f1->fkeys;
	struct flow_keys *keys2 = &f2->fkeys;

	if (keys1->addrs.v4addrs.src == keys2->addrs.v4addrs.src &&
	    keys1->addrs.v4addrs.dst == keys2->addrs.v4addrs.dst &&
	    keys1->ports.ports == keys2->ports.ports &&
	    keys1->basic.ip_proto == keys2->basic.ip_proto &&
	    keys1->basic.n_proto == keys2->basic.n_proto &&
	    ether_addr_equal(f1->src_mac_addr, f2->src_mac_addr) &&
	    ether_addr_equal(f1->dst_mac_addr, f2->dst_mac_addr))
		return true;

	return false;
}

static int bnxt_rx_flow_steer(struct net_device *dev, const struct sk_buff *skb,
			      u16 rxq_index, u32 flow_id)
{
	struct bnxt *bp = netdev_priv(dev);
	struct bnxt_ntuple_filter *fltr, *new_fltr;
	struct flow_keys *fkeys;
	struct ethhdr *eth = (struct ethhdr *)skb_mac_header(skb);
	int rc = 0, idx, bit_id, l2_idx = 0;
	struct hlist_head *head;

	if (skb->encapsulation)
		return -EPROTONOSUPPORT;

	if (!ether_addr_equal(dev->dev_addr, eth->h_dest)) {
		struct bnxt_vnic_info *vnic = &bp->vnic_info[0];
		int off = 0, j;

		netif_addr_lock_bh(dev);
		for (j = 0; j < vnic->uc_filter_count; j++, off += ETH_ALEN) {
			if (ether_addr_equal(eth->h_dest,
					     vnic->uc_list + off)) {
				l2_idx = j + 1;
				break;
			}
		}
		netif_addr_unlock_bh(dev);
		if (!l2_idx)
			return -EINVAL;
	}
	new_fltr = kzalloc(sizeof(*new_fltr), GFP_ATOMIC);
	if (!new_fltr)
		return -ENOMEM;

	fkeys = &new_fltr->fkeys;
	if (!skb_flow_dissect_flow_keys(skb, fkeys, 0)) {
		rc = -EPROTONOSUPPORT;
		goto err_free;
	}

	if ((fkeys->basic.n_proto != htons(ETH_P_IP)) ||
	    ((fkeys->basic.ip_proto != IPPROTO_TCP) &&
	     (fkeys->basic.ip_proto != IPPROTO_UDP))) {
		rc = -EPROTONOSUPPORT;
		goto err_free;
	}

	memcpy(new_fltr->dst_mac_addr, eth->h_dest, ETH_ALEN);
	memcpy(new_fltr->src_mac_addr, eth->h_source, ETH_ALEN);

	idx = skb_get_hash_raw(skb) & BNXT_NTP_FLTR_HASH_MASK;
	head = &bp->ntp_fltr_hash_tbl[idx];
	rcu_read_lock();
	hlist_for_each_entry_rcu(fltr, head, hash) {
		if (bnxt_fltr_match(fltr, new_fltr)) {
			rcu_read_unlock();
			rc = 0;
			goto err_free;
		}
	}
	rcu_read_unlock();

	spin_lock_bh(&bp->ntp_fltr_lock);
	bit_id = bitmap_find_free_region(bp->ntp_fltr_bmap,
					 BNXT_NTP_FLTR_MAX_FLTR, 0);
	if (bit_id < 0) {
		spin_unlock_bh(&bp->ntp_fltr_lock);
		rc = -ENOMEM;
		goto err_free;
	}

	new_fltr->sw_id = (u16)bit_id;
	new_fltr->flow_id = flow_id;
	new_fltr->l2_fltr_idx = l2_idx;
	new_fltr->rxq = rxq_index;
	hlist_add_head_rcu(&new_fltr->hash, head);
	bp->ntp_fltr_count++;
	spin_unlock_bh(&bp->ntp_fltr_lock);

	set_bit(BNXT_RX_NTP_FLTR_SP_EVENT, &bp->sp_event);
	schedule_work(&bp->sp_task);

	return new_fltr->sw_id;

err_free:
	kfree(new_fltr);
	return rc;
}

static void bnxt_cfg_ntp_filters(struct bnxt *bp)
{
	int i;

	for (i = 0; i < BNXT_NTP_FLTR_HASH_SIZE; i++) {
		struct hlist_head *head;
		struct hlist_node *tmp;
		struct bnxt_ntuple_filter *fltr;
		int rc;

		head = &bp->ntp_fltr_hash_tbl[i];
		hlist_for_each_entry_safe(fltr, tmp, head, hash) {
			bool del = false;

			if (test_bit(BNXT_FLTR_VALID, &fltr->state)) {
				if (rps_may_expire_flow(bp->dev, fltr->rxq,
							fltr->flow_id,
							fltr->sw_id)) {
					bnxt_hwrm_cfa_ntuple_filter_free(bp,
									 fltr);
					del = true;
				}
			} else {
				rc = bnxt_hwrm_cfa_ntuple_filter_alloc(bp,
								       fltr);
				if (rc)
					del = true;
				else
					set_bit(BNXT_FLTR_VALID, &fltr->state);
			}

			if (del) {
				spin_lock_bh(&bp->ntp_fltr_lock);
				hlist_del_rcu(&fltr->hash);
				bp->ntp_fltr_count--;
				spin_unlock_bh(&bp->ntp_fltr_lock);
				synchronize_rcu();
				clear_bit(fltr->sw_id, bp->ntp_fltr_bmap);
				kfree(fltr);
			}
		}
	}
	if (test_and_clear_bit(BNXT_HWRM_PF_UNLOAD_SP_EVENT, &bp->sp_event))
		netdev_info(bp->dev, "Receive PF driver unload event!");
}

#else

static void bnxt_cfg_ntp_filters(struct bnxt *bp)
{
}

#endif /* CONFIG_RFS_ACCEL */

static void bnxt_udp_tunnel_add(struct net_device *dev,
				struct udp_tunnel_info *ti)
{
	struct bnxt *bp = netdev_priv(dev);

	if (ti->sa_family != AF_INET6 && ti->sa_family != AF_INET)
		return;

	if (!netif_running(dev))
		return;

	switch (ti->type) {
	case UDP_TUNNEL_TYPE_VXLAN:
		if (bp->vxlan_port_cnt && bp->vxlan_port != ti->port)
			return;

		bp->vxlan_port_cnt++;
		if (bp->vxlan_port_cnt == 1) {
			bp->vxlan_port = ti->port;
			set_bit(BNXT_VXLAN_ADD_PORT_SP_EVENT, &bp->sp_event);
			schedule_work(&bp->sp_task);
		}
		break;
	case UDP_TUNNEL_TYPE_GENEVE:
		if (bp->nge_port_cnt && bp->nge_port != ti->port)
			return;

		bp->nge_port_cnt++;
		if (bp->nge_port_cnt == 1) {
			bp->nge_port = ti->port;
			set_bit(BNXT_GENEVE_ADD_PORT_SP_EVENT, &bp->sp_event);
		}
		break;
	default:
		return;
	}

	schedule_work(&bp->sp_task);
}

static void bnxt_udp_tunnel_del(struct net_device *dev,
				struct udp_tunnel_info *ti)
{
	struct bnxt *bp = netdev_priv(dev);

	if (ti->sa_family != AF_INET6 && ti->sa_family != AF_INET)
		return;

	if (!netif_running(dev))
		return;

	switch (ti->type) {
	case UDP_TUNNEL_TYPE_VXLAN:
		if (!bp->vxlan_port_cnt || bp->vxlan_port != ti->port)
			return;
		bp->vxlan_port_cnt--;

		if (bp->vxlan_port_cnt != 0)
			return;

		set_bit(BNXT_VXLAN_DEL_PORT_SP_EVENT, &bp->sp_event);
		break;
	case UDP_TUNNEL_TYPE_GENEVE:
		if (!bp->nge_port_cnt || bp->nge_port != ti->port)
			return;
		bp->nge_port_cnt--;

		if (bp->nge_port_cnt != 0)
			return;

		set_bit(BNXT_GENEVE_DEL_PORT_SP_EVENT, &bp->sp_event);
		break;
	default:
		return;
	}

	schedule_work(&bp->sp_task);
}

static const struct net_device_ops bnxt_netdev_ops = {
	.ndo_open		= bnxt_open,
	.ndo_start_xmit		= bnxt_start_xmit,
	.ndo_stop		= bnxt_close,
	.ndo_get_stats64	= bnxt_get_stats64,
	.ndo_set_rx_mode	= bnxt_set_rx_mode,
	.ndo_do_ioctl		= bnxt_ioctl,
	.ndo_validate_addr	= eth_validate_addr,
	.ndo_set_mac_address	= bnxt_change_mac_addr,
	.ndo_change_mtu		= bnxt_change_mtu,
	.ndo_fix_features	= bnxt_fix_features,
	.ndo_set_features	= bnxt_set_features,
	.ndo_tx_timeout		= bnxt_tx_timeout,
#ifdef CONFIG_BNXT_SRIOV
	.ndo_get_vf_config	= bnxt_get_vf_config,
	.ndo_set_vf_mac		= bnxt_set_vf_mac,
	.ndo_set_vf_vlan	= bnxt_set_vf_vlan,
	.ndo_set_vf_rate	= bnxt_set_vf_bw,
	.ndo_set_vf_link_state	= bnxt_set_vf_link_state,
	.ndo_set_vf_spoofchk	= bnxt_set_vf_spoofchk,
#endif
#ifdef CONFIG_NET_POLL_CONTROLLER
	.ndo_poll_controller	= bnxt_poll_controller,
#endif
	.ndo_setup_tc           = bnxt_setup_tc,
#ifdef CONFIG_RFS_ACCEL
	.ndo_rx_flow_steer	= bnxt_rx_flow_steer,
#endif
	.ndo_udp_tunnel_add	= bnxt_udp_tunnel_add,
	.ndo_udp_tunnel_del	= bnxt_udp_tunnel_del,
#ifdef CONFIG_NET_RX_BUSY_POLL
	.ndo_busy_poll		= bnxt_busy_poll,
#endif
};

static void bnxt_remove_one(struct pci_dev *pdev)
{
	struct net_device *dev = pci_get_drvdata(pdev);
	struct bnxt *bp = netdev_priv(dev);

	if (BNXT_PF(bp))
		bnxt_sriov_disable(bp);

	pci_disable_pcie_error_reporting(pdev);
	unregister_netdev(dev);
	cancel_work_sync(&bp->sp_task);
	bp->sp_event = 0;

	bnxt_clear_int_mode(bp);
	bnxt_hwrm_func_drv_unrgtr(bp);
	bnxt_free_hwrm_resources(bp);
	bnxt_dcb_free(bp);
	pci_iounmap(pdev, bp->bar2);
	pci_iounmap(pdev, bp->bar1);
	pci_iounmap(pdev, bp->bar0);
	kfree(bp->edev);
	bp->edev = NULL;
	free_netdev(dev);

	pci_release_regions(pdev);
	pci_disable_device(pdev);
}

static int bnxt_probe_phy(struct bnxt *bp)
{
	int rc = 0;
	struct bnxt_link_info *link_info = &bp->link_info;

	rc = bnxt_hwrm_phy_qcaps(bp);
	if (rc) {
		netdev_err(bp->dev, "Probe phy can't get phy capabilities (rc: %x)\n",
			   rc);
		return rc;
	}

	rc = bnxt_update_link(bp, false);
	if (rc) {
		netdev_err(bp->dev, "Probe phy can't update link (rc: %x)\n",
			   rc);
		return rc;
	}

	/* Older firmware does not have supported_auto_speeds, so assume
	 * that all supported speeds can be autonegotiated.
	 */
	if (link_info->auto_link_speeds && !link_info->support_auto_speeds)
		link_info->support_auto_speeds = link_info->support_speeds;

	/*initialize the ethool setting copy with NVM settings */
	if (BNXT_AUTO_MODE(link_info->auto_mode)) {
		link_info->autoneg = BNXT_AUTONEG_SPEED;
		if (bp->hwrm_spec_code >= 0x10201) {
			if (link_info->auto_pause_setting &
			    PORT_PHY_CFG_REQ_AUTO_PAUSE_AUTONEG_PAUSE)
				link_info->autoneg |= BNXT_AUTONEG_FLOW_CTRL;
		} else {
			link_info->autoneg |= BNXT_AUTONEG_FLOW_CTRL;
		}
		link_info->advertising = link_info->auto_link_speeds;
	} else {
		link_info->req_link_speed = link_info->force_link_speed;
		link_info->req_duplex = link_info->duplex_setting;
	}
	if (link_info->autoneg & BNXT_AUTONEG_FLOW_CTRL)
		link_info->req_flow_ctrl =
			link_info->auto_pause_setting & BNXT_LINK_PAUSE_BOTH;
	else
		link_info->req_flow_ctrl = link_info->force_pause_setting;
	return rc;
}

static int bnxt_get_max_irq(struct pci_dev *pdev)
{
	u16 ctrl;

	if (!pdev->msix_cap)
		return 1;

	pci_read_config_word(pdev, pdev->msix_cap + PCI_MSIX_FLAGS, &ctrl);
	return (ctrl & PCI_MSIX_FLAGS_QSIZE) + 1;
}

static void _bnxt_get_max_rings(struct bnxt *bp, int *max_rx, int *max_tx,
				int *max_cp)
{
	int max_ring_grps = 0;

#ifdef CONFIG_BNXT_SRIOV
	if (!BNXT_PF(bp)) {
		*max_tx = bp->vf.max_tx_rings;
		*max_rx = bp->vf.max_rx_rings;
		*max_cp = min_t(int, bp->vf.max_irqs, bp->vf.max_cp_rings);
		*max_cp = min_t(int, *max_cp, bp->vf.max_stat_ctxs);
		max_ring_grps = bp->vf.max_hw_ring_grps;
	} else
#endif
	{
		*max_tx = bp->pf.max_tx_rings;
		*max_rx = bp->pf.max_rx_rings;
		*max_cp = min_t(int, bp->pf.max_irqs, bp->pf.max_cp_rings);
		*max_cp = min_t(int, *max_cp, bp->pf.max_stat_ctxs);
		max_ring_grps = bp->pf.max_hw_ring_grps;
	}
	if (BNXT_CHIP_TYPE_NITRO_A0(bp) && BNXT_PF(bp)) {
		*max_cp -= 1;
		*max_rx -= 2;
	}
	if (bp->flags & BNXT_FLAG_AGG_RINGS)
		*max_rx >>= 1;
	*max_rx = min_t(int, *max_rx, max_ring_grps);
}

int bnxt_get_max_rings(struct bnxt *bp, int *max_rx, int *max_tx, bool shared)
{
	int rx, tx, cp;

	_bnxt_get_max_rings(bp, &rx, &tx, &cp);
	if (!rx || !tx || !cp)
		return -ENOMEM;

	*max_rx = rx;
	*max_tx = tx;
	return bnxt_trim_rings(bp, max_rx, max_tx, cp, shared);
}

static int bnxt_get_dflt_rings(struct bnxt *bp, int *max_rx, int *max_tx,
			       bool shared)
{
	int rc;

	rc = bnxt_get_max_rings(bp, max_rx, max_tx, shared);
	if (rc)
		return rc;

	if (bp->flags & BNXT_FLAG_ROCE_CAP) {
		int max_cp, max_stat, max_irq;

		/* Reserve minimum resources for RoCE */
		max_cp = bnxt_get_max_func_cp_rings(bp);
		max_stat = bnxt_get_max_func_stat_ctxs(bp);
		max_irq = bnxt_get_max_func_irqs(bp);
		if (max_cp <= BNXT_MIN_ROCE_CP_RINGS ||
		    max_irq <= BNXT_MIN_ROCE_CP_RINGS ||
		    max_stat <= BNXT_MIN_ROCE_STAT_CTXS)
			return 0;

		max_cp -= BNXT_MIN_ROCE_CP_RINGS;
		max_irq -= BNXT_MIN_ROCE_CP_RINGS;
		max_stat -= BNXT_MIN_ROCE_STAT_CTXS;
		max_cp = min_t(int, max_cp, max_irq);
		max_cp = min_t(int, max_cp, max_stat);
		rc = bnxt_trim_rings(bp, max_rx, max_tx, max_cp, shared);
		if (rc)
			rc = 0;
	}
	return rc;
}

static int bnxt_set_dflt_rings(struct bnxt *bp)
{
	int dflt_rings, max_rx_rings, max_tx_rings, rc;
	bool sh = true;

	if (sh)
		bp->flags |= BNXT_FLAG_SHARED_RINGS;
	dflt_rings = netif_get_num_default_rss_queues();
	rc = bnxt_get_dflt_rings(bp, &max_rx_rings, &max_tx_rings, sh);
	if (rc)
		return rc;
	bp->rx_nr_rings = min_t(int, dflt_rings, max_rx_rings);
	bp->tx_nr_rings_per_tc = min_t(int, dflt_rings, max_tx_rings);
	bp->tx_nr_rings = bp->tx_nr_rings_per_tc;
	bp->cp_nr_rings = sh ? max_t(int, bp->tx_nr_rings, bp->rx_nr_rings) :
			       bp->tx_nr_rings + bp->rx_nr_rings;
	bp->num_stat_ctxs = bp->cp_nr_rings;
	if (BNXT_CHIP_TYPE_NITRO_A0(bp)) {
		bp->rx_nr_rings++;
		bp->cp_nr_rings++;
	}
	return rc;
}

void bnxt_restore_pf_fw_resources(struct bnxt *bp)
{
	ASSERT_RTNL();
	bnxt_hwrm_func_qcaps(bp);
	bnxt_subtract_ulp_resources(bp, BNXT_ROCE_ULP);
}

static void bnxt_parse_log_pcie_link(struct bnxt *bp)
{
	enum pcie_link_width width = PCIE_LNK_WIDTH_UNKNOWN;
	enum pci_bus_speed speed = PCI_SPEED_UNKNOWN;

	if (pcie_get_minimum_link(bp->pdev, &speed, &width) ||
	    speed == PCI_SPEED_UNKNOWN || width == PCIE_LNK_WIDTH_UNKNOWN)
		netdev_info(bp->dev, "Failed to determine PCIe Link Info\n");
	else
		netdev_info(bp->dev, "PCIe: Speed %s Width x%d\n",
			    speed == PCIE_SPEED_2_5GT ? "2.5GT/s" :
			    speed == PCIE_SPEED_5_0GT ? "5.0GT/s" :
			    speed == PCIE_SPEED_8_0GT ? "8.0GT/s" :
			    "Unknown", width);
}

static int bnxt_init_one(struct pci_dev *pdev, const struct pci_device_id *ent)
{
	static int version_printed;
	struct net_device *dev;
	struct bnxt *bp;
	int rc, max_irqs;

	if (pdev->device == 0x16cd && pci_is_bridge(pdev))
		return -ENODEV;

	if (version_printed++ == 0)
		pr_info("%s", version);

	max_irqs = bnxt_get_max_irq(pdev);
	dev = alloc_etherdev_mq(sizeof(*bp), max_irqs);
	if (!dev)
		return -ENOMEM;

	bp = netdev_priv(dev);

	if (bnxt_vf_pciid(ent->driver_data))
		bp->flags |= BNXT_FLAG_VF;

	if (pdev->msix_cap)
		bp->flags |= BNXT_FLAG_MSIX_CAP;

	rc = bnxt_init_board(pdev, dev);
	if (rc < 0)
		goto init_err_free;

	dev->netdev_ops = &bnxt_netdev_ops;
	dev->watchdog_timeo = BNXT_TX_TIMEOUT;
	dev->ethtool_ops = &bnxt_ethtool_ops;

	pci_set_drvdata(pdev, dev);

	rc = bnxt_alloc_hwrm_resources(bp);
	if (rc)
		goto init_err;

	mutex_init(&bp->hwrm_cmd_lock);
	rc = bnxt_hwrm_ver_get(bp);
	if (rc)
		goto init_err;

	bnxt_hwrm_fw_set_time(bp);

	dev->hw_features = NETIF_F_IP_CSUM | NETIF_F_IPV6_CSUM | NETIF_F_SG |
			   NETIF_F_TSO | NETIF_F_TSO6 |
			   NETIF_F_GSO_UDP_TUNNEL | NETIF_F_GSO_GRE |
			   NETIF_F_GSO_IPXIP4 |
			   NETIF_F_GSO_UDP_TUNNEL_CSUM | NETIF_F_GSO_GRE_CSUM |
			   NETIF_F_GSO_PARTIAL | NETIF_F_RXHASH |
			   NETIF_F_RXCSUM | NETIF_F_GRO;

	if (!BNXT_CHIP_TYPE_NITRO_A0(bp))
		dev->hw_features |= NETIF_F_LRO;

	dev->hw_enc_features =
			NETIF_F_IP_CSUM | NETIF_F_IPV6_CSUM | NETIF_F_SG |
			NETIF_F_TSO | NETIF_F_TSO6 |
			NETIF_F_GSO_UDP_TUNNEL | NETIF_F_GSO_GRE |
			NETIF_F_GSO_UDP_TUNNEL_CSUM | NETIF_F_GSO_GRE_CSUM |
			NETIF_F_GSO_IPXIP4 | NETIF_F_GSO_PARTIAL;
	dev->gso_partial_features = NETIF_F_GSO_UDP_TUNNEL_CSUM |
				    NETIF_F_GSO_GRE_CSUM;
	dev->vlan_features = dev->hw_features | NETIF_F_HIGHDMA;
	dev->hw_features |= NETIF_F_HW_VLAN_CTAG_RX | NETIF_F_HW_VLAN_CTAG_TX |
			    NETIF_F_HW_VLAN_STAG_RX | NETIF_F_HW_VLAN_STAG_TX;
	dev->features |= dev->hw_features | NETIF_F_HIGHDMA;
	dev->priv_flags |= IFF_UNICAST_FLT;

	/* MTU range: 60 - 9500 */
	dev->min_mtu = ETH_ZLEN;
	dev->max_mtu = 9500;

	bnxt_dcb_init(bp);

#ifdef CONFIG_BNXT_SRIOV
	init_waitqueue_head(&bp->sriov_cfg_wait);
#endif
	bp->gro_func = bnxt_gro_func_5730x;
	if (BNXT_CHIP_NUM_57X1X(bp->chip_num))
		bp->gro_func = bnxt_gro_func_5731x;

	rc = bnxt_hwrm_func_drv_rgtr(bp);
	if (rc)
		goto init_err;

	rc = bnxt_hwrm_func_rgtr_async_events(bp, NULL, 0);
	if (rc)
		goto init_err;

	bp->ulp_probe = bnxt_ulp_probe;

	/* Get the MAX capabilities for this function */
	rc = bnxt_hwrm_func_qcaps(bp);
	if (rc) {
		netdev_err(bp->dev, "hwrm query capability failure rc: %x\n",
			   rc);
		rc = -1;
		goto init_err;
	}

	rc = bnxt_hwrm_queue_qportcfg(bp);
	if (rc) {
		netdev_err(bp->dev, "hwrm query qportcfg failure rc: %x\n",
			   rc);
		rc = -1;
		goto init_err;
	}

	bnxt_hwrm_func_qcfg(bp);

	bnxt_set_tpa_flags(bp);
	bnxt_set_ring_params(bp);
	bnxt_set_max_func_irqs(bp, max_irqs);
	bnxt_set_dflt_rings(bp);

	/* Default RSS hash cfg. */
	bp->rss_hash_cfg = VNIC_RSS_CFG_REQ_HASH_TYPE_IPV4 |
			   VNIC_RSS_CFG_REQ_HASH_TYPE_TCP_IPV4 |
			   VNIC_RSS_CFG_REQ_HASH_TYPE_IPV6 |
			   VNIC_RSS_CFG_REQ_HASH_TYPE_TCP_IPV6;
	if (!BNXT_CHIP_NUM_57X0X(bp->chip_num) &&
	    !BNXT_CHIP_TYPE_NITRO_A0(bp) &&
	    bp->hwrm_spec_code >= 0x10501) {
		bp->flags |= BNXT_FLAG_UDP_RSS_CAP;
		bp->rss_hash_cfg |= VNIC_RSS_CFG_REQ_HASH_TYPE_UDP_IPV4 |
				    VNIC_RSS_CFG_REQ_HASH_TYPE_UDP_IPV6;
	}

	if (BNXT_PF(bp) && !BNXT_CHIP_TYPE_NITRO_A0(bp)) {
		dev->hw_features |= NETIF_F_NTUPLE;
		if (bnxt_rfs_capable(bp)) {
			bp->flags |= BNXT_FLAG_RFS;
			dev->features |= NETIF_F_NTUPLE;
		}
	}

	if (dev->hw_features & NETIF_F_HW_VLAN_CTAG_RX)
		bp->flags |= BNXT_FLAG_STRIP_VLAN;

	rc = bnxt_probe_phy(bp);
	if (rc)
		goto init_err;

	rc = bnxt_hwrm_func_reset(bp);
	if (rc)
		goto init_err;

	rc = bnxt_init_int_mode(bp);
	if (rc)
		goto init_err;

	rc = register_netdev(dev);
	if (rc)
		goto init_err_clr_int;

	netdev_info(dev, "%s found at mem %lx, node addr %pM\n",
		    board_info[ent->driver_data].name,
		    (long)pci_resource_start(pdev, 0), dev->dev_addr);

	bnxt_parse_log_pcie_link(bp);

	return 0;

init_err_clr_int:
	bnxt_clear_int_mode(bp);

init_err:
	pci_iounmap(pdev, bp->bar0);
	pci_release_regions(pdev);
	pci_disable_device(pdev);

init_err_free:
	free_netdev(dev);
	return rc;
}

/**
 * bnxt_io_error_detected - called when PCI error is detected
 * @pdev: Pointer to PCI device
 * @state: The current pci connection state
 *
 * This function is called after a PCI bus error affecting
 * this device has been detected.
 */
static pci_ers_result_t bnxt_io_error_detected(struct pci_dev *pdev,
					       pci_channel_state_t state)
{
	struct net_device *netdev = pci_get_drvdata(pdev);
	struct bnxt *bp = netdev_priv(netdev);

	netdev_info(netdev, "PCI I/O error detected\n");

	rtnl_lock();
	netif_device_detach(netdev);

	bnxt_ulp_stop(bp);

	if (state == pci_channel_io_perm_failure) {
		rtnl_unlock();
		return PCI_ERS_RESULT_DISCONNECT;
	}

	if (netif_running(netdev))
		bnxt_close(netdev);

	pci_disable_device(pdev);
	rtnl_unlock();

	/* Request a slot slot reset. */
	return PCI_ERS_RESULT_NEED_RESET;
}

/**
 * bnxt_io_slot_reset - called after the pci bus has been reset.
 * @pdev: Pointer to PCI device
 *
 * Restart the card from scratch, as if from a cold-boot.
 * At this point, the card has exprienced a hard reset,
 * followed by fixups by BIOS, and has its config space
 * set up identically to what it was at cold boot.
 */
static pci_ers_result_t bnxt_io_slot_reset(struct pci_dev *pdev)
{
	struct net_device *netdev = pci_get_drvdata(pdev);
	struct bnxt *bp = netdev_priv(netdev);
	int err = 0;
	pci_ers_result_t result = PCI_ERS_RESULT_DISCONNECT;

	netdev_info(bp->dev, "PCI Slot Reset\n");

	rtnl_lock();

	if (pci_enable_device(pdev)) {
		dev_err(&pdev->dev,
			"Cannot re-enable PCI device after reset.\n");
	} else {
		pci_set_master(pdev);

		err = bnxt_hwrm_func_reset(bp);
		if (!err && netif_running(netdev))
			err = bnxt_open(netdev);

		if (!err) {
			result = PCI_ERS_RESULT_RECOVERED;
			bnxt_ulp_start(bp);
		}
	}

	if (result != PCI_ERS_RESULT_RECOVERED && netif_running(netdev))
		dev_close(netdev);

	rtnl_unlock();

	err = pci_cleanup_aer_uncorrect_error_status(pdev);
	if (err) {
		dev_err(&pdev->dev,
			"pci_cleanup_aer_uncorrect_error_status failed 0x%0x\n",
			 err); /* non-fatal, continue */
	}

	return PCI_ERS_RESULT_RECOVERED;
}

/**
 * bnxt_io_resume - called when traffic can start flowing again.
 * @pdev: Pointer to PCI device
 *
 * This callback is called when the error recovery driver tells
 * us that its OK to resume normal operation.
 */
static void bnxt_io_resume(struct pci_dev *pdev)
{
	struct net_device *netdev = pci_get_drvdata(pdev);

	rtnl_lock();

	netif_device_attach(netdev);

	rtnl_unlock();
}

static const struct pci_error_handlers bnxt_err_handler = {
	.error_detected	= bnxt_io_error_detected,
	.slot_reset	= bnxt_io_slot_reset,
	.resume		= bnxt_io_resume
};

static struct pci_driver bnxt_pci_driver = {
	.name		= DRV_MODULE_NAME,
	.id_table	= bnxt_pci_tbl,
	.probe		= bnxt_init_one,
	.remove		= bnxt_remove_one,
	.err_handler	= &bnxt_err_handler,
#if defined(CONFIG_BNXT_SRIOV)
	.sriov_configure = bnxt_sriov_configure,
#endif
};

module_pci_driver(bnxt_pci_driver);<|MERGE_RESOLUTION|>--- conflicted
+++ resolved
@@ -6458,15 +6458,6 @@
 {
 	struct bnxt *bp = netdev_priv(dev);
 	bool sh = false;
-<<<<<<< HEAD
-	u8 tc;
-
-	if (ntc->type != TC_SETUP_MQPRIO)
-		return -EINVAL;
-
-	tc = ntc->tc;
-=======
->>>>>>> c470abd4
 
 	if (tc > bp->max_tc) {
 		netdev_err(dev, "too many traffic classes requested: %d Max supported is %d\n",
