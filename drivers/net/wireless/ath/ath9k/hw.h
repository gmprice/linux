/*
 * Copyright (c) 2008-2011 Atheros Communications Inc.
 *
 * Permission to use, copy, modify, and/or distribute this software for any
 * purpose with or without fee is hereby granted, provided that the above
 * copyright notice and this permission notice appear in all copies.
 *
 * THE SOFTWARE IS PROVIDED "AS IS" AND THE AUTHOR DISCLAIMS ALL WARRANTIES
 * WITH REGARD TO THIS SOFTWARE INCLUDING ALL IMPLIED WARRANTIES OF
 * MERCHANTABILITY AND FITNESS. IN NO EVENT SHALL THE AUTHOR BE LIABLE FOR
 * ANY SPECIAL, DIRECT, INDIRECT, OR CONSEQUENTIAL DAMAGES OR ANY DAMAGES
 * WHATSOEVER RESULTING FROM LOSS OF USE, DATA OR PROFITS, WHETHER IN AN
 * ACTION OF CONTRACT, NEGLIGENCE OR OTHER TORTIOUS ACTION, ARISING OUT OF
 * OR IN CONNECTION WITH THE USE OR PERFORMANCE OF THIS SOFTWARE.
 */

#ifndef HW_H
#define HW_H

#include <linux/if_ether.h>
#include <linux/delay.h>
#include <linux/io.h>
#include <linux/firmware.h>

#include "mac.h"
#include "ani.h"
#include "eeprom.h"
#include "calib.h"
#include "reg.h"
#include "phy.h"
#include "btcoex.h"

#include "../regd.h"

#define ATHEROS_VENDOR_ID	0x168c

#define AR5416_DEVID_PCI	0x0023
#define AR5416_DEVID_PCIE	0x0024
#define AR9160_DEVID_PCI	0x0027
#define AR9280_DEVID_PCI	0x0029
#define AR9280_DEVID_PCIE	0x002a
#define AR9285_DEVID_PCIE	0x002b
#define AR2427_DEVID_PCIE	0x002c
#define AR9287_DEVID_PCI	0x002d
#define AR9287_DEVID_PCIE	0x002e
#define AR9300_DEVID_PCIE	0x0030
#define AR9300_DEVID_AR9340	0x0031
#define AR9300_DEVID_AR9485_PCIE 0x0032
#define AR9300_DEVID_AR9580	0x0033
#define AR9300_DEVID_AR9462	0x0034
#define AR9300_DEVID_AR9330	0x0035
#define AR9300_DEVID_QCA955X	0x0038
#define AR9485_DEVID_AR1111	0x0037
#define AR9300_DEVID_AR9565     0x0036

#define AR5416_AR9100_DEVID	0x000b

#define	AR_SUBVENDOR_ID_NOG	0x0e11
#define AR_SUBVENDOR_ID_NEW_A	0x7065
#define AR5416_MAGIC		0x19641014

#define AR9280_COEX2WIRE_SUBSYSID	0x309b
#define AT9285_COEX3WIRE_SA_SUBSYSID	0x30aa
#define AT9285_COEX3WIRE_DA_SUBSYSID	0x30ab

#define ATH_AMPDU_LIMIT_MAX        (64 * 1024 - 1)

#define	ATH_DEFAULT_NOISE_FLOOR -95

#define ATH9K_RSSI_BAD			-128

#define ATH9K_NUM_CHANNELS	38

/* Register read/write primitives */
#define REG_WRITE(_ah, _reg, _val) \
	(_ah)->reg_ops.write((_ah), (_val), (_reg))

#define REG_READ(_ah, _reg) \
	(_ah)->reg_ops.read((_ah), (_reg))

#define REG_READ_MULTI(_ah, _addr, _val, _cnt)		\
	(_ah)->reg_ops.multi_read((_ah), (_addr), (_val), (_cnt))

#define REG_RMW(_ah, _reg, _set, _clr) \
	(_ah)->reg_ops.rmw((_ah), (_reg), (_set), (_clr))

#define ENABLE_REGWRITE_BUFFER(_ah)					\
	do {								\
		if ((_ah)->reg_ops.enable_write_buffer)	\
			(_ah)->reg_ops.enable_write_buffer((_ah)); \
	} while (0)

#define REGWRITE_BUFFER_FLUSH(_ah)					\
	do {								\
		if ((_ah)->reg_ops.write_flush)		\
			(_ah)->reg_ops.write_flush((_ah));	\
	} while (0)

#define PR_EEP(_s, _val)						\
	do {								\
		len += scnprintf(buf + len, size - len, "%20s : %10d\n",\
				 _s, (_val));				\
	} while (0)

#define SM(_v, _f)  (((_v) << _f##_S) & _f)
#define MS(_v, _f)  (((_v) & _f) >> _f##_S)
#define REG_RMW_FIELD(_a, _r, _f, _v) \
	REG_RMW(_a, _r, (((_v) << _f##_S) & _f), (_f))
#define REG_READ_FIELD(_a, _r, _f) \
	(((REG_READ(_a, _r) & _f) >> _f##_S))
#define REG_SET_BIT(_a, _r, _f) \
	REG_RMW(_a, _r, (_f), 0)
#define REG_CLR_BIT(_a, _r, _f) \
	REG_RMW(_a, _r, 0, (_f))

#define DO_DELAY(x) do {					\
		if (((++(x) % 64) == 0) &&			\
		    (ath9k_hw_common(ah)->bus_ops->ath_bus_type	\
			!= ATH_USB))				\
			udelay(1);				\
	} while (0)

#define REG_WRITE_ARRAY(iniarray, column, regWr) \
	ath9k_hw_write_array(ah, iniarray, column, &(regWr))

#define AR_GPIO_OUTPUT_MUX_AS_OUTPUT             0
#define AR_GPIO_OUTPUT_MUX_AS_PCIE_ATTENTION_LED 1
#define AR_GPIO_OUTPUT_MUX_AS_PCIE_POWER_LED     2
#define AR_GPIO_OUTPUT_MUX_AS_TX_FRAME           3
#define AR_GPIO_OUTPUT_MUX_AS_RX_CLEAR_EXTERNAL  4
#define AR_GPIO_OUTPUT_MUX_AS_MAC_NETWORK_LED    5
#define AR_GPIO_OUTPUT_MUX_AS_MAC_POWER_LED      6
#define AR_GPIO_OUTPUT_MUX_AS_MCI_WLAN_DATA      0x16
#define AR_GPIO_OUTPUT_MUX_AS_MCI_WLAN_CLK       0x17
#define AR_GPIO_OUTPUT_MUX_AS_MCI_BT_DATA        0x18
#define AR_GPIO_OUTPUT_MUX_AS_MCI_BT_CLK         0x19
#define AR_GPIO_OUTPUT_MUX_AS_WL_IN_TX           0x14
#define AR_GPIO_OUTPUT_MUX_AS_WL_IN_RX           0x13
#define AR_GPIO_OUTPUT_MUX_AS_BT_IN_TX           9
#define AR_GPIO_OUTPUT_MUX_AS_BT_IN_RX           8
#define AR_GPIO_OUTPUT_MUX_AS_RUCKUS_STROBE      0x1d
#define AR_GPIO_OUTPUT_MUX_AS_RUCKUS_DATA        0x1e

#define AR_GPIOD_MASK               0x00001FFF
#define AR_GPIO_BIT(_gpio)          (1 << (_gpio))

#define BASE_ACTIVATE_DELAY         100
#define RTC_PLL_SETTLE_DELAY        (AR_SREV_9340(ah) ? 1000 : 100)
#define COEF_SCALE_S                24
#define HT40_CHANNEL_CENTER_SHIFT   10

#define ATH9K_ANTENNA0_CHAINMASK    0x1
#define ATH9K_ANTENNA1_CHAINMASK    0x2

#define ATH9K_NUM_DMA_DEBUG_REGS    8
#define ATH9K_NUM_QUEUES            10

#define MAX_RATE_POWER              63
#define AH_WAIT_TIMEOUT             100000 /* (us) */
#define AH_TSF_WRITE_TIMEOUT        100    /* (us) */
#define AH_TIME_QUANTUM             10
#define AR_KEYTABLE_SIZE            128
#define POWER_UP_TIME               10000
#define SPUR_RSSI_THRESH            40
#define UPPER_5G_SUB_BAND_START		5700
#define MID_5G_SUB_BAND_START		5400

#define CAB_TIMEOUT_VAL             10
#define BEACON_TIMEOUT_VAL          10
#define MIN_BEACON_TIMEOUT_VAL      1
#define SLEEP_SLOP                  3

#define INIT_CONFIG_STATUS          0x00000000
#define INIT_RSSI_THR               0x00000700
#define INIT_BCON_CNTRL_REG         0x00000000

#define TU_TO_USEC(_tu)             ((_tu) << 10)

#define ATH9K_HW_RX_HP_QDEPTH	16
#define ATH9K_HW_RX_LP_QDEPTH	128

#define PAPRD_GAIN_TABLE_ENTRIES	32
#define PAPRD_TABLE_SZ			24
#define PAPRD_IDEAL_AGC2_PWR_RANGE	0xe0

/*
 * Wake on Wireless
 */

/* Keep Alive Frame */
#define KAL_FRAME_LEN		28
#define KAL_FRAME_TYPE		0x2	/* data frame */
#define KAL_FRAME_SUB_TYPE	0x4	/* null data frame */
#define KAL_DURATION_ID		0x3d
#define KAL_NUM_DATA_WORDS	6
#define KAL_NUM_DESC_WORDS	12
#define KAL_ANTENNA_MODE	1
#define KAL_TO_DS		1
#define KAL_DELAY		4	/*delay of 4ms between 2 KAL frames */
#define KAL_TIMEOUT		900

#define MAX_PATTERN_SIZE		256
#define MAX_PATTERN_MASK_SIZE		32
#define MAX_NUM_PATTERN			8
#define MAX_NUM_USER_PATTERN		6 /*  deducting the disassociate and
					      deauthenticate packets */

/*
 * WoW trigger mapping to hardware code
 */

#define AH_WOW_USER_PATTERN_EN		BIT(0)
#define AH_WOW_MAGIC_PATTERN_EN		BIT(1)
#define AH_WOW_LINK_CHANGE		BIT(2)
#define AH_WOW_BEACON_MISS		BIT(3)

enum ath_hw_txq_subtype {
	ATH_TXQ_AC_BE = 0,
	ATH_TXQ_AC_BK = 1,
	ATH_TXQ_AC_VI = 2,
	ATH_TXQ_AC_VO = 3,
};

enum ath_ini_subsys {
	ATH_INI_PRE = 0,
	ATH_INI_CORE,
	ATH_INI_POST,
	ATH_INI_NUM_SPLIT,
};

enum ath9k_hw_caps {
	ATH9K_HW_CAP_HT                         = BIT(0),
	ATH9K_HW_CAP_RFSILENT                   = BIT(1),
	ATH9K_HW_CAP_AUTOSLEEP                  = BIT(2),
	ATH9K_HW_CAP_4KB_SPLITTRANS             = BIT(3),
	ATH9K_HW_CAP_EDMA			= BIT(4),
	ATH9K_HW_CAP_RAC_SUPPORTED		= BIT(5),
	ATH9K_HW_CAP_LDPC			= BIT(6),
	ATH9K_HW_CAP_FASTCLOCK			= BIT(7),
	ATH9K_HW_CAP_SGI_20			= BIT(8),
	ATH9K_HW_CAP_ANT_DIV_COMB		= BIT(10),
	ATH9K_HW_CAP_2GHZ			= BIT(11),
	ATH9K_HW_CAP_5GHZ			= BIT(12),
	ATH9K_HW_CAP_APM			= BIT(13),
	ATH9K_HW_CAP_RTT			= BIT(14),
	ATH9K_HW_CAP_MCI			= BIT(15),
	ATH9K_HW_CAP_DFS			= BIT(16),
	ATH9K_HW_WOW_DEVICE_CAPABLE		= BIT(17),
	ATH9K_HW_CAP_PAPRD			= BIT(18),
	ATH9K_HW_CAP_FCC_BAND_SWITCH		= BIT(19),
	ATH9K_HW_CAP_BT_ANT_DIV			= BIT(20),
};

/*
 * WoW device capabilities
 * @ATH9K_HW_WOW_DEVICE_CAPABLE: device revision is capable of WoW.
 * @ATH9K_HW_WOW_PATTERN_MATCH_EXACT: device is capable of matching
 * an exact user defined pattern or de-authentication/disassoc pattern.
 * @ATH9K_HW_WOW_PATTERN_MATCH_DWORD: device requires the first four
 * bytes of the pattern for user defined pattern, de-authentication and
 * disassociation patterns for all types of possible frames recieved
 * of those types.
 */

struct ath9k_hw_capabilities {
	u32 hw_caps; /* ATH9K_HW_CAP_* from ath9k_hw_caps */
	u16 rts_aggr_limit;
	u8 tx_chainmask;
	u8 rx_chainmask;
	u8 max_txchains;
	u8 max_rxchains;
	u8 num_gpio_pins;
	u8 rx_hp_qdepth;
	u8 rx_lp_qdepth;
	u8 rx_status_len;
	u8 tx_desc_len;
	u8 txs_len;
};

struct ath9k_ops_config {
	int dma_beacon_response_time;
	int sw_beacon_response_time;
	int additional_swba_backoff;
	int ack_6mb;
	u32 cwm_ignore_extcca;
	bool pcieSerDesWrite;
	u8 pcie_clock_req;
	u32 pcie_waen;
	u8 analog_shiftreg;
	u32 ofdm_trig_low;
	u32 ofdm_trig_high;
	u32 cck_trig_high;
	u32 cck_trig_low;
	u32 enable_paprd;
	int serialize_regmode;
	bool rx_intr_mitigation;
	bool tx_intr_mitigation;
#define SPUR_DISABLE        	0
#define SPUR_ENABLE_IOCTL   	1
#define SPUR_ENABLE_EEPROM  	2
#define AR_SPUR_5413_1      	1640
#define AR_SPUR_5413_2      	1200
#define AR_NO_SPUR      	0x8000
#define AR_BASE_FREQ_2GHZ   	2300
#define AR_BASE_FREQ_5GHZ   	4900
#define AR_SPUR_FEEQ_BOUND_HT40 19
#define AR_SPUR_FEEQ_BOUND_HT20 10
	int spurmode;
	u16 spurchans[AR_EEPROM_MODAL_SPURS][2];
	u8 max_txtrig_level;
	u16 ani_poll_interval; /* ANI poll interval in ms */

	/* Platform specific config */
	u32 aspm_l1_fix;
	u32 xlna_gpio;
	u32 ant_ctrl_comm2g_switch_enable;
	bool xatten_margin_cfg;
	bool alt_mingainidx;
<<<<<<< HEAD
=======
	bool no_pll_pwrsave;
>>>>>>> d8ec26d7
};

enum ath9k_int {
	ATH9K_INT_RX = 0x00000001,
	ATH9K_INT_RXDESC = 0x00000002,
	ATH9K_INT_RXHP = 0x00000001,
	ATH9K_INT_RXLP = 0x00000002,
	ATH9K_INT_RXNOFRM = 0x00000008,
	ATH9K_INT_RXEOL = 0x00000010,
	ATH9K_INT_RXORN = 0x00000020,
	ATH9K_INT_TX = 0x00000040,
	ATH9K_INT_TXDESC = 0x00000080,
	ATH9K_INT_TIM_TIMER = 0x00000100,
	ATH9K_INT_MCI = 0x00000200,
	ATH9K_INT_BB_WATCHDOG = 0x00000400,
	ATH9K_INT_TXURN = 0x00000800,
	ATH9K_INT_MIB = 0x00001000,
	ATH9K_INT_RXPHY = 0x00004000,
	ATH9K_INT_RXKCM = 0x00008000,
	ATH9K_INT_SWBA = 0x00010000,
	ATH9K_INT_BMISS = 0x00040000,
	ATH9K_INT_BNR = 0x00100000,
	ATH9K_INT_TIM = 0x00200000,
	ATH9K_INT_DTIM = 0x00400000,
	ATH9K_INT_DTIMSYNC = 0x00800000,
	ATH9K_INT_GPIO = 0x01000000,
	ATH9K_INT_CABEND = 0x02000000,
	ATH9K_INT_TSFOOR = 0x04000000,
	ATH9K_INT_GENTIMER = 0x08000000,
	ATH9K_INT_CST = 0x10000000,
	ATH9K_INT_GTT = 0x20000000,
	ATH9K_INT_FATAL = 0x40000000,
	ATH9K_INT_GLOBAL = 0x80000000,
	ATH9K_INT_BMISC = ATH9K_INT_TIM |
		ATH9K_INT_DTIM |
		ATH9K_INT_DTIMSYNC |
		ATH9K_INT_TSFOOR |
		ATH9K_INT_CABEND,
	ATH9K_INT_COMMON = ATH9K_INT_RXNOFRM |
		ATH9K_INT_RXDESC |
		ATH9K_INT_RXEOL |
		ATH9K_INT_RXORN |
		ATH9K_INT_TXURN |
		ATH9K_INT_TXDESC |
		ATH9K_INT_MIB |
		ATH9K_INT_RXPHY |
		ATH9K_INT_RXKCM |
		ATH9K_INT_SWBA |
		ATH9K_INT_BMISS |
		ATH9K_INT_GPIO,
	ATH9K_INT_NOCARD = 0xffffffff
};

#define MAX_RTT_TABLE_ENTRY     6
#define MAX_IQCAL_MEASUREMENT	8
#define MAX_CL_TAB_ENTRY	16
#define CL_TAB_ENTRY(reg_base)	(reg_base + (4 * j))

enum ath9k_cal_flags {
	RTT_DONE,
	PAPRD_PACKET_SENT,
	PAPRD_DONE,
	NFCAL_PENDING,
	NFCAL_INTF,
	TXIQCAL_DONE,
	TXCLCAL_DONE,
	SW_PKDET_DONE,
};

struct ath9k_hw_cal_data {
	u16 channel;
	u16 channelFlags;
	unsigned long cal_flags;
	int32_t CalValid;
	int8_t iCoff;
	int8_t qCoff;
	u8 caldac[2];
	u16 small_signal_gain[AR9300_MAX_CHAINS];
	u32 pa_table[AR9300_MAX_CHAINS][PAPRD_TABLE_SZ];
	u32 num_measures[AR9300_MAX_CHAINS];
	int tx_corr_coeff[MAX_IQCAL_MEASUREMENT][AR9300_MAX_CHAINS];
	u32 tx_clcal[AR9300_MAX_CHAINS][MAX_CL_TAB_ENTRY];
	u32 rtt_table[AR9300_MAX_CHAINS][MAX_RTT_TABLE_ENTRY];
	struct ath9k_nfcal_hist nfCalHist[NUM_NF_READINGS];
};

struct ath9k_channel {
	struct ieee80211_channel *chan;
	u16 channel;
	u16 channelFlags;
	s16 noisefloor;
};

#define CHANNEL_5GHZ		BIT(0)
#define CHANNEL_HALF		BIT(1)
#define CHANNEL_QUARTER		BIT(2)
#define CHANNEL_HT		BIT(3)
#define CHANNEL_HT40PLUS	BIT(4)
#define CHANNEL_HT40MINUS	BIT(5)

#define IS_CHAN_5GHZ(_c) (!!((_c)->channelFlags & CHANNEL_5GHZ))
#define IS_CHAN_2GHZ(_c) (!IS_CHAN_5GHZ(_c))

#define IS_CHAN_HALF_RATE(_c) (!!((_c)->channelFlags & CHANNEL_HALF))
#define IS_CHAN_QUARTER_RATE(_c) (!!((_c)->channelFlags & CHANNEL_QUARTER))
#define IS_CHAN_A_FAST_CLOCK(_ah, _c)			\
	(IS_CHAN_5GHZ(_c) && ((_ah)->caps.hw_caps & ATH9K_HW_CAP_FASTCLOCK))

#define IS_CHAN_HT(_c) ((_c)->channelFlags & CHANNEL_HT)

#define IS_CHAN_HT20(_c) (IS_CHAN_HT(_c) && !IS_CHAN_HT40(_c))

#define IS_CHAN_HT40(_c) \
	(!!((_c)->channelFlags & (CHANNEL_HT40PLUS | CHANNEL_HT40MINUS)))

#define IS_CHAN_HT40PLUS(_c) ((_c)->channelFlags & CHANNEL_HT40PLUS)
#define IS_CHAN_HT40MINUS(_c) ((_c)->channelFlags & CHANNEL_HT40MINUS)

enum ath9k_power_mode {
	ATH9K_PM_AWAKE = 0,
	ATH9K_PM_FULL_SLEEP,
	ATH9K_PM_NETWORK_SLEEP,
	ATH9K_PM_UNDEFINED
};

enum ser_reg_mode {
	SER_REG_MODE_OFF = 0,
	SER_REG_MODE_ON = 1,
	SER_REG_MODE_AUTO = 2,
};

enum ath9k_rx_qtype {
	ATH9K_RX_QUEUE_HP,
	ATH9K_RX_QUEUE_LP,
	ATH9K_RX_QUEUE_MAX,
};

struct ath9k_beacon_state {
	u32 bs_nexttbtt;
	u32 bs_nextdtim;
	u32 bs_intval;
#define ATH9K_TSFOOR_THRESHOLD    0x00004240 /* 16k us */
	u32 bs_dtimperiod;
	u16 bs_cfpperiod;
	u16 bs_cfpmaxduration;
	u32 bs_cfpnext;
	u16 bs_timoffset;
	u16 bs_bmissthreshold;
	u32 bs_sleepduration;
	u32 bs_tsfoor_threshold;
};

struct chan_centers {
	u16 synth_center;
	u16 ctl_center;
	u16 ext_center;
};

enum {
	ATH9K_RESET_POWER_ON,
	ATH9K_RESET_WARM,
	ATH9K_RESET_COLD,
};

struct ath9k_hw_version {
	u32 magic;
	u16 devid;
	u16 subvendorid;
	u32 macVersion;
	u16 macRev;
	u16 phyRev;
	u16 analog5GhzRev;
	u16 analog2GhzRev;
	enum ath_usb_dev usbdev;
};

/* Generic TSF timer definitions */

#define ATH_MAX_GEN_TIMER	16

#define AR_GENTMR_BIT(_index)	(1 << (_index))

/*
 * Using de Bruijin sequence to look up 1's index in a 32 bit number
 * debruijn32 = 0000 0111 0111 1100 1011 0101 0011 0001
 */
#define debruijn32 0x077CB531U

struct ath_gen_timer_configuration {
	u32 next_addr;
	u32 period_addr;
	u32 mode_addr;
	u32 mode_mask;
};

struct ath_gen_timer {
	void (*trigger)(void *arg);
	void (*overflow)(void *arg);
	void *arg;
	u8 index;
};

struct ath_gen_timer_table {
	u32 gen_timer_index[32];
	struct ath_gen_timer *timers[ATH_MAX_GEN_TIMER];
	union {
		unsigned long timer_bits;
		u16 val;
	} timer_mask;
};

struct ath_hw_antcomb_conf {
	u8 main_lna_conf;
	u8 alt_lna_conf;
	u8 fast_div_bias;
	u8 main_gaintb;
	u8 alt_gaintb;
	int lna1_lna2_delta;
	int lna1_lna2_switch_delta;
	u8 div_group;
};

/**
 * struct ath_hw_radar_conf - radar detection initialization parameters
 *
 * @pulse_inband: threshold for checking the ratio of in-band power
 *	to total power for short radar pulses (half dB steps)
 * @pulse_inband_step: threshold for checking an in-band power to total
 *	power ratio increase for short radar pulses (half dB steps)
 * @pulse_height: threshold for detecting the beginning of a short
 *	radar pulse (dB step)
 * @pulse_rssi: threshold for detecting if a short radar pulse is
 *	gone (dB step)
 * @pulse_maxlen: maximum pulse length (0.8 us steps)
 *
 * @radar_rssi: RSSI threshold for starting long radar detection (dB steps)
 * @radar_inband: threshold for checking the ratio of in-band power
 *	to total power for long radar pulses (half dB steps)
 * @fir_power: threshold for detecting the end of a long radar pulse (dB)
 *
 * @ext_channel: enable extension channel radar detection
 */
struct ath_hw_radar_conf {
	unsigned int pulse_inband;
	unsigned int pulse_inband_step;
	unsigned int pulse_height;
	unsigned int pulse_rssi;
	unsigned int pulse_maxlen;

	unsigned int radar_rssi;
	unsigned int radar_inband;
	int fir_power;

	bool ext_channel;
};

/**
 * struct ath_hw_private_ops - callbacks used internally by hardware code
 *
 * This structure contains private callbacks designed to only be used internally
 * by the hardware core.
 *
 * @init_cal_settings: setup types of calibrations supported
 * @init_cal: starts actual calibration
 *
 * @init_mode_gain_regs: Initialize TX/RX gain registers
 *
 * @rf_set_freq: change frequency
 * @spur_mitigate_freq: spur mitigation
 * @set_rf_regs:
 * @compute_pll_control: compute the PLL control value to use for
 *	AR_RTC_PLL_CONTROL for a given channel
 * @setup_calibration: set up calibration
 * @iscal_supported: used to query if a type of calibration is supported
 *
 * @ani_cache_ini_regs: cache the values for ANI from the initial
 *	register settings through the register initialization.
 */
struct ath_hw_private_ops {
	/* Calibration ops */
	void (*init_cal_settings)(struct ath_hw *ah);
	bool (*init_cal)(struct ath_hw *ah, struct ath9k_channel *chan);

	void (*init_mode_gain_regs)(struct ath_hw *ah);
	void (*setup_calibration)(struct ath_hw *ah,
				  struct ath9k_cal_list *currCal);

	/* PHY ops */
	int (*rf_set_freq)(struct ath_hw *ah,
			   struct ath9k_channel *chan);
	void (*spur_mitigate_freq)(struct ath_hw *ah,
				   struct ath9k_channel *chan);
	bool (*set_rf_regs)(struct ath_hw *ah,
			    struct ath9k_channel *chan,
			    u16 modesIndex);
	void (*set_channel_regs)(struct ath_hw *ah, struct ath9k_channel *chan);
	void (*init_bb)(struct ath_hw *ah,
			struct ath9k_channel *chan);
	int (*process_ini)(struct ath_hw *ah, struct ath9k_channel *chan);
	void (*olc_init)(struct ath_hw *ah);
	void (*set_rfmode)(struct ath_hw *ah, struct ath9k_channel *chan);
	void (*mark_phy_inactive)(struct ath_hw *ah);
	void (*set_delta_slope)(struct ath_hw *ah, struct ath9k_channel *chan);
	bool (*rfbus_req)(struct ath_hw *ah);
	void (*rfbus_done)(struct ath_hw *ah);
	void (*restore_chainmask)(struct ath_hw *ah);
	u32 (*compute_pll_control)(struct ath_hw *ah,
				   struct ath9k_channel *chan);
	bool (*ani_control)(struct ath_hw *ah, enum ath9k_ani_cmd cmd,
			    int param);
	void (*do_getnf)(struct ath_hw *ah, int16_t nfarray[NUM_NF_READINGS]);
	void (*set_radar_params)(struct ath_hw *ah,
				 struct ath_hw_radar_conf *conf);
	int (*fast_chan_change)(struct ath_hw *ah, struct ath9k_channel *chan,
				u8 *ini_reloaded);

	/* ANI */
	void (*ani_cache_ini_regs)(struct ath_hw *ah);
};

/**
 * struct ath_spec_scan - parameters for Atheros spectral scan
 *
 * @enabled: enable/disable spectral scan
 * @short_repeat: controls whether the chip is in spectral scan mode
 *		  for 4 usec (enabled) or 204 usec (disabled)
 * @count: number of scan results requested. There are special meanings
 *	   in some chip revisions:
 *	   AR92xx: highest bit set (>=128) for endless mode
 *		   (spectral scan won't stopped until explicitly disabled)
 *	   AR9300 and newer: 0 for endless mode
 * @endless: true if endless mode is intended. Otherwise, count value is
 *           corrected to the next possible value.
 * @period: time duration between successive spectral scan entry points
 *	    (period*256*Tclk). Tclk = ath_common->clockrate
 * @fft_period: PHY passes FFT frames to MAC every (fft_period+1)*4uS
 *
 * Note: Tclk = 40MHz or 44MHz depending upon operating mode.
 *	 Typically it's 44MHz in 2/5GHz on later chips, but there's
 *	 a "fast clock" check for this in 5GHz.
 *
 */
struct ath_spec_scan {
	bool enabled;
	bool short_repeat;
	bool endless;
	u8 count;
	u8 period;
	u8 fft_period;
};

/**
 * struct ath_hw_ops - callbacks used by hardware code and driver code
 *
 * This structure contains callbacks designed to to be used internally by
 * hardware code and also by the lower level driver.
 *
 * @config_pci_powersave:
 * @calibrate: periodic calibration for NF, ANI, IQ, ADC gain, ADC-DC
 *
 * @spectral_scan_config: set parameters for spectral scan and enable/disable it
 * @spectral_scan_trigger: trigger a spectral scan run
 * @spectral_scan_wait: wait for a spectral scan run to finish
 */
struct ath_hw_ops {
	void (*config_pci_powersave)(struct ath_hw *ah,
				     bool power_off);
	void (*rx_enable)(struct ath_hw *ah);
	void (*set_desc_link)(void *ds, u32 link);
	bool (*calibrate)(struct ath_hw *ah,
			  struct ath9k_channel *chan,
			  u8 rxchainmask,
			  bool longcal);
	bool (*get_isr)(struct ath_hw *ah, enum ath9k_int *masked);
	void (*set_txdesc)(struct ath_hw *ah, void *ds,
			   struct ath_tx_info *i);
	int (*proc_txdesc)(struct ath_hw *ah, void *ds,
			   struct ath_tx_status *ts);
	void (*antdiv_comb_conf_get)(struct ath_hw *ah,
			struct ath_hw_antcomb_conf *antconf);
	void (*antdiv_comb_conf_set)(struct ath_hw *ah,
			struct ath_hw_antcomb_conf *antconf);
	void (*spectral_scan_config)(struct ath_hw *ah,
				     struct ath_spec_scan *param);
	void (*spectral_scan_trigger)(struct ath_hw *ah);
	void (*spectral_scan_wait)(struct ath_hw *ah);

<<<<<<< HEAD
=======
	void (*tx99_start)(struct ath_hw *ah, u32 qnum);
	void (*tx99_stop)(struct ath_hw *ah);
	void (*tx99_set_txpower)(struct ath_hw *ah, u8 power);

>>>>>>> d8ec26d7
#ifdef CONFIG_ATH9K_BTCOEX_SUPPORT
	void (*set_bt_ant_diversity)(struct ath_hw *hw, bool enable);
#endif
};

struct ath_nf_limits {
	s16 max;
	s16 min;
	s16 nominal;
};

enum ath_cal_list {
	TX_IQ_CAL         =	BIT(0),
	TX_IQ_ON_AGC_CAL  =	BIT(1),
	TX_CL_CAL         =	BIT(2),
};

/* ah_flags */
#define AH_USE_EEPROM   0x1
#define AH_UNPLUGGED    0x2 /* The card has been physically removed. */
#define AH_FASTCC       0x4

struct ath_hw {
	struct ath_ops reg_ops;

	struct device *dev;
	struct ieee80211_hw *hw;
	struct ath_common common;
	struct ath9k_hw_version hw_version;
	struct ath9k_ops_config config;
	struct ath9k_hw_capabilities caps;
	struct ath9k_channel channels[ATH9K_NUM_CHANNELS];
	struct ath9k_channel *curchan;

	union {
		struct ar5416_eeprom_def def;
		struct ar5416_eeprom_4k map4k;
		struct ar9287_eeprom map9287;
		struct ar9300_eeprom ar9300_eep;
	} eeprom;
	const struct eeprom_ops *eep_ops;

	bool sw_mgmt_crypto;
	bool is_pciexpress;
	bool aspm_enabled;
	bool is_monitoring;
	bool need_an_top2_fixup;
	u16 tx_trig_level;

	u32 nf_regs[6];
	struct ath_nf_limits nf_2g;
	struct ath_nf_limits nf_5g;
	u16 rfsilent;
	u32 rfkill_gpio;
	u32 rfkill_polarity;
	u32 ah_flags;

	bool reset_power_on;
	bool htc_reset_init;

	enum nl80211_iftype opmode;
	enum ath9k_power_mode power_mode;

	s8 noise;
	struct ath9k_hw_cal_data *caldata;
	struct ath9k_pacal_info pacal_info;
	struct ar5416Stats stats;
	struct ath9k_tx_queue_info txq[ATH9K_NUM_TX_QUEUES];

	enum ath9k_int imask;
	u32 imrs2_reg;
	u32 txok_interrupt_mask;
	u32 txerr_interrupt_mask;
	u32 txdesc_interrupt_mask;
	u32 txeol_interrupt_mask;
	u32 txurn_interrupt_mask;
	atomic_t intr_ref_cnt;
	bool chip_fullsleep;
	u32 atim_window;
	u32 modes_index;

	/* Calibration */
	u32 supp_cals;
	struct ath9k_cal_list iq_caldata;
	struct ath9k_cal_list adcgain_caldata;
	struct ath9k_cal_list adcdc_caldata;
	struct ath9k_cal_list *cal_list;
	struct ath9k_cal_list *cal_list_last;
	struct ath9k_cal_list *cal_list_curr;
#define totalPowerMeasI meas0.unsign
#define totalPowerMeasQ meas1.unsign
#define totalIqCorrMeas meas2.sign
#define totalAdcIOddPhase  meas0.unsign
#define totalAdcIEvenPhase meas1.unsign
#define totalAdcQOddPhase  meas2.unsign
#define totalAdcQEvenPhase meas3.unsign
#define totalAdcDcOffsetIOddPhase  meas0.sign
#define totalAdcDcOffsetIEvenPhase meas1.sign
#define totalAdcDcOffsetQOddPhase  meas2.sign
#define totalAdcDcOffsetQEvenPhase meas3.sign
	union {
		u32 unsign[AR5416_MAX_CHAINS];
		int32_t sign[AR5416_MAX_CHAINS];
	} meas0;
	union {
		u32 unsign[AR5416_MAX_CHAINS];
		int32_t sign[AR5416_MAX_CHAINS];
	} meas1;
	union {
		u32 unsign[AR5416_MAX_CHAINS];
		int32_t sign[AR5416_MAX_CHAINS];
	} meas2;
	union {
		u32 unsign[AR5416_MAX_CHAINS];
		int32_t sign[AR5416_MAX_CHAINS];
	} meas3;
	u16 cal_samples;
	u8 enabled_cals;

	u32 sta_id1_defaults;
	u32 misc_mode;

	/* Private to hardware code */
	struct ath_hw_private_ops private_ops;
	/* Accessed by the lower level driver */
	struct ath_hw_ops ops;

	/* Used to program the radio on non single-chip devices */
	u32 *analogBank6Data;

	int coverage_class;
	u32 slottime;
	u32 globaltxtimeout;

	/* ANI */
	u32 aniperiod;
	enum ath9k_ani_cmd ani_function;
	u32 ani_skip_count;
	struct ar5416AniState ani;

#ifdef CONFIG_ATH9K_BTCOEX_SUPPORT
	struct ath_btcoex_hw btcoex_hw;
#endif

	u32 intr_txqs;
	u8 txchainmask;
	u8 rxchainmask;

	struct ath_hw_radar_conf radar_conf;

	u32 originalGain[22];
	int initPDADC;
	int PDADCdelta;
	int led_pin;
	u32 gpio_mask;
	u32 gpio_val;

	struct ar5416IniArray iniModes;
	struct ar5416IniArray iniCommon;
	struct ar5416IniArray iniBB_RfGain;
	struct ar5416IniArray iniBank6;
	struct ar5416IniArray iniAddac;
	struct ar5416IniArray iniPcieSerdes;
	struct ar5416IniArray iniPcieSerdesLowPower;
	struct ar5416IniArray iniModesFastClock;
	struct ar5416IniArray iniAdditional;
	struct ar5416IniArray iniModesRxGain;
	struct ar5416IniArray ini_modes_rx_gain_bounds;
	struct ar5416IniArray iniModesTxGain;
	struct ar5416IniArray iniCckfirNormal;
	struct ar5416IniArray iniCckfirJapan2484;
	struct ar5416IniArray iniModes_9271_ANI_reg;
	struct ar5416IniArray ini_radio_post_sys2ant;
	struct ar5416IniArray ini_modes_rxgain_5g_xlna;
	struct ar5416IniArray ini_modes_rxgain_bb_core;
	struct ar5416IniArray ini_modes_rxgain_bb_postamble;

	struct ar5416IniArray iniMac[ATH_INI_NUM_SPLIT];
	struct ar5416IniArray iniBB[ATH_INI_NUM_SPLIT];
	struct ar5416IniArray iniRadio[ATH_INI_NUM_SPLIT];
	struct ar5416IniArray iniSOC[ATH_INI_NUM_SPLIT];

	u32 intr_gen_timer_trigger;
	u32 intr_gen_timer_thresh;
	struct ath_gen_timer_table hw_gen_timers;

	struct ar9003_txs *ts_ring;
	u32 ts_paddr_start;
	u32 ts_paddr_end;
	u16 ts_tail;
	u16 ts_size;

	u32 bb_watchdog_last_status;
	u32 bb_watchdog_timeout_ms; /* in ms, 0 to disable */
	u8 bb_hang_rx_ofdm; /* true if bb hang due to rx_ofdm */

	unsigned int paprd_target_power;
	unsigned int paprd_training_power;
	unsigned int paprd_ratemask;
	unsigned int paprd_ratemask_ht40;
	bool paprd_table_write_done;
	u32 paprd_gain_table_entries[PAPRD_GAIN_TABLE_ENTRIES];
	u8 paprd_gain_table_index[PAPRD_GAIN_TABLE_ENTRIES];
	/*
	 * Store the permanent value of Reg 0x4004in WARegVal
	 * so we dont have to R/M/W. We should not be reading
	 * this register when in sleep states.
	 */
	u32 WARegVal;

	/* Enterprise mode cap */
	u32 ent_mode;

#ifdef CONFIG_PM_SLEEP
	u32 wow_event_mask;
#endif
	bool is_clk_25mhz;
	int (*get_mac_revision)(void);
	int (*external_reset)(void);

	const struct firmware *eeprom_blob;
};

struct ath_bus_ops {
	enum ath_bus_type ath_bus_type;
	void (*read_cachesize)(struct ath_common *common, int *csz);
	bool (*eeprom_read)(struct ath_common *common, u32 off, u16 *data);
	void (*bt_coex_prep)(struct ath_common *common);
	void (*aspm_init)(struct ath_common *common);
};

static inline struct ath_common *ath9k_hw_common(struct ath_hw *ah)
{
	return &ah->common;
}

static inline struct ath_regulatory *ath9k_hw_regulatory(struct ath_hw *ah)
{
	return &(ath9k_hw_common(ah)->regulatory);
}

static inline struct ath_hw_private_ops *ath9k_hw_private_ops(struct ath_hw *ah)
{
	return &ah->private_ops;
}

static inline struct ath_hw_ops *ath9k_hw_ops(struct ath_hw *ah)
{
	return &ah->ops;
}

static inline u8 get_streams(int mask)
{
	return !!(mask & BIT(0)) + !!(mask & BIT(1)) + !!(mask & BIT(2));
}

/* Initialization, Detach, Reset */
void ath9k_hw_deinit(struct ath_hw *ah);
int ath9k_hw_init(struct ath_hw *ah);
int ath9k_hw_reset(struct ath_hw *ah, struct ath9k_channel *chan,
		   struct ath9k_hw_cal_data *caldata, bool fastcc);
int ath9k_hw_fill_cap_info(struct ath_hw *ah);
u32 ath9k_regd_get_ctl(struct ath_regulatory *reg, struct ath9k_channel *chan);

/* GPIO / RFKILL / Antennae */
void ath9k_hw_cfg_gpio_input(struct ath_hw *ah, u32 gpio);
u32 ath9k_hw_gpio_get(struct ath_hw *ah, u32 gpio);
void ath9k_hw_cfg_output(struct ath_hw *ah, u32 gpio,
			 u32 ah_signal_type);
void ath9k_hw_set_gpio(struct ath_hw *ah, u32 gpio, u32 val);
void ath9k_hw_setantenna(struct ath_hw *ah, u32 antenna);

/* General Operation */
void ath9k_hw_synth_delay(struct ath_hw *ah, struct ath9k_channel *chan,
			  int hw_delay);
bool ath9k_hw_wait(struct ath_hw *ah, u32 reg, u32 mask, u32 val, u32 timeout);
void ath9k_hw_write_array(struct ath_hw *ah, const struct ar5416IniArray *array,
			  int column, unsigned int *writecnt);
u32 ath9k_hw_reverse_bits(u32 val, u32 n);
u16 ath9k_hw_computetxtime(struct ath_hw *ah,
			   u8 phy, int kbps,
			   u32 frameLen, u16 rateix, bool shortPreamble);
void ath9k_hw_get_channel_centers(struct ath_hw *ah,
				  struct ath9k_channel *chan,
				  struct chan_centers *centers);
u32 ath9k_hw_getrxfilter(struct ath_hw *ah);
void ath9k_hw_setrxfilter(struct ath_hw *ah, u32 bits);
bool ath9k_hw_phy_disable(struct ath_hw *ah);
bool ath9k_hw_disable(struct ath_hw *ah);
void ath9k_hw_set_txpowerlimit(struct ath_hw *ah, u32 limit, bool test);
void ath9k_hw_setopmode(struct ath_hw *ah);
void ath9k_hw_setmcastfilter(struct ath_hw *ah, u32 filter0, u32 filter1);
void ath9k_hw_write_associd(struct ath_hw *ah);
u32 ath9k_hw_gettsf32(struct ath_hw *ah);
u64 ath9k_hw_gettsf64(struct ath_hw *ah);
void ath9k_hw_settsf64(struct ath_hw *ah, u64 tsf64);
void ath9k_hw_reset_tsf(struct ath_hw *ah);
void ath9k_hw_set_tsfadjust(struct ath_hw *ah, bool set);
void ath9k_hw_init_global_settings(struct ath_hw *ah);
u32 ar9003_get_pll_sqsum_dvc(struct ath_hw *ah);
void ath9k_hw_set11nmac2040(struct ath_hw *ah, struct ath9k_channel *chan);
void ath9k_hw_beaconinit(struct ath_hw *ah, u32 next_beacon, u32 beacon_period);
void ath9k_hw_set_sta_beacon_timers(struct ath_hw *ah,
				    const struct ath9k_beacon_state *bs);
void ath9k_hw_check_nav(struct ath_hw *ah);
bool ath9k_hw_check_alive(struct ath_hw *ah);

bool ath9k_hw_setpower(struct ath_hw *ah, enum ath9k_power_mode mode);

#ifdef CONFIG_ATH9K_DEBUGFS
void ath9k_debug_sync_cause(struct ath_common *common, u32 sync_cause);
#else
static inline void ath9k_debug_sync_cause(struct ath_common *common,
					  u32 sync_cause) {}
#endif

/* Generic hw timer primitives */
struct ath_gen_timer *ath_gen_timer_alloc(struct ath_hw *ah,
					  void (*trigger)(void *),
					  void (*overflow)(void *),
					  void *arg,
					  u8 timer_index);
void ath9k_hw_gen_timer_start(struct ath_hw *ah,
			      struct ath_gen_timer *timer,
			      u32 timer_next,
			      u32 timer_period);
void ath9k_hw_gen_timer_stop(struct ath_hw *ah, struct ath_gen_timer *timer);

void ath_gen_timer_free(struct ath_hw *ah, struct ath_gen_timer *timer);
void ath_gen_timer_isr(struct ath_hw *hw);

void ath9k_hw_name(struct ath_hw *ah, char *hw_name, size_t len);

/* PHY */
void ath9k_hw_get_delta_slope_vals(struct ath_hw *ah, u32 coef_scaled,
				   u32 *coef_mantissa, u32 *coef_exponent);
void ath9k_hw_apply_txpower(struct ath_hw *ah, struct ath9k_channel *chan,
			    bool test);

/*
 * Code Specific to AR5008, AR9001 or AR9002,
 * we stuff these here to avoid callbacks for AR9003.
 */
int ar9002_hw_rf_claim(struct ath_hw *ah);
void ar9002_hw_enable_async_fifo(struct ath_hw *ah);

/*
 * Code specific to AR9003, we stuff these here to avoid callbacks
 * for older families
 */
void ar9003_hw_bb_watchdog_config(struct ath_hw *ah);
void ar9003_hw_bb_watchdog_read(struct ath_hw *ah);
void ar9003_hw_bb_watchdog_dbg_info(struct ath_hw *ah);
void ar9003_hw_disable_phy_restart(struct ath_hw *ah);
void ar9003_paprd_enable(struct ath_hw *ah, bool val);
void ar9003_paprd_populate_single_table(struct ath_hw *ah,
					struct ath9k_hw_cal_data *caldata,
					int chain);
int ar9003_paprd_create_curve(struct ath_hw *ah,
			      struct ath9k_hw_cal_data *caldata, int chain);
void ar9003_paprd_setup_gain_table(struct ath_hw *ah, int chain);
int ar9003_paprd_init_table(struct ath_hw *ah);
bool ar9003_paprd_is_done(struct ath_hw *ah);
bool ar9003_is_paprd_enabled(struct ath_hw *ah);
void ar9003_hw_set_chain_masks(struct ath_hw *ah, u8 rx, u8 tx);

/* Hardware family op attach helpers */
int ar5008_hw_attach_phy_ops(struct ath_hw *ah);
void ar9002_hw_attach_phy_ops(struct ath_hw *ah);
void ar9003_hw_attach_phy_ops(struct ath_hw *ah);

void ar9002_hw_attach_calib_ops(struct ath_hw *ah);
void ar9003_hw_attach_calib_ops(struct ath_hw *ah);

int ar9002_hw_attach_ops(struct ath_hw *ah);
void ar9003_hw_attach_ops(struct ath_hw *ah);

void ar9002_hw_load_ani_reg(struct ath_hw *ah, struct ath9k_channel *chan);

void ath9k_ani_reset(struct ath_hw *ah, bool is_scanning);
void ath9k_hw_ani_monitor(struct ath_hw *ah, struct ath9k_channel *chan);

#ifdef CONFIG_ATH9K_BTCOEX_SUPPORT
static inline bool ath9k_hw_btcoex_is_enabled(struct ath_hw *ah)
{
	return ah->btcoex_hw.enabled;
}
static inline bool ath9k_hw_mci_is_enabled(struct ath_hw *ah)
{
	return ah->common.btcoex_enabled &&
	       (ah->caps.hw_caps & ATH9K_HW_CAP_MCI);

}
void ath9k_hw_btcoex_enable(struct ath_hw *ah);
static inline enum ath_btcoex_scheme
ath9k_hw_get_btcoex_scheme(struct ath_hw *ah)
{
	return ah->btcoex_hw.scheme;
}
#else
static inline bool ath9k_hw_btcoex_is_enabled(struct ath_hw *ah)
{
	return false;
}
static inline bool ath9k_hw_mci_is_enabled(struct ath_hw *ah)
{
	return false;
}
static inline void ath9k_hw_btcoex_enable(struct ath_hw *ah)
{
}
static inline enum ath_btcoex_scheme
ath9k_hw_get_btcoex_scheme(struct ath_hw *ah)
{
	return ATH_BTCOEX_CFG_NONE;
}
#endif /* CONFIG_ATH9K_BTCOEX_SUPPORT */


#ifdef CONFIG_PM_SLEEP
const char *ath9k_hw_wow_event_to_string(u32 wow_event);
void ath9k_hw_wow_apply_pattern(struct ath_hw *ah, u8 *user_pattern,
				u8 *user_mask, int pattern_count,
				int pattern_len);
u32 ath9k_hw_wow_wakeup(struct ath_hw *ah);
void ath9k_hw_wow_enable(struct ath_hw *ah, u32 pattern_enable);
#else
static inline const char *ath9k_hw_wow_event_to_string(u32 wow_event)
{
	return NULL;
}
static inline void ath9k_hw_wow_apply_pattern(struct ath_hw *ah,
					      u8 *user_pattern,
					      u8 *user_mask,
					      int pattern_count,
					      int pattern_len)
{
}
static inline u32 ath9k_hw_wow_wakeup(struct ath_hw *ah)
{
	return 0;
}
static inline void ath9k_hw_wow_enable(struct ath_hw *ah, u32 pattern_enable)
{
}
#endif

#define ATH9K_CLOCK_RATE_CCK		22
#define ATH9K_CLOCK_RATE_5GHZ_OFDM	40
#define ATH9K_CLOCK_RATE_2GHZ_OFDM	44
#define ATH9K_CLOCK_FAST_RATE_5GHZ_OFDM 44

#endif<|MERGE_RESOLUTION|>--- conflicted
+++ resolved
@@ -316,10 +316,7 @@
 	u32 ant_ctrl_comm2g_switch_enable;
 	bool xatten_margin_cfg;
 	bool alt_mingainidx;
-<<<<<<< HEAD
-=======
 	bool no_pll_pwrsave;
->>>>>>> d8ec26d7
 };
 
 enum ath9k_int {
@@ -707,13 +704,10 @@
 	void (*spectral_scan_trigger)(struct ath_hw *ah);
 	void (*spectral_scan_wait)(struct ath_hw *ah);
 
-<<<<<<< HEAD
-=======
 	void (*tx99_start)(struct ath_hw *ah, u32 qnum);
 	void (*tx99_stop)(struct ath_hw *ah);
 	void (*tx99_set_txpower)(struct ath_hw *ah, u8 power);
 
->>>>>>> d8ec26d7
 #ifdef CONFIG_ATH9K_BTCOEX_SUPPORT
 	void (*set_bt_ant_diversity)(struct ath_hw *hw, bool enable);
 #endif
