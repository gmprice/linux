--- conflicted
+++ resolved
@@ -1127,8 +1127,6 @@
 			goto out;
 		ret = wcn36xx_smd_wlan_host_suspend_ind(wcn);
 	}
-<<<<<<< HEAD
-=======
 
 	/* Disable IRQ, we don't want to handle any packet before mac80211 is
 	 * resumed and ready to receive packets.
@@ -1136,7 +1134,6 @@
 	disable_irq(wcn->tx_irq);
 	disable_irq(wcn->rx_irq);
 
->>>>>>> df0cc57e
 out:
 	mutex_unlock(&wcn->conf_mutex);
 	return ret;
@@ -1159,13 +1156,10 @@
 		wcn36xx_smd_ipv6_ns_offload(wcn, vif, false);
 		wcn36xx_smd_arp_offload(wcn, vif, false);
 	}
-<<<<<<< HEAD
-=======
 
 	enable_irq(wcn->tx_irq);
 	enable_irq(wcn->rx_irq);
 
->>>>>>> df0cc57e
 	mutex_unlock(&wcn->conf_mutex);
 
 	return 0;
@@ -1518,12 +1512,6 @@
 		goto out_wq;
 	}
 
-	wcn->hal_buf = devm_kmalloc(wcn->dev, WCN36XX_HAL_BUF_SIZE, GFP_KERNEL);
-	if (!wcn->hal_buf) {
-		ret = -ENOMEM;
-		goto out_wq;
-	}
-
 	ret = dma_set_mask_and_coherent(wcn->dev, DMA_BIT_MASK(32));
 	if (ret < 0) {
 		wcn36xx_err("failed to set DMA mask: %d\n", ret);
