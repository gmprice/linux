/*
 * Copyright (C) ST-Ericsson AB 2010
 * Author:	Sjur Brendeland/sjur.brandeland@stericsson.com
 * License terms: GNU General Public License (GPL) version 2
 */

#define pr_fmt(fmt) KBUILD_MODNAME ":%s(): " fmt, __func__

#include <linux/stddef.h>
#include <linux/spinlock.h>
#include <linux/slab.h>
#include <linux/rculist.h>
#include <net/caif/cfpkt.h>
#include <net/caif/cfmuxl.h>
#include <net/caif/cfsrvl.h>
#include <net/caif/cffrml.h>

#define container_obj(layr) container_of(layr, struct cfmuxl, layer)

#define CAIF_CTRL_CHANNEL 0
#define UP_CACHE_SIZE 8
#define DN_CACHE_SIZE 8

struct cfmuxl {
	struct cflayer layer;
	struct list_head srvl_list;
	struct list_head frml_list;
	struct cflayer *up_cache[UP_CACHE_SIZE];
	struct cflayer *dn_cache[DN_CACHE_SIZE];
	/*
	 * Set when inserting or removing downwards layers.
	 */
	spinlock_t transmit_lock;

	/*
	 * Set when inserting or removing upwards layers.
	 */
	spinlock_t receive_lock;

};

static int cfmuxl_receive(struct cflayer *layr, struct cfpkt *pkt);
static int cfmuxl_transmit(struct cflayer *layr, struct cfpkt *pkt);
static void cfmuxl_ctrlcmd(struct cflayer *layr, enum caif_ctrlcmd ctrl,
				int phyid);
static struct cflayer *get_up(struct cfmuxl *muxl, u16 id);

struct cflayer *cfmuxl_create(void)
{
	struct cfmuxl *this = kmalloc(sizeof(struct cfmuxl), GFP_ATOMIC);
	if (!this)
		return NULL;
	memset(this, 0, sizeof(*this));
	this->layer.receive = cfmuxl_receive;
	this->layer.transmit = cfmuxl_transmit;
	this->layer.ctrlcmd = cfmuxl_ctrlcmd;
	INIT_LIST_HEAD(&this->srvl_list);
	INIT_LIST_HEAD(&this->frml_list);
	spin_lock_init(&this->transmit_lock);
	spin_lock_init(&this->receive_lock);
	snprintf(this->layer.name, CAIF_LAYER_NAME_SZ, "mux");
	return &this->layer;
}

int cfmuxl_set_dnlayer(struct cflayer *layr, struct cflayer *dn, u8 phyid)
{
	struct cfmuxl *muxl = (struct cfmuxl *) layr;

	spin_lock_bh(&muxl->transmit_lock);
	list_add_rcu(&dn->node, &muxl->frml_list);
	spin_unlock_bh(&muxl->transmit_lock);
	return 0;
}

static struct cflayer *get_from_id(struct list_head *list, u16 id)
{
	struct cflayer *lyr;
	list_for_each_entry_rcu(lyr, list, node) {
		if (lyr->id == id)
			return lyr;
	}

	return NULL;
}

int cfmuxl_set_uplayer(struct cflayer *layr, struct cflayer *up, u8 linkid)
{
	struct cfmuxl *muxl = container_obj(layr);
	struct cflayer *old;

	spin_lock_bh(&muxl->receive_lock);

	/* Two entries with same id is wrong, so remove old layer from mux */
	old = get_from_id(&muxl->srvl_list, linkid);
	if (old != NULL)
		list_del_rcu(&old->node);

	list_add_rcu(&up->node, &muxl->srvl_list);
	spin_unlock_bh(&muxl->receive_lock);

	return 0;
}

struct cflayer *cfmuxl_remove_dnlayer(struct cflayer *layr, u8 phyid)
{
	struct cfmuxl *muxl = container_obj(layr);
	struct cflayer *dn;
	int idx = phyid % DN_CACHE_SIZE;

	spin_lock_bh(&muxl->transmit_lock);
	rcu_assign_pointer(muxl->dn_cache[idx], NULL);
	dn = get_from_id(&muxl->frml_list, phyid);
	if (dn == NULL)
		goto out;

	list_del_rcu(&dn->node);
	caif_assert(dn != NULL);
out:
	spin_unlock_bh(&muxl->transmit_lock);
	return dn;
}

static struct cflayer *get_up(struct cfmuxl *muxl, u16 id)
{
	struct cflayer *up;
	int idx = id % UP_CACHE_SIZE;
	up = rcu_dereference(muxl->up_cache[idx]);
	if (up == NULL || up->id != id) {
		spin_lock_bh(&muxl->receive_lock);
		up = get_from_id(&muxl->srvl_list, id);
		rcu_assign_pointer(muxl->up_cache[idx], up);
		spin_unlock_bh(&muxl->receive_lock);
	}
	return up;
}

static struct cflayer *get_dn(struct cfmuxl *muxl, struct dev_info *dev_info)
{
	struct cflayer *dn;
	int idx = dev_info->id % DN_CACHE_SIZE;
	dn = rcu_dereference(muxl->dn_cache[idx]);
	if (dn == NULL || dn->id != dev_info->id) {
		spin_lock_bh(&muxl->transmit_lock);
		dn = get_from_id(&muxl->frml_list, dev_info->id);
		rcu_assign_pointer(muxl->dn_cache[idx], dn);
		spin_unlock_bh(&muxl->transmit_lock);
	}
	return dn;
}

struct cflayer *cfmuxl_remove_uplayer(struct cflayer *layr, u8 id)
{
	struct cflayer *up;
	struct cfmuxl *muxl = container_obj(layr);
	int idx = id % UP_CACHE_SIZE;

	if (id == 0) {
		pr_warn("Trying to remove control layer\n");
		return NULL;
	}

	spin_lock_bh(&muxl->receive_lock);
	up = get_from_id(&muxl->srvl_list, id);
	if (up == NULL)
		goto out;

	rcu_assign_pointer(muxl->up_cache[idx], NULL);
	list_del_rcu(&up->node);
out:
	spin_unlock_bh(&muxl->receive_lock);
	return up;
}

static int cfmuxl_receive(struct cflayer *layr, struct cfpkt *pkt)
{
	int ret;
	struct cfmuxl *muxl = container_obj(layr);
	u8 id;
	struct cflayer *up;
	if (cfpkt_extr_head(pkt, &id, 1) < 0) {
		pr_err("erroneous Caif Packet\n");
		cfpkt_destroy(pkt);
		return -EPROTO;
	}
	rcu_read_lock();
	up = get_up(muxl, id);

	if (up == NULL) {
		pr_debug("Received data on unknown link ID = %d (0x%x)"
			" up == NULL", id, id);
		cfpkt_destroy(pkt);
		/*
		 * Don't return ERROR, since modem misbehaves and sends out
		 * flow on before linksetup response.
		 */

		rcu_read_unlock();
		return /* CFGLU_EPROT; */ 0;
	}

	/* We can't hold rcu_lock during receive, so take a ref count instead */
	cfsrvl_get(up);
	rcu_read_unlock();

	ret = up->receive(up, pkt);

	cfsrvl_put(up);
	return ret;
}

static int cfmuxl_transmit(struct cflayer *layr, struct cfpkt *pkt)
{
	struct cfmuxl *muxl = container_obj(layr);
	int err;
	u8 linkid;
	struct cflayer *dn;
	struct caif_payload_info *info = cfpkt_info(pkt);
	BUG_ON(!info);

	rcu_read_lock();

	dn = get_dn(muxl, info->dev_info);
	if (dn == NULL) {
		pr_debug("Send data on unknown phy ID = %d (0x%x)\n",
			info->dev_info->id, info->dev_info->id);
		rcu_read_unlock();
		cfpkt_destroy(pkt);
		return -ENOTCONN;
	}

	info->hdr_len += 1;
	linkid = info->channel_id;
	cfpkt_add_head(pkt, &linkid, 1);

	/* We can't hold rcu_lock during receive, so take a ref count instead */
	cffrml_hold(dn);

	rcu_read_unlock();

	err = dn->transmit(dn, pkt);

	cffrml_put(dn);
	return err;
}

static void cfmuxl_ctrlcmd(struct cflayer *layr, enum caif_ctrlcmd ctrl,
				int phyid)
{
	struct cfmuxl *muxl = container_obj(layr);
<<<<<<< HEAD
	struct list_head *node, *next;
	struct cflayer *layer;
	list_for_each_safe(node, next, &muxl->srvl_list) {
		layer = list_entry(node, struct cflayer, node);
		if (cfsrvl_phyid_match(layer, phyid))
=======
	struct cflayer *layer;
	int idx;

	rcu_read_lock();
	list_for_each_entry_rcu(layer, &muxl->srvl_list, node) {

		if (cfsrvl_phyid_match(layer, phyid) && layer->ctrlcmd) {

			if ((ctrl == _CAIF_CTRLCMD_PHYIF_DOWN_IND ||
				ctrl == CAIF_CTRLCMD_REMOTE_SHUTDOWN_IND) &&
					layer->id != 0) {

				idx = layer->id % UP_CACHE_SIZE;
				spin_lock_bh(&muxl->receive_lock);
				rcu_assign_pointer(muxl->up_cache[idx], NULL);
				list_del_rcu(&layer->node);
				spin_unlock_bh(&muxl->receive_lock);
			}
			/* NOTE: ctrlcmd is not allowed to block */
>>>>>>> 56299378
			layer->ctrlcmd(layer, ctrl, phyid);
		}
	}
	rcu_read_unlock();
}<|MERGE_RESOLUTION|>--- conflicted
+++ resolved
@@ -247,13 +247,6 @@
 				int phyid)
 {
 	struct cfmuxl *muxl = container_obj(layr);
-<<<<<<< HEAD
-	struct list_head *node, *next;
-	struct cflayer *layer;
-	list_for_each_safe(node, next, &muxl->srvl_list) {
-		layer = list_entry(node, struct cflayer, node);
-		if (cfsrvl_phyid_match(layer, phyid))
-=======
 	struct cflayer *layer;
 	int idx;
 
@@ -273,7 +266,6 @@
 				spin_unlock_bh(&muxl->receive_lock);
 			}
 			/* NOTE: ctrlcmd is not allowed to block */
->>>>>>> 56299378
 			layer->ctrlcmd(layer, ctrl, phyid);
 		}
 	}
