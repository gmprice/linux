/*
 *	Spanning tree protocol; interface code
 *	Linux ethernet bridge
 *
 *	Authors:
 *	Lennert Buytenhek		<buytenh@gnu.org>
 *
 *	This program is free software; you can redistribute it and/or
 *	modify it under the terms of the GNU General Public License
 *	as published by the Free Software Foundation; either version
 *	2 of the License, or (at your option) any later version.
 */

#include <linux/kernel.h>
#include <linux/kmod.h>
#include <linux/etherdevice.h>
#include <linux/rtnetlink.h>
#include <net/switchdev.h>

#include "br_private.h"
#include "br_private_stp.h"


/* Port id is composed of priority and port number.
 * NB: some bits of priority are dropped to
 *     make room for more ports.
 */
static inline port_id br_make_port_id(__u8 priority, __u16 port_no)
{
	return ((u16)priority << BR_PORT_BITS)
		| (port_no & ((1<<BR_PORT_BITS)-1));
}

#define BR_MAX_PORT_PRIORITY ((u16)~0 >> BR_PORT_BITS)

/* called under bridge lock */
void br_init_port(struct net_bridge_port *p)
{
	int err;

	p->port_id = br_make_port_id(p->priority, p->port_no);
	br_become_designated_port(p);
	br_set_state(p, BR_STATE_BLOCKING);
	p->topology_change_ack = 0;
	p->config_pending = 0;

	err = __set_ageing_time(p->dev, p->br->ageing_time);
	if (err)
		netdev_err(p->dev, "failed to offload ageing time\n");
}

/* NO locks held */
void br_stp_enable_bridge(struct net_bridge *br)
{
	struct net_bridge_port *p;

	spin_lock_bh(&br->lock);
	if (br->stp_enabled == BR_KERNEL_STP)
		mod_timer(&br->hello_timer, jiffies + br->hello_time);
	mod_delayed_work(system_long_wq, &br->gc_work, HZ / 10);

	br_config_bpdu_generation(br);

	list_for_each_entry(p, &br->port_list, list) {
		if (netif_running(p->dev) && netif_oper_up(p->dev))
			br_stp_enable_port(p);

	}
	spin_unlock_bh(&br->lock);
}

/* NO locks held */
void br_stp_disable_bridge(struct net_bridge *br)
{
	struct net_bridge_port *p;

	spin_lock_bh(&br->lock);
	list_for_each_entry(p, &br->port_list, list) {
		if (p->state != BR_STATE_DISABLED)
			br_stp_disable_port(p);

	}

	__br_set_topology_change(br, 0);
	br->topology_change_detected = 0;
	spin_unlock_bh(&br->lock);

	del_timer_sync(&br->hello_timer);
	del_timer_sync(&br->topology_change_timer);
	del_timer_sync(&br->tcn_timer);
	cancel_delayed_work_sync(&br->gc_work);
}

/* called under bridge lock */
void br_stp_enable_port(struct net_bridge_port *p)
{
	br_init_port(p);
	br_port_state_selection(p->br);
	br_ifinfo_notify(RTM_NEWLINK, p);
}

/* called under bridge lock */
void br_stp_disable_port(struct net_bridge_port *p)
{
	struct net_bridge *br = p->br;
	int wasroot;

	wasroot = br_is_root_bridge(br);
	br_become_designated_port(p);
	br_set_state(p, BR_STATE_DISABLED);
	p->topology_change_ack = 0;
	p->config_pending = 0;

	br_ifinfo_notify(RTM_NEWLINK, p);

	del_timer(&p->message_age_timer);
	del_timer(&p->forward_delay_timer);
	del_timer(&p->hold_timer);

	br_fdb_delete_by_port(br, p, 0, 0);
	br_multicast_disable_port(p);

	br_configuration_update(br);

	br_port_state_selection(br);

	if (br_is_root_bridge(br) && !wasroot)
		br_become_root_bridge(br);
}

static int br_stp_call_user(struct net_bridge *br, char *arg)
{
	char *argv[] = { BR_STP_PROG, br->dev->name, arg, NULL };
	char *envp[] = { NULL };
	int rc;

	/* call userspace STP and report program errors */
	rc = call_usermodehelper(BR_STP_PROG, argv, envp, UMH_WAIT_PROC);
	if (rc > 0) {
		if (rc & 0xff)
			br_debug(br, BR_STP_PROG " received signal %d\n",
				 rc & 0x7f);
		else
			br_debug(br, BR_STP_PROG " exited with code %d\n",
				 (rc >> 8) & 0xff);
	}

	return rc;
}

static void br_stp_start(struct net_bridge *br)
{
	struct net_bridge_port *p;
	int err = -ENOENT;

	if (net_eq(dev_net(br->dev), &init_net))
		err = br_stp_call_user(br, "start");

	if (err && err != -ENOENT)
		br_err(br, "failed to start userspace STP (%d)\n", err);

	spin_lock_bh(&br->lock);

	if (br->bridge_forward_delay < BR_MIN_FORWARD_DELAY)
		__br_set_forward_delay(br, BR_MIN_FORWARD_DELAY);
	else if (br->bridge_forward_delay > BR_MAX_FORWARD_DELAY)
		__br_set_forward_delay(br, BR_MAX_FORWARD_DELAY);

	if (!err) {
		br->stp_enabled = BR_USER_STP;
		br_debug(br, "userspace STP started\n");

		/* Stop hello and hold timers */
		del_timer(&br->hello_timer);
		list_for_each_entry(p, &br->port_list, list)
			del_timer(&p->hold_timer);
	} else {
		br->stp_enabled = BR_KERNEL_STP;
		br_debug(br, "using kernel STP\n");

		/* To start timers on any ports left in blocking */
<<<<<<< HEAD
		mod_timer(&br->hello_timer, jiffies + br->hello_time);
=======
		if (br->dev->flags & IFF_UP)
			mod_timer(&br->hello_timer, jiffies + br->hello_time);
>>>>>>> 32c1431e
		br_port_state_selection(br);
	}

	spin_unlock_bh(&br->lock);
}

static void br_stp_stop(struct net_bridge *br)
{
	struct net_bridge_port *p;
	int err;

	if (br->stp_enabled == BR_USER_STP) {
		err = br_stp_call_user(br, "stop");
		if (err)
			br_err(br, "failed to stop userspace STP (%d)\n", err);

		/* To start timers on any ports left in blocking */
		mod_timer(&br->hello_timer, jiffies + br->hello_time);
		list_for_each_entry(p, &br->port_list, list)
			mod_timer(&p->hold_timer,
				  round_jiffies(jiffies + BR_HOLD_TIME));
		spin_lock_bh(&br->lock);
		br_port_state_selection(br);
		spin_unlock_bh(&br->lock);
	}

	br->stp_enabled = BR_NO_STP;
}

void br_stp_set_enabled(struct net_bridge *br, unsigned long val)
{
	ASSERT_RTNL();

	if (val) {
		if (br->stp_enabled == BR_NO_STP)
			br_stp_start(br);
	} else {
		if (br->stp_enabled != BR_NO_STP)
			br_stp_stop(br);
	}
}

/* called under bridge lock */
void br_stp_change_bridge_id(struct net_bridge *br, const unsigned char *addr)
{
	/* should be aligned on 2 bytes for ether_addr_equal() */
	unsigned short oldaddr_aligned[ETH_ALEN >> 1];
	unsigned char *oldaddr = (unsigned char *)oldaddr_aligned;
	struct net_bridge_port *p;
	int wasroot;

	wasroot = br_is_root_bridge(br);

	br_fdb_change_mac_address(br, addr);

	memcpy(oldaddr, br->bridge_id.addr, ETH_ALEN);
	memcpy(br->bridge_id.addr, addr, ETH_ALEN);
	memcpy(br->dev->dev_addr, addr, ETH_ALEN);

	list_for_each_entry(p, &br->port_list, list) {
		if (ether_addr_equal(p->designated_bridge.addr, oldaddr))
			memcpy(p->designated_bridge.addr, addr, ETH_ALEN);

		if (ether_addr_equal(p->designated_root.addr, oldaddr))
			memcpy(p->designated_root.addr, addr, ETH_ALEN);
	}

	br_configuration_update(br);
	br_port_state_selection(br);
	if (br_is_root_bridge(br) && !wasroot)
		br_become_root_bridge(br);
}

/* should be aligned on 2 bytes for ether_addr_equal() */
static const unsigned short br_mac_zero_aligned[ETH_ALEN >> 1];

/* called under bridge lock */
bool br_stp_recalculate_bridge_id(struct net_bridge *br)
{
	const unsigned char *br_mac_zero =
			(const unsigned char *)br_mac_zero_aligned;
	const unsigned char *addr = br_mac_zero;
	struct net_bridge_port *p;

	/* user has chosen a value so keep it */
	if (br->dev->addr_assign_type == NET_ADDR_SET)
		return false;

	list_for_each_entry(p, &br->port_list, list) {
		if (addr == br_mac_zero ||
		    memcmp(p->dev->dev_addr, addr, ETH_ALEN) < 0)
			addr = p->dev->dev_addr;

	}

	if (ether_addr_equal(br->bridge_id.addr, addr))
		return false;	/* no change */

	br_stp_change_bridge_id(br, addr);
	return true;
}

/* Acquires and releases bridge lock */
void br_stp_set_bridge_priority(struct net_bridge *br, u16 newprio)
{
	struct net_bridge_port *p;
	int wasroot;

	spin_lock_bh(&br->lock);
	wasroot = br_is_root_bridge(br);

	list_for_each_entry(p, &br->port_list, list) {
		if (p->state != BR_STATE_DISABLED &&
		    br_is_designated_port(p)) {
			p->designated_bridge.prio[0] = (newprio >> 8) & 0xFF;
			p->designated_bridge.prio[1] = newprio & 0xFF;
		}

	}

	br->bridge_id.prio[0] = (newprio >> 8) & 0xFF;
	br->bridge_id.prio[1] = newprio & 0xFF;
	br_configuration_update(br);
	br_port_state_selection(br);
	if (br_is_root_bridge(br) && !wasroot)
		br_become_root_bridge(br);
	spin_unlock_bh(&br->lock);
}

/* called under bridge lock */
int br_stp_set_port_priority(struct net_bridge_port *p, unsigned long newprio)
{
	port_id new_port_id;

	if (newprio > BR_MAX_PORT_PRIORITY)
		return -ERANGE;

	new_port_id = br_make_port_id(newprio, p->port_no);
	if (br_is_designated_port(p))
		p->designated_port = new_port_id;

	p->port_id = new_port_id;
	p->priority = newprio;
	if (!memcmp(&p->br->bridge_id, &p->designated_bridge, 8) &&
	    p->port_id < p->designated_port) {
		br_become_designated_port(p);
		br_port_state_selection(p->br);
	}

	return 0;
}

/* called under bridge lock */
int br_stp_set_path_cost(struct net_bridge_port *p, unsigned long path_cost)
{
	if (path_cost < BR_MIN_PATH_COST ||
	    path_cost > BR_MAX_PATH_COST)
		return -ERANGE;

	p->flags |= BR_ADMIN_COST;
	p->path_cost = path_cost;
	br_configuration_update(p->br);
	br_port_state_selection(p->br);
	return 0;
}

ssize_t br_show_bridge_id(char *buf, const struct bridge_id *id)
{
	return sprintf(buf, "%.2x%.2x.%.2x%.2x%.2x%.2x%.2x%.2x\n",
	       id->prio[0], id->prio[1],
	       id->addr[0], id->addr[1], id->addr[2],
	       id->addr[3], id->addr[4], id->addr[5]);
}<|MERGE_RESOLUTION|>--- conflicted
+++ resolved
@@ -179,12 +179,8 @@
 		br_debug(br, "using kernel STP\n");
 
 		/* To start timers on any ports left in blocking */
-<<<<<<< HEAD
-		mod_timer(&br->hello_timer, jiffies + br->hello_time);
-=======
 		if (br->dev->flags & IFF_UP)
 			mod_timer(&br->hello_timer, jiffies + br->hello_time);
->>>>>>> 32c1431e
 		br_port_state_selection(br);
 	}
 
