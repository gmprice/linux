// SPDX-License-Identifier: (GPL-2.0+ OR MIT)
/*
 * Google Pompom board device tree source
 *
 * Copyright 2020 Google LLC.
 */

/dts-v1/;

#include "sc7180-trogdor-pompom.dtsi"

/delete-node/ &keyboard_controller;
#include <arm/cros-ec-keyboard.dtsi>

/ {
	model = "Google Pompom (rev1)";
	compatible = "google,pompom-rev1", "qcom,sc7180";
};

/*
 * Pompom rev1 is stuffed with a 47k NTC as charger thermistor which currently
 * is not supported by the PM6150 ADC driver. Disable the charger thermal zone
 * to avoid using bogus temperature values.
 */
&charger_thermal {
	status = "disabled";
};

<<<<<<< HEAD
=======
&pm6150_adc {
	/delete-node/ charger-thermistor@4f;
};

&pm6150_adc_tm {
	/delete-node/ charger-thermistor@0;
};

>>>>>>> df0cc57e
&pp3300_hub {
	/* pp3300_l7c is used to power the USB hub */
	/delete-property/regulator-always-on;
	/delete-property/regulator-boot-on;
};

&pp3300_l7c {
	regulator-always-on;
	regulator-boot-on;
};<|MERGE_RESOLUTION|>--- conflicted
+++ resolved
@@ -26,8 +26,6 @@
 	status = "disabled";
 };
 
-<<<<<<< HEAD
-=======
 &pm6150_adc {
 	/delete-node/ charger-thermistor@4f;
 };
@@ -36,7 +34,6 @@
 	/delete-node/ charger-thermistor@0;
 };
 
->>>>>>> df0cc57e
 &pp3300_hub {
 	/* pp3300_l7c is used to power the USB hub */
 	/delete-property/regulator-always-on;
