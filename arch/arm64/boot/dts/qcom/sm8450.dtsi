--- conflicted
+++ resolved
@@ -340,8 +340,6 @@
 		CLUSTER_PD: cpu-cluster0 {
 			#power-domain-cells = <0>;
 			domain-idle-states = <&CLUSTER_SLEEP_0>, <&CLUSTER_SLEEP_1>;
-<<<<<<< HEAD
-=======
 		};
 	};
 
@@ -361,7 +359,6 @@
 		opp-100000000 {
 			opp-hz = /bits/ 64 <100000000>;
 			required-opps = <&rpmhpd_opp_svs>;
->>>>>>> 88084a3d
 		};
 	};
 
@@ -819,74 +816,6 @@
 				status = "disabled";
 			};
 
-<<<<<<< HEAD
-		config_noc: interconnect@1500000 {
-			compatible = "qcom,sm8450-config-noc";
-			reg = <0 0x01500000 0 0x1c000>;
-			#interconnect-cells = <2>;
-			qcom,bcm-voters = <&apps_bcm_voter>;
-		};
-
-		system_noc: interconnect@1680000 {
-			compatible = "qcom,sm8450-system-noc";
-			reg = <0 0x01680000 0 0x1e200>;
-			#interconnect-cells = <2>;
-			qcom,bcm-voters = <&apps_bcm_voter>;
-		};
-
-		pcie_noc: interconnect@16c0000 {
-			compatible = "qcom,sm8450-pcie-anoc";
-			reg = <0 0x016c0000 0 0xe280>;
-			#interconnect-cells = <2>;
-			qcom,bcm-voters = <&apps_bcm_voter>;
-		};
-
-		aggre1_noc: interconnect@16e0000 {
-			compatible = "qcom,sm8450-aggre1-noc";
-			reg = <0 0x016e0000 0 0x1c080>;
-			#interconnect-cells = <2>;
-			clocks = <&gcc GCC_AGGRE_UFS_PHY_AXI_CLK>,
-				 <&gcc GCC_AGGRE_USB3_PRIM_AXI_CLK>;
-			qcom,bcm-voters = <&apps_bcm_voter>;
-		};
-
-		aggre2_noc: interconnect@1700000 {
-			compatible = "qcom,sm8450-aggre2-noc";
-			reg = <0 0x01700000 0 0x31080>;
-			#interconnect-cells = <2>;
-			qcom,bcm-voters = <&apps_bcm_voter>;
-			clocks = <&gcc GCC_AGGRE_NOC_PCIE_0_AXI_CLK>,
-				 <&gcc GCC_AGGRE_NOC_PCIE_1_AXI_CLK>,
-				 <&gcc GCC_AGGRE_UFS_PHY_AXI_CLK>,
-				 <&rpmhcc RPMH_IPA_CLK>;
-		};
-
-		mmss_noc: interconnect@1740000 {
-			compatible = "qcom,sm8450-mmss-noc";
-			reg = <0 0x01740000 0 0x1f080>;
-			#interconnect-cells = <2>;
-			qcom,bcm-voters = <&apps_bcm_voter>;
-		};
-
-		tcsr_mutex: hwlock@1f40000 {
-			compatible = "qcom,tcsr-mutex";
-			reg = <0x0 0x01f40000 0x0 0x40000>;
-			#hwlock-cells = <1>;
-		};
-
-		usb_1_hsphy: phy@88e3000 {
-			compatible = "qcom,sm8450-usb-hs-phy",
-				     "qcom,usb-snps-hs-7nm-phy";
-			reg = <0 0x088e3000 0 0x400>;
-			status = "disabled";
-			#phy-cells = <0>;
-
-			clocks = <&rpmhcc RPMH_CXO_CLK>;
-			clock-names = "ref";
-
-			resets = <&gcc GCC_QUSB2PHY_PRIM_BCR>;
-		};
-=======
 			spi16: spi@884000 {
 				compatible = "qcom,geni-spi";
 				reg = <0x0 0x00884000 0x0 0x4000>;
@@ -906,7 +835,6 @@
 				#size-cells = <0>;
 				status = "disabled";
 			};
->>>>>>> 88084a3d
 
 			i2c17: i2c@888000 {
 				compatible = "qcom,geni-i2c";
@@ -988,208 +916,6 @@
 				status = "disabled";
 			};
 
-<<<<<<< HEAD
-		remoteproc_slpi: remoteproc@2400000 {
-			compatible = "qcom,sm8450-slpi-pas";
-			reg = <0 0x02400000 0 0x4000>;
-
-			interrupts-extended = <&pdc 9 IRQ_TYPE_LEVEL_HIGH>,
-					      <&smp2p_slpi_in 0 IRQ_TYPE_EDGE_RISING>,
-					      <&smp2p_slpi_in 1 IRQ_TYPE_EDGE_RISING>,
-					      <&smp2p_slpi_in 2 IRQ_TYPE_EDGE_RISING>,
-					      <&smp2p_slpi_in 3 IRQ_TYPE_EDGE_RISING>;
-			interrupt-names = "wdog", "fatal", "ready",
-					  "handover", "stop-ack";
-
-			clocks = <&rpmhcc RPMH_CXO_CLK>;
-			clock-names = "xo";
-
-			power-domains = <&rpmhpd SM8450_LCX>,
-					<&rpmhpd SM8450_LMX>;
-			power-domain-names = "lcx", "lmx";
-
-			memory-region = <&slpi_mem>;
-
-			qcom,qmp = <&aoss_qmp>;
-
-			qcom,smem-states = <&smp2p_slpi_out 0>;
-			qcom,smem-state-names = "stop";
-
-			status = "disabled";
-
-			glink-edge {
-				interrupts-extended = <&ipcc IPCC_CLIENT_SLPI
-							     IPCC_MPROC_SIGNAL_GLINK_QMP
-							     IRQ_TYPE_EDGE_RISING>;
-				mboxes = <&ipcc IPCC_CLIENT_SLPI
-						IPCC_MPROC_SIGNAL_GLINK_QMP>;
-
-				label = "slpi";
-				qcom,remote-pid = <3>;
-			};
-		};
-
-		remoteproc_adsp: remoteproc@30000000 {
-			compatible = "qcom,sm8450-adsp-pas";
-			reg = <0 0x030000000 0 0x100>;
-
-			interrupts-extended = <&pdc 6 IRQ_TYPE_LEVEL_HIGH>,
-					      <&smp2p_adsp_in 0 IRQ_TYPE_EDGE_RISING>,
-					      <&smp2p_adsp_in 1 IRQ_TYPE_EDGE_RISING>,
-					      <&smp2p_adsp_in 2 IRQ_TYPE_EDGE_RISING>,
-					      <&smp2p_adsp_in 3 IRQ_TYPE_EDGE_RISING>;
-			interrupt-names = "wdog", "fatal", "ready",
-					  "handover", "stop-ack";
-
-			clocks = <&rpmhcc RPMH_CXO_CLK>;
-			clock-names = "xo";
-
-			power-domains = <&rpmhpd SM8450_LCX>,
-					<&rpmhpd SM8450_LMX>;
-			power-domain-names = "lcx", "lmx";
-
-			memory-region = <&adsp_mem>;
-
-			qcom,qmp = <&aoss_qmp>;
-
-			qcom,smem-states = <&smp2p_adsp_out 0>;
-			qcom,smem-state-names = "stop";
-
-			status = "disabled";
-
-			remoteproc_adsp_glink: glink-edge {
-				interrupts-extended = <&ipcc IPCC_CLIENT_LPASS
-							     IPCC_MPROC_SIGNAL_GLINK_QMP
-							     IRQ_TYPE_EDGE_RISING>;
-				mboxes = <&ipcc IPCC_CLIENT_LPASS
-						IPCC_MPROC_SIGNAL_GLINK_QMP>;
-
-				label = "lpass";
-				qcom,remote-pid = <2>;
-			};
-		};
-
-		remoteproc_cdsp: remoteproc@32300000 {
-			compatible = "qcom,sm8450-cdsp-pas";
-			reg = <0 0x032300000 0 0x1400000>;
-
-			interrupts-extended = <&intc GIC_SPI 578 IRQ_TYPE_LEVEL_HIGH>,
-					      <&smp2p_cdsp_in 0 IRQ_TYPE_EDGE_RISING>,
-					      <&smp2p_cdsp_in 1 IRQ_TYPE_EDGE_RISING>,
-					      <&smp2p_cdsp_in 2 IRQ_TYPE_EDGE_RISING>,
-					      <&smp2p_cdsp_in 3 IRQ_TYPE_EDGE_RISING>;
-			interrupt-names = "wdog", "fatal", "ready",
-					  "handover", "stop-ack";
-
-			clocks = <&rpmhcc RPMH_CXO_CLK>;
-			clock-names = "xo";
-
-			power-domains = <&rpmhpd SM8450_CX>,
-					<&rpmhpd SM8450_MXC>;
-			power-domain-names = "cx", "mxc";
-
-			memory-region = <&cdsp_mem>;
-
-			qcom,qmp = <&aoss_qmp>;
-
-			qcom,smem-states = <&smp2p_cdsp_out 0>;
-			qcom,smem-state-names = "stop";
-
-			status = "disabled";
-
-			glink-edge {
-				interrupts-extended = <&ipcc IPCC_CLIENT_CDSP
-							     IPCC_MPROC_SIGNAL_GLINK_QMP
-							     IRQ_TYPE_EDGE_RISING>;
-				mboxes = <&ipcc IPCC_CLIENT_CDSP
-						IPCC_MPROC_SIGNAL_GLINK_QMP>;
-
-				label = "cdsp";
-				qcom,remote-pid = <5>;
-			};
-		};
-
-		remoteproc_mpss: remoteproc@4080000 {
-			compatible = "qcom,sm8450-mpss-pas";
-			reg = <0x0 0x04080000 0x0 0x4040>;
-
-			interrupts-extended = <&intc GIC_SPI 264 IRQ_TYPE_LEVEL_HIGH>,
-					      <&smp2p_modem_in 0 IRQ_TYPE_EDGE_RISING>,
-					      <&smp2p_modem_in 1 IRQ_TYPE_EDGE_RISING>,
-					      <&smp2p_modem_in 2 IRQ_TYPE_EDGE_RISING>,
-					      <&smp2p_modem_in 3 IRQ_TYPE_EDGE_RISING>,
-					      <&smp2p_modem_in 7 IRQ_TYPE_EDGE_RISING>;
-			interrupt-names = "wdog", "fatal", "ready", "handover",
-					  "stop-ack", "shutdown-ack";
-
-			clocks = <&rpmhcc RPMH_CXO_CLK>;
-			clock-names = "xo";
-
-			power-domains = <&rpmhpd 0>,
-					<&rpmhpd 12>;
-			power-domain-names = "cx", "mss";
-
-			memory-region = <&mpss_mem>;
-
-			qcom,qmp = <&aoss_qmp>;
-
-			qcom,smem-states = <&smp2p_modem_out 0>;
-			qcom,smem-state-names = "stop";
-
-			status = "disabled";
-
-			glink-edge {
-				interrupts-extended = <&ipcc IPCC_CLIENT_MPSS
-							     IPCC_MPROC_SIGNAL_GLINK_QMP
-							     IRQ_TYPE_EDGE_RISING>;
-				mboxes = <&ipcc IPCC_CLIENT_MPSS
-						IPCC_MPROC_SIGNAL_GLINK_QMP>;
-				interrupts = <GIC_SPI 449 IRQ_TYPE_EDGE_RISING>;
-				label = "modem";
-				qcom,remote-pid = <1>;
-			};
-		};
-
-		pdc: interrupt-controller@b220000 {
-			compatible = "qcom,sm8450-pdc", "qcom,pdc";
-			reg = <0 0x0b220000 0 0x30000>, <0 0x174000f0 0 0x64>;
-			qcom,pdc-ranges = <0 480 12>, <14 494 24>, <40 520 54>,
-					  <94 609 31>, <125 63 1>, <126 716 12>;
-			#interrupt-cells = <2>;
-			interrupt-parent = <&intc>;
-			interrupt-controller;
-		};
-
-		aoss_qmp: power-controller@c300000 {
-			compatible = "qcom,sm8450-aoss-qmp", "qcom,aoss-qmp";
-			reg = <0 0x0c300000 0 0x400>;
-			interrupts-extended = <&ipcc IPCC_CLIENT_AOP IPCC_MPROC_SIGNAL_GLINK_QMP
-						     IRQ_TYPE_EDGE_RISING>;
-			mboxes = <&ipcc IPCC_CLIENT_AOP IPCC_MPROC_SIGNAL_GLINK_QMP>;
-
-			#clock-cells = <0>;
-		};
-
-		ipcc: mailbox@ed18000 {
-			compatible = "qcom,sm8450-ipcc", "qcom,ipcc";
-			reg = <0 0x0ed18000 0 0x1000>;
-			interrupts = <GIC_SPI 229 IRQ_TYPE_LEVEL_HIGH>;
-			interrupt-controller;
-			#interrupt-cells = <3>;
-			#mbox-cells = <2>;
-		};
-
-		tlmm: pinctrl@f100000 {
-			compatible = "qcom,sm8450-tlmm";
-			reg = <0 0x0f100000 0 0x300000>;
-			interrupts = <GIC_SPI 208 IRQ_TYPE_LEVEL_HIGH>;
-			gpio-controller;
-			#gpio-cells = <2>;
-			interrupt-controller;
-			#interrupt-cells = <2>;
-			gpio-ranges = <&tlmm 0 0 211>;
-			wakeup-parent = <&pdc>;
-=======
 			i2c19: i2c@890000 {
 				compatible = "qcom,geni-i2c";
 				reg = <0x0 0x00890000 0x0 0x4000>;
@@ -1229,7 +955,6 @@
 				#size-cells = <0>;
 				status = "disabled";
 			};
->>>>>>> 88084a3d
 
 			i2c20: i2c@894000 {
 				compatible = "qcom,geni-i2c";
@@ -4170,40 +3895,12 @@
 			polling-delay = <0>;
 			thermal-sensors = <&tsens1 12>;
 
-<<<<<<< HEAD
-		gem_noc: interconnect@19100000 {
-			compatible = "qcom,sm8450-gem-noc";
-			reg = <0 0x19100000 0 0xbb800>;
-			#interconnect-cells = <2>;
-			qcom,bcm-voters = <&apps_bcm_voter>;
-		};
-
-		system-cache-controller@19200000 {
-			compatible = "qcom,sm8450-llcc";
-			reg = <0 0x19200000 0 0x580000>, <0 0x19a00000 0 0x80000>;
-			reg-names = "llcc_base", "llcc_broadcast_base";
-			interrupts = <GIC_SPI 266 IRQ_TYPE_LEVEL_HIGH>;
-		};
-
-		ufs_mem_hc: ufshc@1d84000 {
-			compatible = "qcom,sm8450-ufshc", "qcom,ufshc",
-				     "jedec,ufs-2.0";
-			reg = <0 0x01d84000 0 0x3000>;
-			interrupts = <GIC_SPI 265 IRQ_TYPE_LEVEL_HIGH>;
-			phys = <&ufs_mem_phy_lanes>;
-			phy-names = "ufsphy";
-			lanes-per-direction = <2>;
-			#reset-cells = <1>;
-			resets = <&gcc GCC_UFS_PHY_BCR>;
-			reset-names = "rst";
-=======
 			trips {
 				thermal-engine-config {
 					temperature = <125000>;
 					hysteresis = <1000>;
 					type = "passive";
 				};
->>>>>>> 88084a3d
 
 				mdmss2_config0: mdmss2-config0 {
 					temperature = <102000>;
@@ -4217,46 +3914,12 @@
 					type = "passive";
 				};
 
-<<<<<<< HEAD
-			interconnects = <&aggre1_noc MASTER_UFS_MEM &mc_virt SLAVE_EBI1>,
-					<&gem_noc MASTER_APPSS_PROC &config_noc SLAVE_UFS_MEM_CFG>;
-			interconnect-names = "ufs-ddr", "cpu-ufs";
-			clock-names =
-				"core_clk",
-				"bus_aggr_clk",
-				"iface_clk",
-				"core_clk_unipro",
-				"ref_clk",
-				"tx_lane0_sync_clk",
-				"rx_lane0_sync_clk",
-				"rx_lane1_sync_clk";
-			clocks =
-				<&gcc GCC_UFS_PHY_AXI_CLK>,
-				<&gcc GCC_AGGRE_UFS_PHY_AXI_CLK>,
-				<&gcc GCC_UFS_PHY_AHB_CLK>,
-				<&gcc GCC_UFS_PHY_UNIPRO_CORE_CLK>,
-				<&rpmhcc RPMH_CXO_CLK>,
-				<&gcc GCC_UFS_PHY_TX_SYMBOL_0_CLK>,
-				<&gcc GCC_UFS_PHY_RX_SYMBOL_0_CLK>,
-				<&gcc GCC_UFS_PHY_RX_SYMBOL_1_CLK>;
-			freq-table-hz =
-				<75000000 300000000>,
-				<0 0>,
-				<0 0>,
-				<75000000 300000000>,
-				<75000000 300000000>,
-				<0 0>,
-				<0 0>,
-				<0 0>;
-			status = "disabled";
-=======
 				reset-mon-cfg {
 					temperature = <115000>;
 					hysteresis = <5000>;
 					type = "passive";
 				};
 			};
->>>>>>> 88084a3d
 		};
 
 		modem3-thermal {
@@ -4329,20 +3992,6 @@
 					type = "passive";
 				};
 			};
-		};
-
-		nsp_noc: interconnect@320c0000 {
-			compatible = "qcom,sm8450-nsp-noc";
-			reg = <0 0x320c0000 0 0x10000>;
-			#interconnect-cells = <2>;
-			qcom,bcm-voters = <&apps_bcm_voter>;
-		};
-
-		lpass_ag_noc: interconnect@3c40000 {
-			compatible = "qcom,sm8450-lpass-ag-noc";
-			reg = <0 0x3c40000 0 0x17200>;
-			#interconnect-cells = <2>;
-			qcom,bcm-voters = <&apps_bcm_voter>;
 		};
 	};
 
