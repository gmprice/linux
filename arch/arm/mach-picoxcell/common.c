/*
 * Copyright (c) 2011 Picochip Ltd., Jamie Iles
 *
 * This program is free software; you can redistribute it and/or modify
 * it under the terms of the GNU General Public License version 2 as
 * published by the Free Software Foundation.
 *
 * All enquiries to support@picochip.com
 */
#include <linux/delay.h>
#include <linux/of.h>
#include <linux/of_address.h>
#include <linux/of_platform.h>

#include <asm/mach/arch.h>
#include <asm/mach/map.h>

#define PHYS_TO_IO(x)			(((x) & 0x00ffffff) | 0xfe000000)
#define PICOXCELL_PERIPH_BASE		0x80000000
#define PICOXCELL_PERIPH_LENGTH		SZ_4M

#define WDT_CTRL_REG_EN_MASK		(1 << 0)
#define WDT_CTRL_REG_OFFS		(0x00)
#define WDT_TIMEOUT_REG_OFFS		(0x04)
static void __iomem *wdt_regs;

/*
 * The machine restart method can be called from an atomic context so we won't
 * be able to ioremap the regs then.
 */
static void picoxcell_setup_restart(void)
{
	struct device_node *np = of_find_compatible_node(NULL, NULL,
							 "snps,dw-apb-wdg");
	if (WARN(!np, "unable to setup watchdog restart"))
		return;

	wdt_regs = of_iomap(np, 0);
	WARN(!wdt_regs, "failed to remap watchdog regs");
}

static struct map_desc io_map __initdata = {
	.virtual	= PHYS_TO_IO(PICOXCELL_PERIPH_BASE),
	.pfn		= __phys_to_pfn(PICOXCELL_PERIPH_BASE),
	.length		= PICOXCELL_PERIPH_LENGTH,
	.type		= MT_DEVICE,
};

static void __init picoxcell_map_io(void)
{
	iotable_init(&io_map, 1);
}

static void __init picoxcell_init_machine(void)
{
	of_platform_populate(NULL, of_default_bus_match_table, NULL, NULL);
	picoxcell_setup_restart();
}

static const char *picoxcell_dt_match[] = {
	"picochip,pc3x2",
	"picochip,pc3x3",
	NULL
};

static void picoxcell_wdt_restart(char mode, const char *cmd)
{
	/*
	 * Configure the watchdog to reset with the shortest possible timeout
	 * and give it chance to do the reset.
	 */
	if (wdt_regs) {
		writel_relaxed(WDT_CTRL_REG_EN_MASK, wdt_regs + WDT_CTRL_REG_OFFS);
		writel_relaxed(0, wdt_regs + WDT_TIMEOUT_REG_OFFS);
		/* No sleeping, possibly atomic. */
		mdelay(500);
	}
}

DT_MACHINE_START(PICOXCELL, "Picochip picoXcell")
	.map_io		= picoxcell_map_io,
<<<<<<< HEAD
	.init_time	= dw_apb_timer_init,
=======
	.nr_irqs	= NR_IRQS_LEGACY,
	.init_irq	= irqchip_init,
>>>>>>> 1eb92b24
	.init_machine	= picoxcell_init_machine,
	.dt_compat	= picoxcell_dt_match,
	.restart	= picoxcell_wdt_restart,
MACHINE_END<|MERGE_RESOLUTION|>--- conflicted
+++ resolved
@@ -79,12 +79,6 @@
 
 DT_MACHINE_START(PICOXCELL, "Picochip picoXcell")
 	.map_io		= picoxcell_map_io,
-<<<<<<< HEAD
-	.init_time	= dw_apb_timer_init,
-=======
-	.nr_irqs	= NR_IRQS_LEGACY,
-	.init_irq	= irqchip_init,
->>>>>>> 1eb92b24
 	.init_machine	= picoxcell_init_machine,
 	.dt_compat	= picoxcell_dt_match,
 	.restart	= picoxcell_wdt_restart,
