--- conflicted
+++ resolved
@@ -27,10 +27,6 @@
 #define SPEAR320_UART2_BASE		UL(0xA4000000)
 #define SPEAR320_SSP0_BASE		UL(0xA5000000)
 #define SPEAR320_SSP1_BASE		UL(0xA6000000)
-<<<<<<< HEAD
-#define SPEAR320_SOC_CONFIG_BASE	UL(0xB3000000)
-=======
->>>>>>> 3c0dec5f
 
 /* Interrupt registers offsets and masks */
 #define SPEAR320_INT_STS_MASK_REG		0x04
