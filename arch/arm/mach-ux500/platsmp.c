/*
 * Copyright (C) 2002 ARM Ltd.
 * Copyright (C) 2008 STMicroelctronics.
 * Copyright (C) 2009 ST-Ericsson.
 * Author: Srinidhi Kasagar <srinidhi.kasagar@stericsson.com>
 *
 * This file is based on arm realview platform
 *
 * This program is free software; you can redistribute it and/or modify
 * it under the terms of the GNU General Public License version 2 as
 * published by the Free Software Foundation.
 */
#include <linux/init.h>
#include <linux/errno.h>
#include <linux/delay.h>
#include <linux/device.h>
#include <linux/smp.h>
#include <linux/io.h>

#include <asm/cacheflush.h>
#include <asm/hardware/gic.h>
#include <asm/smp_plat.h>
#include <asm/smp_scu.h>
#include <mach/hardware.h>
#include <mach/setup.h>

/* This is called from headsmp.S to wakeup the secondary core */
extern void u8500_secondary_startup(void);

/*
 * control for which core is the next to come out of the secondary
 * boot "holding pen"
 */
volatile int pen_release = -1;

/*
 * Write pen_release in a way that is guaranteed to be visible to all
 * observers, irrespective of whether they're taking part in coherency
 * or not.  This is necessary for the hotplug code to work reliably.
 */
static void write_pen_release(int val)
{
	pen_release = val;
	smp_wmb();
	__cpuc_flush_dcache_area((void *)&pen_release, sizeof(pen_release));
	outer_clean_range(__pa(&pen_release), __pa(&pen_release + 1));
}

static void __iomem *scu_base_addr(void)
{
<<<<<<< HEAD
	if (cpu_is_u5500())
		return __io_address(U5500_SCU_BASE);
	else if (cpu_is_u8500_family())
=======
	if (cpu_is_u8500())
>>>>>>> 72fb9220
		return __io_address(U8500_SCU_BASE);
	else
		ux500_unknown_soc();

	return NULL;
}

static DEFINE_SPINLOCK(boot_lock);

void __cpuinit platform_secondary_init(unsigned int cpu)
{
	/*
	 * if any interrupts are already enabled for the primary
	 * core (e.g. timer irq), then they will not have been enabled
	 * for us: do so
	 */
	gic_secondary_init(0);

	/*
	 * let the primary processor know we're out of the
	 * pen, then head off into the C entry point
	 */
	write_pen_release(-1);

	/*
	 * Synchronise with the boot thread.
	 */
	spin_lock(&boot_lock);
	spin_unlock(&boot_lock);
}

int __cpuinit boot_secondary(unsigned int cpu, struct task_struct *idle)
{
	unsigned long timeout;

	/*
	 * set synchronisation state between this boot processor
	 * and the secondary one
	 */
	spin_lock(&boot_lock);

	/*
	 * The secondary processor is waiting to be released from
	 * the holding pen - release it, then wait for it to flag
	 * that it has been released by resetting pen_release.
	 */
	write_pen_release(cpu_logical_map(cpu));

	smp_send_reschedule(cpu);

	timeout = jiffies + (1 * HZ);
	while (time_before(jiffies, timeout)) {
		if (pen_release == -1)
			break;
	}

	/*
	 * now the secondary core is starting up let it run its
	 * calibrations, then wait for it to finish
	 */
	spin_unlock(&boot_lock);

	return pen_release != -1 ? -ENOSYS : 0;
}

static void __init wakeup_secondary(void)
{
	void __iomem *backupram;

<<<<<<< HEAD
	if (cpu_is_u5500())
		backupram = __io_address(U5500_BACKUPRAM0_BASE);
	else if (cpu_is_u8500_family())
=======
	if (cpu_is_u8500())
>>>>>>> 72fb9220
		backupram = __io_address(U8500_BACKUPRAM0_BASE);
	else
		ux500_unknown_soc();

	/*
	 * write the address of secondary startup into the backup ram register
	 * at offset 0x1FF4, then write the magic number 0xA1FEED01 to the
	 * backup ram register at offset 0x1FF0, which is what boot rom code
	 * is waiting for. This would wake up the secondary core from WFE
	 */
#define UX500_CPU1_JUMPADDR_OFFSET 0x1FF4
	__raw_writel(virt_to_phys(u8500_secondary_startup),
		     backupram + UX500_CPU1_JUMPADDR_OFFSET);

#define UX500_CPU1_WAKEMAGIC_OFFSET 0x1FF0
	__raw_writel(0xA1FEED01,
		     backupram + UX500_CPU1_WAKEMAGIC_OFFSET);

	/* make sure write buffer is drained */
	mb();
}

/*
 * Initialise the CPU possible map early - this describes the CPUs
 * which may be present or become present in the system.
 */
void __init smp_init_cpus(void)
{
	void __iomem *scu_base = scu_base_addr();
	unsigned int i, ncores;

	ncores = scu_base ? scu_get_core_count(scu_base) : 1;

	/* sanity check */
	if (ncores > nr_cpu_ids) {
		pr_warn("SMP: %u cores greater than maximum (%u), clipping\n",
			ncores, nr_cpu_ids);
		ncores = nr_cpu_ids;
	}

	for (i = 0; i < ncores; i++)
		set_cpu_possible(i, true);

	set_smp_cross_call(gic_raise_softirq);
}

void __init platform_smp_prepare_cpus(unsigned int max_cpus)
{

	scu_enable(scu_base_addr());
	wakeup_secondary();
}<|MERGE_RESOLUTION|>--- conflicted
+++ resolved
@@ -48,13 +48,7 @@
 
 static void __iomem *scu_base_addr(void)
 {
-<<<<<<< HEAD
-	if (cpu_is_u5500())
-		return __io_address(U5500_SCU_BASE);
-	else if (cpu_is_u8500_family())
-=======
-	if (cpu_is_u8500())
->>>>>>> 72fb9220
+	if (cpu_is_u8500_family())
 		return __io_address(U8500_SCU_BASE);
 	else
 		ux500_unknown_soc();
@@ -124,13 +118,7 @@
 {
 	void __iomem *backupram;
 
-<<<<<<< HEAD
-	if (cpu_is_u5500())
-		backupram = __io_address(U5500_BACKUPRAM0_BASE);
-	else if (cpu_is_u8500_family())
-=======
-	if (cpu_is_u8500())
->>>>>>> 72fb9220
+	if (cpu_is_u8500_family())
 		backupram = __io_address(U8500_BACKUPRAM0_BASE);
 	else
 		ux500_unknown_soc();
