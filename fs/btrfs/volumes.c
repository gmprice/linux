// SPDX-License-Identifier: GPL-2.0
/*
 * Copyright (C) 2007 Oracle.  All rights reserved.
 */

#include <linux/sched.h>
#include <linux/sched/mm.h>
#include <linux/bio.h>
#include <linux/slab.h>
#include <linux/blkdev.h>
#include <linux/ratelimit.h>
#include <linux/kthread.h>
#include <linux/raid/pq.h>
#include <linux/semaphore.h>
#include <linux/uuid.h>
#include <linux/list_sort.h>
#include <linux/namei.h>
#include "misc.h"
#include "ctree.h"
#include "extent_map.h"
#include "disk-io.h"
#include "transaction.h"
#include "print-tree.h"
#include "volumes.h"
#include "raid56.h"
#include "async-thread.h"
#include "check-integrity.h"
#include "rcu-string.h"
#include "dev-replace.h"
#include "sysfs.h"
#include "tree-checker.h"
#include "space-info.h"
#include "block-group.h"
#include "discard.h"
#include "zoned.h"

const struct btrfs_raid_attr btrfs_raid_array[BTRFS_NR_RAID_TYPES] = {
	[BTRFS_RAID_RAID10] = {
		.sub_stripes	= 2,
		.dev_stripes	= 1,
		.devs_max	= 0,	/* 0 == as many as possible */
		.devs_min	= 2,
		.tolerated_failures = 1,
		.devs_increment	= 2,
		.ncopies	= 2,
		.nparity        = 0,
		.raid_name	= "raid10",
		.bg_flag	= BTRFS_BLOCK_GROUP_RAID10,
		.mindev_error	= BTRFS_ERROR_DEV_RAID10_MIN_NOT_MET,
	},
	[BTRFS_RAID_RAID1] = {
		.sub_stripes	= 1,
		.dev_stripes	= 1,
		.devs_max	= 2,
		.devs_min	= 2,
		.tolerated_failures = 1,
		.devs_increment	= 2,
		.ncopies	= 2,
		.nparity        = 0,
		.raid_name	= "raid1",
		.bg_flag	= BTRFS_BLOCK_GROUP_RAID1,
		.mindev_error	= BTRFS_ERROR_DEV_RAID1_MIN_NOT_MET,
	},
	[BTRFS_RAID_RAID1C3] = {
		.sub_stripes	= 1,
		.dev_stripes	= 1,
		.devs_max	= 3,
		.devs_min	= 3,
		.tolerated_failures = 2,
		.devs_increment	= 3,
		.ncopies	= 3,
		.nparity        = 0,
		.raid_name	= "raid1c3",
		.bg_flag	= BTRFS_BLOCK_GROUP_RAID1C3,
		.mindev_error	= BTRFS_ERROR_DEV_RAID1C3_MIN_NOT_MET,
	},
	[BTRFS_RAID_RAID1C4] = {
		.sub_stripes	= 1,
		.dev_stripes	= 1,
		.devs_max	= 4,
		.devs_min	= 4,
		.tolerated_failures = 3,
		.devs_increment	= 4,
		.ncopies	= 4,
		.nparity        = 0,
		.raid_name	= "raid1c4",
		.bg_flag	= BTRFS_BLOCK_GROUP_RAID1C4,
		.mindev_error	= BTRFS_ERROR_DEV_RAID1C4_MIN_NOT_MET,
	},
	[BTRFS_RAID_DUP] = {
		.sub_stripes	= 1,
		.dev_stripes	= 2,
		.devs_max	= 1,
		.devs_min	= 1,
		.tolerated_failures = 0,
		.devs_increment	= 1,
		.ncopies	= 2,
		.nparity        = 0,
		.raid_name	= "dup",
		.bg_flag	= BTRFS_BLOCK_GROUP_DUP,
		.mindev_error	= 0,
	},
	[BTRFS_RAID_RAID0] = {
		.sub_stripes	= 1,
		.dev_stripes	= 1,
		.devs_max	= 0,
		.devs_min	= 1,
		.tolerated_failures = 0,
		.devs_increment	= 1,
		.ncopies	= 1,
		.nparity        = 0,
		.raid_name	= "raid0",
		.bg_flag	= BTRFS_BLOCK_GROUP_RAID0,
		.mindev_error	= 0,
	},
	[BTRFS_RAID_SINGLE] = {
		.sub_stripes	= 1,
		.dev_stripes	= 1,
		.devs_max	= 1,
		.devs_min	= 1,
		.tolerated_failures = 0,
		.devs_increment	= 1,
		.ncopies	= 1,
		.nparity        = 0,
		.raid_name	= "single",
		.bg_flag	= 0,
		.mindev_error	= 0,
	},
	[BTRFS_RAID_RAID5] = {
		.sub_stripes	= 1,
		.dev_stripes	= 1,
		.devs_max	= 0,
		.devs_min	= 2,
		.tolerated_failures = 1,
		.devs_increment	= 1,
		.ncopies	= 1,
		.nparity        = 1,
		.raid_name	= "raid5",
		.bg_flag	= BTRFS_BLOCK_GROUP_RAID5,
		.mindev_error	= BTRFS_ERROR_DEV_RAID5_MIN_NOT_MET,
	},
	[BTRFS_RAID_RAID6] = {
		.sub_stripes	= 1,
		.dev_stripes	= 1,
		.devs_max	= 0,
		.devs_min	= 3,
		.tolerated_failures = 2,
		.devs_increment	= 1,
		.ncopies	= 1,
		.nparity        = 2,
		.raid_name	= "raid6",
		.bg_flag	= BTRFS_BLOCK_GROUP_RAID6,
		.mindev_error	= BTRFS_ERROR_DEV_RAID6_MIN_NOT_MET,
	},
};

/*
 * Convert block group flags (BTRFS_BLOCK_GROUP_*) to btrfs_raid_types, which
 * can be used as index to access btrfs_raid_array[].
 */
enum btrfs_raid_types __attribute_const__ btrfs_bg_flags_to_raid_index(u64 flags)
{
	if (flags & BTRFS_BLOCK_GROUP_RAID10)
		return BTRFS_RAID_RAID10;
	else if (flags & BTRFS_BLOCK_GROUP_RAID1)
		return BTRFS_RAID_RAID1;
	else if (flags & BTRFS_BLOCK_GROUP_RAID1C3)
		return BTRFS_RAID_RAID1C3;
	else if (flags & BTRFS_BLOCK_GROUP_RAID1C4)
		return BTRFS_RAID_RAID1C4;
	else if (flags & BTRFS_BLOCK_GROUP_DUP)
		return BTRFS_RAID_DUP;
	else if (flags & BTRFS_BLOCK_GROUP_RAID0)
		return BTRFS_RAID_RAID0;
	else if (flags & BTRFS_BLOCK_GROUP_RAID5)
		return BTRFS_RAID_RAID5;
	else if (flags & BTRFS_BLOCK_GROUP_RAID6)
		return BTRFS_RAID_RAID6;

	return BTRFS_RAID_SINGLE; /* BTRFS_BLOCK_GROUP_SINGLE */
}

const char *btrfs_bg_type_to_raid_name(u64 flags)
{
	const int index = btrfs_bg_flags_to_raid_index(flags);

	if (index >= BTRFS_NR_RAID_TYPES)
		return NULL;

	return btrfs_raid_array[index].raid_name;
}

/*
 * Fill @buf with textual description of @bg_flags, no more than @size_buf
 * bytes including terminating null byte.
 */
void btrfs_describe_block_groups(u64 bg_flags, char *buf, u32 size_buf)
{
	int i;
	int ret;
	char *bp = buf;
	u64 flags = bg_flags;
	u32 size_bp = size_buf;

	if (!flags) {
		strcpy(bp, "NONE");
		return;
	}

#define DESCRIBE_FLAG(flag, desc)						\
	do {								\
		if (flags & (flag)) {					\
			ret = snprintf(bp, size_bp, "%s|", (desc));	\
			if (ret < 0 || ret >= size_bp)			\
				goto out_overflow;			\
			size_bp -= ret;					\
			bp += ret;					\
			flags &= ~(flag);				\
		}							\
	} while (0)

	DESCRIBE_FLAG(BTRFS_BLOCK_GROUP_DATA, "data");
	DESCRIBE_FLAG(BTRFS_BLOCK_GROUP_SYSTEM, "system");
	DESCRIBE_FLAG(BTRFS_BLOCK_GROUP_METADATA, "metadata");

	DESCRIBE_FLAG(BTRFS_AVAIL_ALLOC_BIT_SINGLE, "single");
	for (i = 0; i < BTRFS_NR_RAID_TYPES; i++)
		DESCRIBE_FLAG(btrfs_raid_array[i].bg_flag,
			      btrfs_raid_array[i].raid_name);
#undef DESCRIBE_FLAG

	if (flags) {
		ret = snprintf(bp, size_bp, "0x%llx|", flags);
		size_bp -= ret;
	}

	if (size_bp < size_buf)
		buf[size_buf - size_bp - 1] = '\0'; /* remove last | */

	/*
	 * The text is trimmed, it's up to the caller to provide sufficiently
	 * large buffer
	 */
out_overflow:;
}

static int init_first_rw_device(struct btrfs_trans_handle *trans);
static int btrfs_relocate_sys_chunks(struct btrfs_fs_info *fs_info);
static void btrfs_dev_stat_print_on_error(struct btrfs_device *dev);
static void btrfs_dev_stat_print_on_load(struct btrfs_device *device);
static int __btrfs_map_block(struct btrfs_fs_info *fs_info,
			     enum btrfs_map_op op,
			     u64 logical, u64 *length,
			     struct btrfs_io_context **bioc_ret,
			     int mirror_num, int need_raid_map);

/*
 * Device locking
 * ==============
 *
 * There are several mutexes that protect manipulation of devices and low-level
 * structures like chunks but not block groups, extents or files
 *
 * uuid_mutex (global lock)
 * ------------------------
 * protects the fs_uuids list that tracks all per-fs fs_devices, resulting from
 * the SCAN_DEV ioctl registration or from mount either implicitly (the first
 * device) or requested by the device= mount option
 *
 * the mutex can be very coarse and can cover long-running operations
 *
 * protects: updates to fs_devices counters like missing devices, rw devices,
 * seeding, structure cloning, opening/closing devices at mount/umount time
 *
 * global::fs_devs - add, remove, updates to the global list
 *
 * does not protect: manipulation of the fs_devices::devices list in general
 * but in mount context it could be used to exclude list modifications by eg.
 * scan ioctl
 *
 * btrfs_device::name - renames (write side), read is RCU
 *
 * fs_devices::device_list_mutex (per-fs, with RCU)
 * ------------------------------------------------
 * protects updates to fs_devices::devices, ie. adding and deleting
 *
 * simple list traversal with read-only actions can be done with RCU protection
 *
 * may be used to exclude some operations from running concurrently without any
 * modifications to the list (see write_all_supers)
 *
 * Is not required at mount and close times, because our device list is
 * protected by the uuid_mutex at that point.
 *
 * balance_mutex
 * -------------
 * protects balance structures (status, state) and context accessed from
 * several places (internally, ioctl)
 *
 * chunk_mutex
 * -----------
 * protects chunks, adding or removing during allocation, trim or when a new
 * device is added/removed. Additionally it also protects post_commit_list of
 * individual devices, since they can be added to the transaction's
 * post_commit_list only with chunk_mutex held.
 *
 * cleaner_mutex
 * -------------
 * a big lock that is held by the cleaner thread and prevents running subvolume
 * cleaning together with relocation or delayed iputs
 *
 *
 * Lock nesting
 * ============
 *
 * uuid_mutex
 *   device_list_mutex
 *     chunk_mutex
 *   balance_mutex
 *
 *
 * Exclusive operations
 * ====================
 *
 * Maintains the exclusivity of the following operations that apply to the
 * whole filesystem and cannot run in parallel.
 *
 * - Balance (*)
 * - Device add
 * - Device remove
 * - Device replace (*)
 * - Resize
 *
 * The device operations (as above) can be in one of the following states:
 *
 * - Running state
 * - Paused state
 * - Completed state
 *
 * Only device operations marked with (*) can go into the Paused state for the
 * following reasons:
 *
 * - ioctl (only Balance can be Paused through ioctl)
 * - filesystem remounted as read-only
 * - filesystem unmounted and mounted as read-only
 * - system power-cycle and filesystem mounted as read-only
 * - filesystem or device errors leading to forced read-only
 *
 * The status of exclusive operation is set and cleared atomically.
 * During the course of Paused state, fs_info::exclusive_operation remains set.
 * A device operation in Paused or Running state can be canceled or resumed
 * either by ioctl (Balance only) or when remounted as read-write.
 * The exclusive status is cleared when the device operation is canceled or
 * completed.
 */

DEFINE_MUTEX(uuid_mutex);
static LIST_HEAD(fs_uuids);
struct list_head * __attribute_const__ btrfs_get_fs_uuids(void)
{
	return &fs_uuids;
}

/*
 * alloc_fs_devices - allocate struct btrfs_fs_devices
 * @fsid:		if not NULL, copy the UUID to fs_devices::fsid
 * @metadata_fsid:	if not NULL, copy the UUID to fs_devices::metadata_fsid
 *
 * Return a pointer to a new struct btrfs_fs_devices on success, or ERR_PTR().
 * The returned struct is not linked onto any lists and can be destroyed with
 * kfree() right away.
 */
static struct btrfs_fs_devices *alloc_fs_devices(const u8 *fsid,
						 const u8 *metadata_fsid)
{
	struct btrfs_fs_devices *fs_devs;

	fs_devs = kzalloc(sizeof(*fs_devs), GFP_KERNEL);
	if (!fs_devs)
		return ERR_PTR(-ENOMEM);

	mutex_init(&fs_devs->device_list_mutex);

	INIT_LIST_HEAD(&fs_devs->devices);
	INIT_LIST_HEAD(&fs_devs->alloc_list);
	INIT_LIST_HEAD(&fs_devs->fs_list);
	INIT_LIST_HEAD(&fs_devs->seed_list);
	if (fsid)
		memcpy(fs_devs->fsid, fsid, BTRFS_FSID_SIZE);

	if (metadata_fsid)
		memcpy(fs_devs->metadata_uuid, metadata_fsid, BTRFS_FSID_SIZE);
	else if (fsid)
		memcpy(fs_devs->metadata_uuid, fsid, BTRFS_FSID_SIZE);

	return fs_devs;
}

void btrfs_free_device(struct btrfs_device *device)
{
	WARN_ON(!list_empty(&device->post_commit_list));
	rcu_string_free(device->name);
	extent_io_tree_release(&device->alloc_state);
	bio_put(device->flush_bio);
	btrfs_destroy_dev_zone_info(device);
	kfree(device);
}

static void free_fs_devices(struct btrfs_fs_devices *fs_devices)
{
	struct btrfs_device *device;
	WARN_ON(fs_devices->opened);
	while (!list_empty(&fs_devices->devices)) {
		device = list_entry(fs_devices->devices.next,
				    struct btrfs_device, dev_list);
		list_del(&device->dev_list);
		btrfs_free_device(device);
	}
	kfree(fs_devices);
}

void __exit btrfs_cleanup_fs_uuids(void)
{
	struct btrfs_fs_devices *fs_devices;

	while (!list_empty(&fs_uuids)) {
		fs_devices = list_entry(fs_uuids.next,
					struct btrfs_fs_devices, fs_list);
		list_del(&fs_devices->fs_list);
		free_fs_devices(fs_devices);
	}
}

static noinline struct btrfs_fs_devices *find_fsid(
		const u8 *fsid, const u8 *metadata_fsid)
{
	struct btrfs_fs_devices *fs_devices;

	ASSERT(fsid);

	/* Handle non-split brain cases */
	list_for_each_entry(fs_devices, &fs_uuids, fs_list) {
		if (metadata_fsid) {
			if (memcmp(fsid, fs_devices->fsid, BTRFS_FSID_SIZE) == 0
			    && memcmp(metadata_fsid, fs_devices->metadata_uuid,
				      BTRFS_FSID_SIZE) == 0)
				return fs_devices;
		} else {
			if (memcmp(fsid, fs_devices->fsid, BTRFS_FSID_SIZE) == 0)
				return fs_devices;
		}
	}
	return NULL;
}

static struct btrfs_fs_devices *find_fsid_with_metadata_uuid(
				struct btrfs_super_block *disk_super)
{

	struct btrfs_fs_devices *fs_devices;

	/*
	 * Handle scanned device having completed its fsid change but
	 * belonging to a fs_devices that was created by first scanning
	 * a device which didn't have its fsid/metadata_uuid changed
	 * at all and the CHANGING_FSID_V2 flag set.
	 */
	list_for_each_entry(fs_devices, &fs_uuids, fs_list) {
		if (fs_devices->fsid_change &&
		    memcmp(disk_super->metadata_uuid, fs_devices->fsid,
			   BTRFS_FSID_SIZE) == 0 &&
		    memcmp(fs_devices->fsid, fs_devices->metadata_uuid,
			   BTRFS_FSID_SIZE) == 0) {
			return fs_devices;
		}
	}
	/*
	 * Handle scanned device having completed its fsid change but
	 * belonging to a fs_devices that was created by a device that
	 * has an outdated pair of fsid/metadata_uuid and
	 * CHANGING_FSID_V2 flag set.
	 */
	list_for_each_entry(fs_devices, &fs_uuids, fs_list) {
		if (fs_devices->fsid_change &&
		    memcmp(fs_devices->metadata_uuid,
			   fs_devices->fsid, BTRFS_FSID_SIZE) != 0 &&
		    memcmp(disk_super->metadata_uuid, fs_devices->metadata_uuid,
			   BTRFS_FSID_SIZE) == 0) {
			return fs_devices;
		}
	}

	return find_fsid(disk_super->fsid, disk_super->metadata_uuid);
}


static int
btrfs_get_bdev_and_sb(const char *device_path, fmode_t flags, void *holder,
		      int flush, struct block_device **bdev,
		      struct btrfs_super_block **disk_super)
{
	int ret;

	*bdev = blkdev_get_by_path(device_path, flags, holder);

	if (IS_ERR(*bdev)) {
		ret = PTR_ERR(*bdev);
		goto error;
	}

	if (flush)
		sync_blockdev(*bdev);
	ret = set_blocksize(*bdev, BTRFS_BDEV_BLOCKSIZE);
	if (ret) {
		blkdev_put(*bdev, flags);
		goto error;
	}
	invalidate_bdev(*bdev);
	*disk_super = btrfs_read_dev_super(*bdev);
	if (IS_ERR(*disk_super)) {
		ret = PTR_ERR(*disk_super);
		blkdev_put(*bdev, flags);
		goto error;
	}

	return 0;

error:
	*bdev = NULL;
	return ret;
}

static bool device_path_matched(const char *path, struct btrfs_device *device)
{
	int found;

	rcu_read_lock();
	found = strcmp(rcu_str_deref(device->name), path);
	rcu_read_unlock();

	return found == 0;
}

/*
 *  Search and remove all stale (devices which are not mounted) devices.
 *  When both inputs are NULL, it will search and release all stale devices.
 *  path:	Optional. When provided will it release all unmounted devices
 *		matching this path only.
 *  skip_dev:	Optional. Will skip this device when searching for the stale
 *		devices.
 *  Return:	0 for success or if @path is NULL.
 * 		-EBUSY if @path is a mounted device.
 * 		-ENOENT if @path does not match any device in the list.
 */
static int btrfs_free_stale_devices(const char *path,
				     struct btrfs_device *skip_device)
{
	struct btrfs_fs_devices *fs_devices, *tmp_fs_devices;
	struct btrfs_device *device, *tmp_device;
	int ret = 0;

	lockdep_assert_held(&uuid_mutex);

	if (path)
		ret = -ENOENT;

	list_for_each_entry_safe(fs_devices, tmp_fs_devices, &fs_uuids, fs_list) {

		mutex_lock(&fs_devices->device_list_mutex);
		list_for_each_entry_safe(device, tmp_device,
					 &fs_devices->devices, dev_list) {
			if (skip_device && skip_device == device)
				continue;
			if (path && !device->name)
				continue;
			if (path && !device_path_matched(path, device))
				continue;
			if (fs_devices->opened) {
				/* for an already deleted device return 0 */
				if (path && ret != 0)
					ret = -EBUSY;
				break;
			}

			/* delete the stale device */
			fs_devices->num_devices--;
			list_del(&device->dev_list);
			btrfs_free_device(device);

			ret = 0;
		}
		mutex_unlock(&fs_devices->device_list_mutex);

		if (fs_devices->num_devices == 0) {
			btrfs_sysfs_remove_fsid(fs_devices);
			list_del(&fs_devices->fs_list);
			free_fs_devices(fs_devices);
		}
	}

	return ret;
}

/*
 * This is only used on mount, and we are protected from competing things
 * messing with our fs_devices by the uuid_mutex, thus we do not need the
 * fs_devices->device_list_mutex here.
 */
static int btrfs_open_one_device(struct btrfs_fs_devices *fs_devices,
			struct btrfs_device *device, fmode_t flags,
			void *holder)
{
	struct request_queue *q;
	struct block_device *bdev;
	struct btrfs_super_block *disk_super;
	u64 devid;
	int ret;

	if (device->bdev)
		return -EINVAL;
	if (!device->name)
		return -EINVAL;

	ret = btrfs_get_bdev_and_sb(device->name->str, flags, holder, 1,
				    &bdev, &disk_super);
	if (ret)
		return ret;

	devid = btrfs_stack_device_id(&disk_super->dev_item);
	if (devid != device->devid)
		goto error_free_page;

	if (memcmp(device->uuid, disk_super->dev_item.uuid, BTRFS_UUID_SIZE))
		goto error_free_page;

	device->generation = btrfs_super_generation(disk_super);

	if (btrfs_super_flags(disk_super) & BTRFS_SUPER_FLAG_SEEDING) {
		if (btrfs_super_incompat_flags(disk_super) &
		    BTRFS_FEATURE_INCOMPAT_METADATA_UUID) {
			pr_err(
		"BTRFS: Invalid seeding and uuid-changed device detected\n");
			goto error_free_page;
		}

		clear_bit(BTRFS_DEV_STATE_WRITEABLE, &device->dev_state);
		fs_devices->seeding = true;
	} else {
		if (bdev_read_only(bdev))
			clear_bit(BTRFS_DEV_STATE_WRITEABLE, &device->dev_state);
		else
			set_bit(BTRFS_DEV_STATE_WRITEABLE, &device->dev_state);
	}

	q = bdev_get_queue(bdev);
	if (!blk_queue_nonrot(q))
		fs_devices->rotating = true;

	device->bdev = bdev;
	clear_bit(BTRFS_DEV_STATE_IN_FS_METADATA, &device->dev_state);
	device->mode = flags;

	fs_devices->open_devices++;
	if (test_bit(BTRFS_DEV_STATE_WRITEABLE, &device->dev_state) &&
	    device->devid != BTRFS_DEV_REPLACE_DEVID) {
		fs_devices->rw_devices++;
		list_add_tail(&device->dev_alloc_list, &fs_devices->alloc_list);
	}
	btrfs_release_disk_super(disk_super);

	return 0;

error_free_page:
	btrfs_release_disk_super(disk_super);
	blkdev_put(bdev, flags);

	return -EINVAL;
}

/*
 * Handle scanned device having its CHANGING_FSID_V2 flag set and the fs_devices
 * being created with a disk that has already completed its fsid change. Such
 * disk can belong to an fs which has its FSID changed or to one which doesn't.
 * Handle both cases here.
 */
static struct btrfs_fs_devices *find_fsid_inprogress(
					struct btrfs_super_block *disk_super)
{
	struct btrfs_fs_devices *fs_devices;

	list_for_each_entry(fs_devices, &fs_uuids, fs_list) {
		if (memcmp(fs_devices->metadata_uuid, fs_devices->fsid,
			   BTRFS_FSID_SIZE) != 0 &&
		    memcmp(fs_devices->metadata_uuid, disk_super->fsid,
			   BTRFS_FSID_SIZE) == 0 && !fs_devices->fsid_change) {
			return fs_devices;
		}
	}

	return find_fsid(disk_super->fsid, NULL);
}


static struct btrfs_fs_devices *find_fsid_changed(
					struct btrfs_super_block *disk_super)
{
	struct btrfs_fs_devices *fs_devices;

	/*
	 * Handles the case where scanned device is part of an fs that had
	 * multiple successful changes of FSID but currently device didn't
	 * observe it. Meaning our fsid will be different than theirs. We need
	 * to handle two subcases :
	 *  1 - The fs still continues to have different METADATA/FSID uuids.
	 *  2 - The fs is switched back to its original FSID (METADATA/FSID
	 *  are equal).
	 */
	list_for_each_entry(fs_devices, &fs_uuids, fs_list) {
		/* Changed UUIDs */
		if (memcmp(fs_devices->metadata_uuid, fs_devices->fsid,
			   BTRFS_FSID_SIZE) != 0 &&
		    memcmp(fs_devices->metadata_uuid, disk_super->metadata_uuid,
			   BTRFS_FSID_SIZE) == 0 &&
		    memcmp(fs_devices->fsid, disk_super->fsid,
			   BTRFS_FSID_SIZE) != 0)
			return fs_devices;

		/* Unchanged UUIDs */
		if (memcmp(fs_devices->metadata_uuid, fs_devices->fsid,
			   BTRFS_FSID_SIZE) == 0 &&
		    memcmp(fs_devices->fsid, disk_super->metadata_uuid,
			   BTRFS_FSID_SIZE) == 0)
			return fs_devices;
	}

	return NULL;
}

static struct btrfs_fs_devices *find_fsid_reverted_metadata(
				struct btrfs_super_block *disk_super)
{
	struct btrfs_fs_devices *fs_devices;

	/*
	 * Handle the case where the scanned device is part of an fs whose last
	 * metadata UUID change reverted it to the original FSID. At the same
	 * time * fs_devices was first created by another constitutent device
	 * which didn't fully observe the operation. This results in an
	 * btrfs_fs_devices created with metadata/fsid different AND
	 * btrfs_fs_devices::fsid_change set AND the metadata_uuid of the
	 * fs_devices equal to the FSID of the disk.
	 */
	list_for_each_entry(fs_devices, &fs_uuids, fs_list) {
		if (memcmp(fs_devices->fsid, fs_devices->metadata_uuid,
			   BTRFS_FSID_SIZE) != 0 &&
		    memcmp(fs_devices->metadata_uuid, disk_super->fsid,
			   BTRFS_FSID_SIZE) == 0 &&
		    fs_devices->fsid_change)
			return fs_devices;
	}

	return NULL;
}
/*
 * Add new device to list of registered devices
 *
 * Returns:
 * device pointer which was just added or updated when successful
 * error pointer when failed
 */
static noinline struct btrfs_device *device_list_add(const char *path,
			   struct btrfs_super_block *disk_super,
			   bool *new_device_added)
{
	struct btrfs_device *device;
	struct btrfs_fs_devices *fs_devices = NULL;
	struct rcu_string *name;
	u64 found_transid = btrfs_super_generation(disk_super);
	u64 devid = btrfs_stack_device_id(&disk_super->dev_item);
	bool has_metadata_uuid = (btrfs_super_incompat_flags(disk_super) &
		BTRFS_FEATURE_INCOMPAT_METADATA_UUID);
	bool fsid_change_in_progress = (btrfs_super_flags(disk_super) &
					BTRFS_SUPER_FLAG_CHANGING_FSID_V2);

	if (fsid_change_in_progress) {
		if (!has_metadata_uuid)
			fs_devices = find_fsid_inprogress(disk_super);
		else
			fs_devices = find_fsid_changed(disk_super);
	} else if (has_metadata_uuid) {
		fs_devices = find_fsid_with_metadata_uuid(disk_super);
	} else {
		fs_devices = find_fsid_reverted_metadata(disk_super);
		if (!fs_devices)
			fs_devices = find_fsid(disk_super->fsid, NULL);
	}


	if (!fs_devices) {
		if (has_metadata_uuid)
			fs_devices = alloc_fs_devices(disk_super->fsid,
						      disk_super->metadata_uuid);
		else
			fs_devices = alloc_fs_devices(disk_super->fsid, NULL);

		if (IS_ERR(fs_devices))
			return ERR_CAST(fs_devices);

		fs_devices->fsid_change = fsid_change_in_progress;

		mutex_lock(&fs_devices->device_list_mutex);
		list_add(&fs_devices->fs_list, &fs_uuids);

		device = NULL;
	} else {
		struct btrfs_dev_lookup_args args = {
			.devid = devid,
			.uuid = disk_super->dev_item.uuid,
		};

		mutex_lock(&fs_devices->device_list_mutex);
		device = btrfs_find_device(fs_devices, &args);

		/*
		 * If this disk has been pulled into an fs devices created by
		 * a device which had the CHANGING_FSID_V2 flag then replace the
		 * metadata_uuid/fsid values of the fs_devices.
		 */
		if (fs_devices->fsid_change &&
		    found_transid > fs_devices->latest_generation) {
			memcpy(fs_devices->fsid, disk_super->fsid,
					BTRFS_FSID_SIZE);

			if (has_metadata_uuid)
				memcpy(fs_devices->metadata_uuid,
				       disk_super->metadata_uuid,
				       BTRFS_FSID_SIZE);
			else
				memcpy(fs_devices->metadata_uuid,
				       disk_super->fsid, BTRFS_FSID_SIZE);

			fs_devices->fsid_change = false;
		}
	}

	if (!device) {
		if (fs_devices->opened) {
			mutex_unlock(&fs_devices->device_list_mutex);
			return ERR_PTR(-EBUSY);
		}

		device = btrfs_alloc_device(NULL, &devid,
					    disk_super->dev_item.uuid);
		if (IS_ERR(device)) {
			mutex_unlock(&fs_devices->device_list_mutex);
			/* we can safely leave the fs_devices entry around */
			return device;
		}

		name = rcu_string_strdup(path, GFP_NOFS);
		if (!name) {
			btrfs_free_device(device);
			mutex_unlock(&fs_devices->device_list_mutex);
			return ERR_PTR(-ENOMEM);
		}
		rcu_assign_pointer(device->name, name);

		list_add_rcu(&device->dev_list, &fs_devices->devices);
		fs_devices->num_devices++;

		device->fs_devices = fs_devices;
		*new_device_added = true;

		if (disk_super->label[0])
			pr_info(
	"BTRFS: device label %s devid %llu transid %llu %s scanned by %s (%d)\n",
				disk_super->label, devid, found_transid, path,
				current->comm, task_pid_nr(current));
		else
			pr_info(
	"BTRFS: device fsid %pU devid %llu transid %llu %s scanned by %s (%d)\n",
				disk_super->fsid, devid, found_transid, path,
				current->comm, task_pid_nr(current));

	} else if (!device->name || strcmp(device->name->str, path)) {
		/*
		 * When FS is already mounted.
		 * 1. If you are here and if the device->name is NULL that
		 *    means this device was missing at time of FS mount.
		 * 2. If you are here and if the device->name is different
		 *    from 'path' that means either
		 *      a. The same device disappeared and reappeared with
		 *         different name. or
		 *      b. The missing-disk-which-was-replaced, has
		 *         reappeared now.
		 *
		 * We must allow 1 and 2a above. But 2b would be a spurious
		 * and unintentional.
		 *
		 * Further in case of 1 and 2a above, the disk at 'path'
		 * would have missed some transaction when it was away and
		 * in case of 2a the stale bdev has to be updated as well.
		 * 2b must not be allowed at all time.
		 */

		/*
		 * For now, we do allow update to btrfs_fs_device through the
		 * btrfs dev scan cli after FS has been mounted.  We're still
		 * tracking a problem where systems fail mount by subvolume id
		 * when we reject replacement on a mounted FS.
		 */
		if (!fs_devices->opened && found_transid < device->generation) {
			/*
			 * That is if the FS is _not_ mounted and if you
			 * are here, that means there is more than one
			 * disk with same uuid and devid.We keep the one
			 * with larger generation number or the last-in if
			 * generation are equal.
			 */
			mutex_unlock(&fs_devices->device_list_mutex);
			return ERR_PTR(-EEXIST);
		}

		/*
		 * We are going to replace the device path for a given devid,
		 * make sure it's the same device if the device is mounted
		 */
		if (device->bdev) {
			int error;
			dev_t path_dev;

			error = lookup_bdev(path, &path_dev);
			if (error) {
				mutex_unlock(&fs_devices->device_list_mutex);
				return ERR_PTR(error);
			}

			if (device->bdev->bd_dev != path_dev) {
				mutex_unlock(&fs_devices->device_list_mutex);
				/*
				 * device->fs_info may not be reliable here, so
				 * pass in a NULL instead. This avoids a
				 * possible use-after-free when the fs_info and
				 * fs_info->sb are already torn down.
				 */
				btrfs_warn_in_rcu(NULL,
	"duplicate device %s devid %llu generation %llu scanned by %s (%d)",
						  path, devid, found_transid,
						  current->comm,
						  task_pid_nr(current));
				return ERR_PTR(-EEXIST);
			}
			btrfs_info_in_rcu(device->fs_info,
	"devid %llu device path %s changed to %s scanned by %s (%d)",
					  devid, rcu_str_deref(device->name),
					  path, current->comm,
					  task_pid_nr(current));
		}

		name = rcu_string_strdup(path, GFP_NOFS);
		if (!name) {
			mutex_unlock(&fs_devices->device_list_mutex);
			return ERR_PTR(-ENOMEM);
		}
		rcu_string_free(device->name);
		rcu_assign_pointer(device->name, name);
		if (test_bit(BTRFS_DEV_STATE_MISSING, &device->dev_state)) {
			fs_devices->missing_devices--;
			clear_bit(BTRFS_DEV_STATE_MISSING, &device->dev_state);
		}
	}

	/*
	 * Unmount does not free the btrfs_device struct but would zero
	 * generation along with most of the other members. So just update
	 * it back. We need it to pick the disk with largest generation
	 * (as above).
	 */
	if (!fs_devices->opened) {
		device->generation = found_transid;
		fs_devices->latest_generation = max_t(u64, found_transid,
						fs_devices->latest_generation);
	}

	fs_devices->total_devices = btrfs_super_num_devices(disk_super);

	mutex_unlock(&fs_devices->device_list_mutex);
	return device;
}

static struct btrfs_fs_devices *clone_fs_devices(struct btrfs_fs_devices *orig)
{
	struct btrfs_fs_devices *fs_devices;
	struct btrfs_device *device;
	struct btrfs_device *orig_dev;
	int ret = 0;

	lockdep_assert_held(&uuid_mutex);

	fs_devices = alloc_fs_devices(orig->fsid, NULL);
	if (IS_ERR(fs_devices))
		return fs_devices;

	fs_devices->total_devices = orig->total_devices;

	list_for_each_entry(orig_dev, &orig->devices, dev_list) {
		struct rcu_string *name;

		device = btrfs_alloc_device(NULL, &orig_dev->devid,
					    orig_dev->uuid);
		if (IS_ERR(device)) {
			ret = PTR_ERR(device);
			goto error;
		}

		/*
		 * This is ok to do without rcu read locked because we hold the
		 * uuid mutex so nothing we touch in here is going to disappear.
		 */
		if (orig_dev->name) {
			name = rcu_string_strdup(orig_dev->name->str,
					GFP_KERNEL);
			if (!name) {
				btrfs_free_device(device);
				ret = -ENOMEM;
				goto error;
			}
			rcu_assign_pointer(device->name, name);
		}

		list_add(&device->dev_list, &fs_devices->devices);
		device->fs_devices = fs_devices;
		fs_devices->num_devices++;
	}
	return fs_devices;
error:
	free_fs_devices(fs_devices);
	return ERR_PTR(ret);
}

static void __btrfs_free_extra_devids(struct btrfs_fs_devices *fs_devices,
				      struct btrfs_device **latest_dev)
{
	struct btrfs_device *device, *next;

	/* This is the initialized path, it is safe to release the devices. */
	list_for_each_entry_safe(device, next, &fs_devices->devices, dev_list) {
		if (test_bit(BTRFS_DEV_STATE_IN_FS_METADATA, &device->dev_state)) {
			if (!test_bit(BTRFS_DEV_STATE_REPLACE_TGT,
				      &device->dev_state) &&
			    !test_bit(BTRFS_DEV_STATE_MISSING,
				      &device->dev_state) &&
			    (!*latest_dev ||
			     device->generation > (*latest_dev)->generation)) {
				*latest_dev = device;
			}
			continue;
		}

		/*
		 * We have already validated the presence of BTRFS_DEV_REPLACE_DEVID,
		 * in btrfs_init_dev_replace() so just continue.
		 */
		if (device->devid == BTRFS_DEV_REPLACE_DEVID)
			continue;

		if (device->bdev) {
			blkdev_put(device->bdev, device->mode);
			device->bdev = NULL;
			fs_devices->open_devices--;
		}
		if (test_bit(BTRFS_DEV_STATE_WRITEABLE, &device->dev_state)) {
			list_del_init(&device->dev_alloc_list);
			clear_bit(BTRFS_DEV_STATE_WRITEABLE, &device->dev_state);
			fs_devices->rw_devices--;
		}
		list_del_init(&device->dev_list);
		fs_devices->num_devices--;
		btrfs_free_device(device);
	}

}

/*
 * After we have read the system tree and know devids belonging to this
 * filesystem, remove the device which does not belong there.
 */
void btrfs_free_extra_devids(struct btrfs_fs_devices *fs_devices)
{
	struct btrfs_device *latest_dev = NULL;
	struct btrfs_fs_devices *seed_dev;

	mutex_lock(&uuid_mutex);
	__btrfs_free_extra_devids(fs_devices, &latest_dev);

	list_for_each_entry(seed_dev, &fs_devices->seed_list, seed_list)
		__btrfs_free_extra_devids(seed_dev, &latest_dev);

	fs_devices->latest_dev = latest_dev;

	mutex_unlock(&uuid_mutex);
}

static void btrfs_close_bdev(struct btrfs_device *device)
{
	if (!device->bdev)
		return;

	if (test_bit(BTRFS_DEV_STATE_WRITEABLE, &device->dev_state)) {
		sync_blockdev(device->bdev);
		invalidate_bdev(device->bdev);
	}

	blkdev_put(device->bdev, device->mode);
}

static void btrfs_close_one_device(struct btrfs_device *device)
{
	struct btrfs_fs_devices *fs_devices = device->fs_devices;

	if (test_bit(BTRFS_DEV_STATE_WRITEABLE, &device->dev_state) &&
	    device->devid != BTRFS_DEV_REPLACE_DEVID) {
		list_del_init(&device->dev_alloc_list);
		fs_devices->rw_devices--;
	}

	if (device->devid == BTRFS_DEV_REPLACE_DEVID)
		clear_bit(BTRFS_DEV_STATE_REPLACE_TGT, &device->dev_state);

<<<<<<< HEAD
	if (test_bit(BTRFS_DEV_STATE_MISSING, &device->dev_state))
=======
	if (test_bit(BTRFS_DEV_STATE_MISSING, &device->dev_state)) {
		clear_bit(BTRFS_DEV_STATE_MISSING, &device->dev_state);
>>>>>>> df0cc57e
		fs_devices->missing_devices--;
	}

	btrfs_close_bdev(device);
	if (device->bdev) {
		fs_devices->open_devices--;
		device->bdev = NULL;
	}
	clear_bit(BTRFS_DEV_STATE_WRITEABLE, &device->dev_state);
	btrfs_destroy_dev_zone_info(device);

	device->fs_info = NULL;
	atomic_set(&device->dev_stats_ccnt, 0);
	extent_io_tree_release(&device->alloc_state);

	/*
	 * Reset the flush error record. We might have a transient flush error
	 * in this mount, and if so we aborted the current transaction and set
	 * the fs to an error state, guaranteeing no super blocks can be further
	 * committed. However that error might be transient and if we unmount the
	 * filesystem and mount it again, we should allow the mount to succeed
	 * (btrfs_check_rw_degradable() should not fail) - if after mounting the
	 * filesystem again we still get flush errors, then we will again abort
	 * any transaction and set the error state, guaranteeing no commits of
	 * unsafe super blocks.
	 */
	device->last_flush_error = 0;

	/* Verify the device is back in a pristine state  */
	ASSERT(!test_bit(BTRFS_DEV_STATE_FLUSH_SENT, &device->dev_state));
	ASSERT(!test_bit(BTRFS_DEV_STATE_REPLACE_TGT, &device->dev_state));
	ASSERT(list_empty(&device->dev_alloc_list));
	ASSERT(list_empty(&device->post_commit_list));
	ASSERT(atomic_read(&device->reada_in_flight) == 0);
}

static void close_fs_devices(struct btrfs_fs_devices *fs_devices)
{
	struct btrfs_device *device, *tmp;

	lockdep_assert_held(&uuid_mutex);

	if (--fs_devices->opened > 0)
		return;

	list_for_each_entry_safe(device, tmp, &fs_devices->devices, dev_list)
		btrfs_close_one_device(device);

	WARN_ON(fs_devices->open_devices);
	WARN_ON(fs_devices->rw_devices);
	fs_devices->opened = 0;
	fs_devices->seeding = false;
	fs_devices->fs_info = NULL;
}

void btrfs_close_devices(struct btrfs_fs_devices *fs_devices)
{
	LIST_HEAD(list);
	struct btrfs_fs_devices *tmp;

	mutex_lock(&uuid_mutex);
	close_fs_devices(fs_devices);
	if (!fs_devices->opened)
		list_splice_init(&fs_devices->seed_list, &list);

	list_for_each_entry_safe(fs_devices, tmp, &list, seed_list) {
		close_fs_devices(fs_devices);
		list_del(&fs_devices->seed_list);
		free_fs_devices(fs_devices);
	}
	mutex_unlock(&uuid_mutex);
}

static int open_fs_devices(struct btrfs_fs_devices *fs_devices,
				fmode_t flags, void *holder)
{
	struct btrfs_device *device;
	struct btrfs_device *latest_dev = NULL;
	struct btrfs_device *tmp_device;

	flags |= FMODE_EXCL;

	list_for_each_entry_safe(device, tmp_device, &fs_devices->devices,
				 dev_list) {
		int ret;

		ret = btrfs_open_one_device(fs_devices, device, flags, holder);
		if (ret == 0 &&
		    (!latest_dev || device->generation > latest_dev->generation)) {
			latest_dev = device;
		} else if (ret == -ENODATA) {
			fs_devices->num_devices--;
			list_del(&device->dev_list);
			btrfs_free_device(device);
		}
	}
	if (fs_devices->open_devices == 0)
		return -EINVAL;

	fs_devices->opened = 1;
	fs_devices->latest_dev = latest_dev;
	fs_devices->total_rw_bytes = 0;
	fs_devices->chunk_alloc_policy = BTRFS_CHUNK_ALLOC_REGULAR;
	fs_devices->read_policy = BTRFS_READ_POLICY_PID;

	return 0;
}

static int devid_cmp(void *priv, const struct list_head *a,
		     const struct list_head *b)
{
	const struct btrfs_device *dev1, *dev2;

	dev1 = list_entry(a, struct btrfs_device, dev_list);
	dev2 = list_entry(b, struct btrfs_device, dev_list);

	if (dev1->devid < dev2->devid)
		return -1;
	else if (dev1->devid > dev2->devid)
		return 1;
	return 0;
}

int btrfs_open_devices(struct btrfs_fs_devices *fs_devices,
		       fmode_t flags, void *holder)
{
	int ret;

	lockdep_assert_held(&uuid_mutex);
	/*
	 * The device_list_mutex cannot be taken here in case opening the
	 * underlying device takes further locks like open_mutex.
	 *
	 * We also don't need the lock here as this is called during mount and
	 * exclusion is provided by uuid_mutex
	 */

	if (fs_devices->opened) {
		fs_devices->opened++;
		ret = 0;
	} else {
		list_sort(NULL, &fs_devices->devices, devid_cmp);
		ret = open_fs_devices(fs_devices, flags, holder);
	}

	return ret;
}

void btrfs_release_disk_super(struct btrfs_super_block *super)
{
	struct page *page = virt_to_page(super);

	put_page(page);
}

static struct btrfs_super_block *btrfs_read_disk_super(struct block_device *bdev,
						       u64 bytenr, u64 bytenr_orig)
{
	struct btrfs_super_block *disk_super;
	struct page *page;
	void *p;
	pgoff_t index;

	/* make sure our super fits in the device */
	if (bytenr + PAGE_SIZE >= bdev_nr_bytes(bdev))
		return ERR_PTR(-EINVAL);

	/* make sure our super fits in the page */
	if (sizeof(*disk_super) > PAGE_SIZE)
		return ERR_PTR(-EINVAL);

	/* make sure our super doesn't straddle pages on disk */
	index = bytenr >> PAGE_SHIFT;
	if ((bytenr + sizeof(*disk_super) - 1) >> PAGE_SHIFT != index)
		return ERR_PTR(-EINVAL);

	/* pull in the page with our super */
	page = read_cache_page_gfp(bdev->bd_inode->i_mapping, index, GFP_KERNEL);

	if (IS_ERR(page))
		return ERR_CAST(page);

	p = page_address(page);

	/* align our pointer to the offset of the super block */
	disk_super = p + offset_in_page(bytenr);

	if (btrfs_super_bytenr(disk_super) != bytenr_orig ||
	    btrfs_super_magic(disk_super) != BTRFS_MAGIC) {
		btrfs_release_disk_super(p);
		return ERR_PTR(-EINVAL);
	}

	if (disk_super->label[0] && disk_super->label[BTRFS_LABEL_SIZE - 1])
		disk_super->label[BTRFS_LABEL_SIZE - 1] = 0;

	return disk_super;
}

int btrfs_forget_devices(const char *path)
{
	int ret;

	mutex_lock(&uuid_mutex);
	ret = btrfs_free_stale_devices(strlen(path) ? path : NULL, NULL);
	mutex_unlock(&uuid_mutex);

	return ret;
}

/*
 * Look for a btrfs signature on a device. This may be called out of the mount path
 * and we are not allowed to call set_blocksize during the scan. The superblock
 * is read via pagecache
 */
struct btrfs_device *btrfs_scan_one_device(const char *path, fmode_t flags,
					   void *holder)
{
	struct btrfs_super_block *disk_super;
	bool new_device_added = false;
	struct btrfs_device *device = NULL;
	struct block_device *bdev;
	u64 bytenr, bytenr_orig;
	int ret;

	lockdep_assert_held(&uuid_mutex);

	/*
	 * we would like to check all the supers, but that would make
	 * a btrfs mount succeed after a mkfs from a different FS.
	 * So, we need to add a special mount option to scan for
	 * later supers, using BTRFS_SUPER_MIRROR_MAX instead
	 */
	flags |= FMODE_EXCL;

	bdev = blkdev_get_by_path(path, flags, holder);
	if (IS_ERR(bdev))
		return ERR_CAST(bdev);

	bytenr_orig = btrfs_sb_offset(0);
	ret = btrfs_sb_log_location_bdev(bdev, 0, READ, &bytenr);
	if (ret) {
		device = ERR_PTR(ret);
		goto error_bdev_put;
	}

	disk_super = btrfs_read_disk_super(bdev, bytenr, bytenr_orig);
	if (IS_ERR(disk_super)) {
		device = ERR_CAST(disk_super);
		goto error_bdev_put;
	}

	device = device_list_add(path, disk_super, &new_device_added);
	if (!IS_ERR(device)) {
		if (new_device_added)
			btrfs_free_stale_devices(path, device);
	}

	btrfs_release_disk_super(disk_super);

error_bdev_put:
	blkdev_put(bdev, flags);

	return device;
}

/*
 * Try to find a chunk that intersects [start, start + len] range and when one
 * such is found, record the end of it in *start
 */
static bool contains_pending_extent(struct btrfs_device *device, u64 *start,
				    u64 len)
{
	u64 physical_start, physical_end;

	lockdep_assert_held(&device->fs_info->chunk_mutex);

	if (!find_first_extent_bit(&device->alloc_state, *start,
				   &physical_start, &physical_end,
				   CHUNK_ALLOCATED, NULL)) {

		if (in_range(physical_start, *start, len) ||
		    in_range(*start, physical_start,
			     physical_end - physical_start)) {
			*start = physical_end + 1;
			return true;
		}
	}
	return false;
}

static u64 dev_extent_search_start(struct btrfs_device *device, u64 start)
{
	switch (device->fs_devices->chunk_alloc_policy) {
	case BTRFS_CHUNK_ALLOC_REGULAR:
		/*
		 * We don't want to overwrite the superblock on the drive nor
		 * any area used by the boot loader (grub for example), so we
		 * make sure to start at an offset of at least 1MB.
		 */
		return max_t(u64, start, SZ_1M);
	case BTRFS_CHUNK_ALLOC_ZONED:
		/*
		 * We don't care about the starting region like regular
		 * allocator, because we anyway use/reserve the first two zones
		 * for superblock logging.
		 */
		return ALIGN(start, device->zone_info->zone_size);
	default:
		BUG();
	}
}

static bool dev_extent_hole_check_zoned(struct btrfs_device *device,
					u64 *hole_start, u64 *hole_size,
					u64 num_bytes)
{
	u64 zone_size = device->zone_info->zone_size;
	u64 pos;
	int ret;
	bool changed = false;

	ASSERT(IS_ALIGNED(*hole_start, zone_size));

	while (*hole_size > 0) {
		pos = btrfs_find_allocatable_zones(device, *hole_start,
						   *hole_start + *hole_size,
						   num_bytes);
		if (pos != *hole_start) {
			*hole_size = *hole_start + *hole_size - pos;
			*hole_start = pos;
			changed = true;
			if (*hole_size < num_bytes)
				break;
		}

		ret = btrfs_ensure_empty_zones(device, pos, num_bytes);

		/* Range is ensured to be empty */
		if (!ret)
			return changed;

		/* Given hole range was invalid (outside of device) */
		if (ret == -ERANGE) {
			*hole_start += *hole_size;
			*hole_size = 0;
			return true;
		}

		*hole_start += zone_size;
		*hole_size -= zone_size;
		changed = true;
	}

	return changed;
}

/**
 * dev_extent_hole_check - check if specified hole is suitable for allocation
 * @device:	the device which we have the hole
 * @hole_start: starting position of the hole
 * @hole_size:	the size of the hole
 * @num_bytes:	the size of the free space that we need
 *
 * This function may modify @hole_start and @hole_size to reflect the suitable
 * position for allocation. Returns 1 if hole position is updated, 0 otherwise.
 */
static bool dev_extent_hole_check(struct btrfs_device *device, u64 *hole_start,
				  u64 *hole_size, u64 num_bytes)
{
	bool changed = false;
	u64 hole_end = *hole_start + *hole_size;

	for (;;) {
		/*
		 * Check before we set max_hole_start, otherwise we could end up
		 * sending back this offset anyway.
		 */
		if (contains_pending_extent(device, hole_start, *hole_size)) {
			if (hole_end >= *hole_start)
				*hole_size = hole_end - *hole_start;
			else
				*hole_size = 0;
			changed = true;
		}

		switch (device->fs_devices->chunk_alloc_policy) {
		case BTRFS_CHUNK_ALLOC_REGULAR:
			/* No extra check */
			break;
		case BTRFS_CHUNK_ALLOC_ZONED:
			if (dev_extent_hole_check_zoned(device, hole_start,
							hole_size, num_bytes)) {
				changed = true;
				/*
				 * The changed hole can contain pending extent.
				 * Loop again to check that.
				 */
				continue;
			}
			break;
		default:
			BUG();
		}

		break;
	}

	return changed;
}

/*
 * find_free_dev_extent_start - find free space in the specified device
 * @device:	  the device which we search the free space in
 * @num_bytes:	  the size of the free space that we need
 * @search_start: the position from which to begin the search
 * @start:	  store the start of the free space.
 * @len:	  the size of the free space. that we find, or the size
 *		  of the max free space if we don't find suitable free space
 *
 * this uses a pretty simple search, the expectation is that it is
 * called very infrequently and that a given device has a small number
 * of extents
 *
 * @start is used to store the start of the free space if we find. But if we
 * don't find suitable free space, it will be used to store the start position
 * of the max free space.
 *
 * @len is used to store the size of the free space that we find.
 * But if we don't find suitable free space, it is used to store the size of
 * the max free space.
 *
 * NOTE: This function will search *commit* root of device tree, and does extra
 * check to ensure dev extents are not double allocated.
 * This makes the function safe to allocate dev extents but may not report
 * correct usable device space, as device extent freed in current transaction
 * is not reported as available.
 */
static int find_free_dev_extent_start(struct btrfs_device *device,
				u64 num_bytes, u64 search_start, u64 *start,
				u64 *len)
{
	struct btrfs_fs_info *fs_info = device->fs_info;
	struct btrfs_root *root = fs_info->dev_root;
	struct btrfs_key key;
	struct btrfs_dev_extent *dev_extent;
	struct btrfs_path *path;
	u64 hole_size;
	u64 max_hole_start;
	u64 max_hole_size;
	u64 extent_end;
	u64 search_end = device->total_bytes;
	int ret;
	int slot;
	struct extent_buffer *l;

	search_start = dev_extent_search_start(device, search_start);

	WARN_ON(device->zone_info &&
		!IS_ALIGNED(num_bytes, device->zone_info->zone_size));

	path = btrfs_alloc_path();
	if (!path)
		return -ENOMEM;

	max_hole_start = search_start;
	max_hole_size = 0;

again:
	if (search_start >= search_end ||
		test_bit(BTRFS_DEV_STATE_REPLACE_TGT, &device->dev_state)) {
		ret = -ENOSPC;
		goto out;
	}

	path->reada = READA_FORWARD;
	path->search_commit_root = 1;
	path->skip_locking = 1;

	key.objectid = device->devid;
	key.offset = search_start;
	key.type = BTRFS_DEV_EXTENT_KEY;

	ret = btrfs_search_backwards(root, &key, path);
	if (ret < 0)
		goto out;

	while (1) {
		l = path->nodes[0];
		slot = path->slots[0];
		if (slot >= btrfs_header_nritems(l)) {
			ret = btrfs_next_leaf(root, path);
			if (ret == 0)
				continue;
			if (ret < 0)
				goto out;

			break;
		}
		btrfs_item_key_to_cpu(l, &key, slot);

		if (key.objectid < device->devid)
			goto next;

		if (key.objectid > device->devid)
			break;

		if (key.type != BTRFS_DEV_EXTENT_KEY)
			goto next;

		if (key.offset > search_start) {
			hole_size = key.offset - search_start;
			dev_extent_hole_check(device, &search_start, &hole_size,
					      num_bytes);

			if (hole_size > max_hole_size) {
				max_hole_start = search_start;
				max_hole_size = hole_size;
			}

			/*
			 * If this free space is greater than which we need,
			 * it must be the max free space that we have found
			 * until now, so max_hole_start must point to the start
			 * of this free space and the length of this free space
			 * is stored in max_hole_size. Thus, we return
			 * max_hole_start and max_hole_size and go back to the
			 * caller.
			 */
			if (hole_size >= num_bytes) {
				ret = 0;
				goto out;
			}
		}

		dev_extent = btrfs_item_ptr(l, slot, struct btrfs_dev_extent);
		extent_end = key.offset + btrfs_dev_extent_length(l,
								  dev_extent);
		if (extent_end > search_start)
			search_start = extent_end;
next:
		path->slots[0]++;
		cond_resched();
	}

	/*
	 * At this point, search_start should be the end of
	 * allocated dev extents, and when shrinking the device,
	 * search_end may be smaller than search_start.
	 */
	if (search_end > search_start) {
		hole_size = search_end - search_start;
		if (dev_extent_hole_check(device, &search_start, &hole_size,
					  num_bytes)) {
			btrfs_release_path(path);
			goto again;
		}

		if (hole_size > max_hole_size) {
			max_hole_start = search_start;
			max_hole_size = hole_size;
		}
	}

	/* See above. */
	if (max_hole_size < num_bytes)
		ret = -ENOSPC;
	else
		ret = 0;

out:
	btrfs_free_path(path);
	*start = max_hole_start;
	if (len)
		*len = max_hole_size;
	return ret;
}

int find_free_dev_extent(struct btrfs_device *device, u64 num_bytes,
			 u64 *start, u64 *len)
{
	/* FIXME use last free of some kind */
	return find_free_dev_extent_start(device, num_bytes, 0, start, len);
}

static int btrfs_free_dev_extent(struct btrfs_trans_handle *trans,
			  struct btrfs_device *device,
			  u64 start, u64 *dev_extent_len)
{
	struct btrfs_fs_info *fs_info = device->fs_info;
	struct btrfs_root *root = fs_info->dev_root;
	int ret;
	struct btrfs_path *path;
	struct btrfs_key key;
	struct btrfs_key found_key;
	struct extent_buffer *leaf = NULL;
	struct btrfs_dev_extent *extent = NULL;

	path = btrfs_alloc_path();
	if (!path)
		return -ENOMEM;

	key.objectid = device->devid;
	key.offset = start;
	key.type = BTRFS_DEV_EXTENT_KEY;
again:
	ret = btrfs_search_slot(trans, root, &key, path, -1, 1);
	if (ret > 0) {
		ret = btrfs_previous_item(root, path, key.objectid,
					  BTRFS_DEV_EXTENT_KEY);
		if (ret)
			goto out;
		leaf = path->nodes[0];
		btrfs_item_key_to_cpu(leaf, &found_key, path->slots[0]);
		extent = btrfs_item_ptr(leaf, path->slots[0],
					struct btrfs_dev_extent);
		BUG_ON(found_key.offset > start || found_key.offset +
		       btrfs_dev_extent_length(leaf, extent) < start);
		key = found_key;
		btrfs_release_path(path);
		goto again;
	} else if (ret == 0) {
		leaf = path->nodes[0];
		extent = btrfs_item_ptr(leaf, path->slots[0],
					struct btrfs_dev_extent);
	} else {
		goto out;
	}

	*dev_extent_len = btrfs_dev_extent_length(leaf, extent);

	ret = btrfs_del_item(trans, root, path);
	if (ret == 0)
		set_bit(BTRFS_TRANS_HAVE_FREE_BGS, &trans->transaction->flags);
out:
	btrfs_free_path(path);
	return ret;
}

static u64 find_next_chunk(struct btrfs_fs_info *fs_info)
{
	struct extent_map_tree *em_tree;
	struct extent_map *em;
	struct rb_node *n;
	u64 ret = 0;

	em_tree = &fs_info->mapping_tree;
	read_lock(&em_tree->lock);
	n = rb_last(&em_tree->map.rb_root);
	if (n) {
		em = rb_entry(n, struct extent_map, rb_node);
		ret = em->start + em->len;
	}
	read_unlock(&em_tree->lock);

	return ret;
}

static noinline int find_next_devid(struct btrfs_fs_info *fs_info,
				    u64 *devid_ret)
{
	int ret;
	struct btrfs_key key;
	struct btrfs_key found_key;
	struct btrfs_path *path;

	path = btrfs_alloc_path();
	if (!path)
		return -ENOMEM;

	key.objectid = BTRFS_DEV_ITEMS_OBJECTID;
	key.type = BTRFS_DEV_ITEM_KEY;
	key.offset = (u64)-1;

	ret = btrfs_search_slot(NULL, fs_info->chunk_root, &key, path, 0, 0);
	if (ret < 0)
		goto error;

	if (ret == 0) {
		/* Corruption */
		btrfs_err(fs_info, "corrupted chunk tree devid -1 matched");
		ret = -EUCLEAN;
		goto error;
	}

	ret = btrfs_previous_item(fs_info->chunk_root, path,
				  BTRFS_DEV_ITEMS_OBJECTID,
				  BTRFS_DEV_ITEM_KEY);
	if (ret) {
		*devid_ret = 1;
	} else {
		btrfs_item_key_to_cpu(path->nodes[0], &found_key,
				      path->slots[0]);
		*devid_ret = found_key.offset + 1;
	}
	ret = 0;
error:
	btrfs_free_path(path);
	return ret;
}

/*
 * the device information is stored in the chunk root
 * the btrfs_device struct should be fully filled in
 */
static int btrfs_add_dev_item(struct btrfs_trans_handle *trans,
			    struct btrfs_device *device)
{
	int ret;
	struct btrfs_path *path;
	struct btrfs_dev_item *dev_item;
	struct extent_buffer *leaf;
	struct btrfs_key key;
	unsigned long ptr;

	path = btrfs_alloc_path();
	if (!path)
		return -ENOMEM;

	key.objectid = BTRFS_DEV_ITEMS_OBJECTID;
	key.type = BTRFS_DEV_ITEM_KEY;
	key.offset = device->devid;

	btrfs_reserve_chunk_metadata(trans, true);
	ret = btrfs_insert_empty_item(trans, trans->fs_info->chunk_root, path,
				      &key, sizeof(*dev_item));
	btrfs_trans_release_chunk_metadata(trans);
	if (ret)
		goto out;

	leaf = path->nodes[0];
	dev_item = btrfs_item_ptr(leaf, path->slots[0], struct btrfs_dev_item);

	btrfs_set_device_id(leaf, dev_item, device->devid);
	btrfs_set_device_generation(leaf, dev_item, 0);
	btrfs_set_device_type(leaf, dev_item, device->type);
	btrfs_set_device_io_align(leaf, dev_item, device->io_align);
	btrfs_set_device_io_width(leaf, dev_item, device->io_width);
	btrfs_set_device_sector_size(leaf, dev_item, device->sector_size);
	btrfs_set_device_total_bytes(leaf, dev_item,
				     btrfs_device_get_disk_total_bytes(device));
	btrfs_set_device_bytes_used(leaf, dev_item,
				    btrfs_device_get_bytes_used(device));
	btrfs_set_device_group(leaf, dev_item, 0);
	btrfs_set_device_seek_speed(leaf, dev_item, 0);
	btrfs_set_device_bandwidth(leaf, dev_item, 0);
	btrfs_set_device_start_offset(leaf, dev_item, 0);

	ptr = btrfs_device_uuid(dev_item);
	write_extent_buffer(leaf, device->uuid, ptr, BTRFS_UUID_SIZE);
	ptr = btrfs_device_fsid(dev_item);
	write_extent_buffer(leaf, trans->fs_info->fs_devices->metadata_uuid,
			    ptr, BTRFS_FSID_SIZE);
	btrfs_mark_buffer_dirty(leaf);

	ret = 0;
out:
	btrfs_free_path(path);
	return ret;
}

/*
 * Function to update ctime/mtime for a given device path.
 * Mainly used for ctime/mtime based probe like libblkid.
 *
 * We don't care about errors here, this is just to be kind to userspace.
 */
<<<<<<< HEAD
static void update_dev_time(struct block_device *bdev)
{
	struct inode *inode = bdev->bd_inode;
	struct timespec64 now;

	/* Shouldn't happen but just in case. */
	if (!inode)
		return;

	now = current_time(inode);
	generic_update_time(inode, &now, S_MTIME | S_CTIME);
=======
static void update_dev_time(const char *device_path)
{
	struct path path;
	struct timespec64 now;
	int ret;

	ret = kern_path(device_path, LOOKUP_FOLLOW, &path);
	if (ret)
		return;

	now = current_time(d_inode(path.dentry));
	inode_update_time(d_inode(path.dentry), &now, S_MTIME | S_CTIME);
	path_put(&path);
>>>>>>> df0cc57e
}

static int btrfs_rm_dev_item(struct btrfs_device *device)
{
	struct btrfs_root *root = device->fs_info->chunk_root;
	int ret;
	struct btrfs_path *path;
	struct btrfs_key key;
	struct btrfs_trans_handle *trans;

	path = btrfs_alloc_path();
	if (!path)
		return -ENOMEM;

	trans = btrfs_start_transaction(root, 0);
	if (IS_ERR(trans)) {
		btrfs_free_path(path);
		return PTR_ERR(trans);
	}
	key.objectid = BTRFS_DEV_ITEMS_OBJECTID;
	key.type = BTRFS_DEV_ITEM_KEY;
	key.offset = device->devid;

	btrfs_reserve_chunk_metadata(trans, false);
	ret = btrfs_search_slot(trans, root, &key, path, -1, 1);
	btrfs_trans_release_chunk_metadata(trans);
	if (ret) {
		if (ret > 0)
			ret = -ENOENT;
		btrfs_abort_transaction(trans, ret);
		btrfs_end_transaction(trans);
		goto out;
	}

	ret = btrfs_del_item(trans, root, path);
	if (ret) {
		btrfs_abort_transaction(trans, ret);
		btrfs_end_transaction(trans);
	}

out:
	btrfs_free_path(path);
	if (!ret)
		ret = btrfs_commit_transaction(trans);
	return ret;
}

/*
 * Verify that @num_devices satisfies the RAID profile constraints in the whole
 * filesystem. It's up to the caller to adjust that number regarding eg. device
 * replace.
 */
static int btrfs_check_raid_min_devices(struct btrfs_fs_info *fs_info,
		u64 num_devices)
{
	u64 all_avail;
	unsigned seq;
	int i;

	do {
		seq = read_seqbegin(&fs_info->profiles_lock);

		all_avail = fs_info->avail_data_alloc_bits |
			    fs_info->avail_system_alloc_bits |
			    fs_info->avail_metadata_alloc_bits;
	} while (read_seqretry(&fs_info->profiles_lock, seq));

	for (i = 0; i < BTRFS_NR_RAID_TYPES; i++) {
		if (!(all_avail & btrfs_raid_array[i].bg_flag))
			continue;

		if (num_devices < btrfs_raid_array[i].devs_min)
			return btrfs_raid_array[i].mindev_error;
	}

	return 0;
}

static struct btrfs_device * btrfs_find_next_active_device(
		struct btrfs_fs_devices *fs_devs, struct btrfs_device *device)
{
	struct btrfs_device *next_device;

	list_for_each_entry(next_device, &fs_devs->devices, dev_list) {
		if (next_device != device &&
		    !test_bit(BTRFS_DEV_STATE_MISSING, &next_device->dev_state)
		    && next_device->bdev)
			return next_device;
	}

	return NULL;
}

/*
 * Helper function to check if the given device is part of s_bdev / latest_dev
 * and replace it with the provided or the next active device, in the context
 * where this function called, there should be always be another device (or
 * this_dev) which is active.
 */
void __cold btrfs_assign_next_active_device(struct btrfs_device *device,
					    struct btrfs_device *next_device)
{
	struct btrfs_fs_info *fs_info = device->fs_info;

	if (!next_device)
		next_device = btrfs_find_next_active_device(fs_info->fs_devices,
							    device);
	ASSERT(next_device);

	if (fs_info->sb->s_bdev &&
			(fs_info->sb->s_bdev == device->bdev))
		fs_info->sb->s_bdev = next_device->bdev;

	if (fs_info->fs_devices->latest_dev->bdev == device->bdev)
		fs_info->fs_devices->latest_dev = next_device;
}

/*
 * Return btrfs_fs_devices::num_devices excluding the device that's being
 * currently replaced.
 */
static u64 btrfs_num_devices(struct btrfs_fs_info *fs_info)
{
	u64 num_devices = fs_info->fs_devices->num_devices;

	down_read(&fs_info->dev_replace.rwsem);
	if (btrfs_dev_replace_is_ongoing(&fs_info->dev_replace)) {
		ASSERT(num_devices > 1);
		num_devices--;
	}
	up_read(&fs_info->dev_replace.rwsem);

	return num_devices;
}

void btrfs_scratch_superblocks(struct btrfs_fs_info *fs_info,
			       struct block_device *bdev,
			       const char *device_path)
{
	struct btrfs_super_block *disk_super;
	int copy_num;

	if (!bdev)
		return;

	for (copy_num = 0; copy_num < BTRFS_SUPER_MIRROR_MAX; copy_num++) {
		struct page *page;
		int ret;

		disk_super = btrfs_read_dev_one_super(bdev, copy_num);
		if (IS_ERR(disk_super))
			continue;

		if (bdev_is_zoned(bdev)) {
			btrfs_reset_sb_log_zones(bdev, copy_num);
			continue;
		}

		memset(&disk_super->magic, 0, sizeof(disk_super->magic));

		page = virt_to_page(disk_super);
		set_page_dirty(page);
		lock_page(page);
		/* write_on_page() unlocks the page */
		ret = write_one_page(page);
		if (ret)
			btrfs_warn(fs_info,
				"error clearing superblock number %d (%d)",
				copy_num, ret);
		btrfs_release_disk_super(disk_super);

	}

	/* Notify udev that device has changed */
	btrfs_kobject_uevent(bdev, KOBJ_CHANGE);

	/* Update ctime/mtime for device path for libblkid */
	update_dev_time(bdev);
}

<<<<<<< HEAD
int btrfs_rm_device(struct btrfs_fs_info *fs_info, const char *device_path,
		    u64 devid, struct block_device **bdev, fmode_t *mode)
=======
int btrfs_rm_device(struct btrfs_fs_info *fs_info,
		    struct btrfs_dev_lookup_args *args,
		    struct block_device **bdev, fmode_t *mode)
>>>>>>> df0cc57e
{
	struct btrfs_device *device;
	struct btrfs_fs_devices *cur_devices;
	struct btrfs_fs_devices *fs_devices = fs_info->fs_devices;
	u64 num_devices;
	int ret = 0;

	/*
	 * The device list in fs_devices is accessed without locks (neither
	 * uuid_mutex nor device_list_mutex) as it won't change on a mounted
	 * filesystem and another device rm cannot run.
	 */
	num_devices = btrfs_num_devices(fs_info);

	ret = btrfs_check_raid_min_devices(fs_info, num_devices - 1);
	if (ret)
		goto out;

<<<<<<< HEAD
	device = btrfs_find_device_by_devspec(fs_info, devid, device_path);

	if (IS_ERR(device)) {
		if (PTR_ERR(device) == -ENOENT &&
		    device_path && strcmp(device_path, "missing") == 0)
=======
	device = btrfs_find_device(fs_info->fs_devices, args);
	if (!device) {
		if (args->missing)
>>>>>>> df0cc57e
			ret = BTRFS_ERROR_DEV_MISSING_NOT_FOUND;
		else
			ret = -ENOENT;
		goto out;
	}

	if (btrfs_pinned_by_swapfile(fs_info, device)) {
		btrfs_warn_in_rcu(fs_info,
		  "cannot remove device %s (devid %llu) due to active swapfile",
				  rcu_str_deref(device->name), device->devid);
		ret = -ETXTBSY;
		goto out;
	}

	if (test_bit(BTRFS_DEV_STATE_REPLACE_TGT, &device->dev_state)) {
		ret = BTRFS_ERROR_DEV_TGT_REPLACE;
		goto out;
	}

	if (test_bit(BTRFS_DEV_STATE_WRITEABLE, &device->dev_state) &&
	    fs_info->fs_devices->rw_devices == 1) {
		ret = BTRFS_ERROR_DEV_ONLY_WRITABLE;
		goto out;
	}

	if (test_bit(BTRFS_DEV_STATE_WRITEABLE, &device->dev_state)) {
		mutex_lock(&fs_info->chunk_mutex);
		list_del_init(&device->dev_alloc_list);
		device->fs_devices->rw_devices--;
		mutex_unlock(&fs_info->chunk_mutex);
	}

	ret = btrfs_shrink_device(device, 0);
	if (!ret)
		btrfs_reada_remove_dev(device);
	if (ret)
		goto error_undo;

	/*
	 * TODO: the superblock still includes this device in its num_devices
	 * counter although write_all_supers() is not locked out. This
	 * could give a filesystem state which requires a degraded mount.
	 */
	ret = btrfs_rm_dev_item(device);
	if (ret)
		goto error_undo;

	clear_bit(BTRFS_DEV_STATE_IN_FS_METADATA, &device->dev_state);
	btrfs_scrub_cancel_dev(device);

	/*
	 * the device list mutex makes sure that we don't change
	 * the device list while someone else is writing out all
	 * the device supers. Whoever is writing all supers, should
	 * lock the device list mutex before getting the number of
	 * devices in the super block (super_copy). Conversely,
	 * whoever updates the number of devices in the super block
	 * (super_copy) should hold the device list mutex.
	 */

	/*
	 * In normal cases the cur_devices == fs_devices. But in case
	 * of deleting a seed device, the cur_devices should point to
	 * its own fs_devices listed under the fs_devices->seed_list.
	 */
	cur_devices = device->fs_devices;
	mutex_lock(&fs_devices->device_list_mutex);
	list_del_rcu(&device->dev_list);

	cur_devices->num_devices--;
	cur_devices->total_devices--;
	/* Update total_devices of the parent fs_devices if it's seed */
	if (cur_devices != fs_devices)
		fs_devices->total_devices--;

	if (test_bit(BTRFS_DEV_STATE_MISSING, &device->dev_state))
		cur_devices->missing_devices--;

	btrfs_assign_next_active_device(device, NULL);

	if (device->bdev) {
		cur_devices->open_devices--;
		/* remove sysfs entry */
		btrfs_sysfs_remove_device(device);
	}

	num_devices = btrfs_super_num_devices(fs_info->super_copy) - 1;
	btrfs_set_super_num_devices(fs_info->super_copy, num_devices);
	mutex_unlock(&fs_devices->device_list_mutex);

	/*
	 * At this point, the device is zero sized and detached from the
	 * devices list.  All that's left is to zero out the old supers and
	 * free the device.
	 *
	 * We cannot call btrfs_close_bdev() here because we're holding the sb
	 * write lock, and blkdev_put() will pull in the ->open_mutex on the
	 * block device and it's dependencies.  Instead just flush the device
	 * and let the caller do the final blkdev_put.
	 */
	if (test_bit(BTRFS_DEV_STATE_WRITEABLE, &device->dev_state)) {
		btrfs_scratch_superblocks(fs_info, device->bdev,
					  device->name->str);
		if (device->bdev) {
			sync_blockdev(device->bdev);
			invalidate_bdev(device->bdev);
		}
	}

	*bdev = device->bdev;
	*mode = device->mode;
	synchronize_rcu();
	btrfs_free_device(device);

	/*
	 * This can happen if cur_devices is the private seed devices list.  We
	 * cannot call close_fs_devices() here because it expects the uuid_mutex
	 * to be held, but in fact we don't need that for the private
	 * seed_devices, we can simply decrement cur_devices->opened and then
	 * remove it from our list and free the fs_devices.
	 */
	if (cur_devices->num_devices == 0) {
		list_del_init(&cur_devices->seed_list);
		ASSERT(cur_devices->opened == 1);
		cur_devices->opened--;
		free_fs_devices(cur_devices);
	}

out:
	return ret;

error_undo:
	btrfs_reada_undo_remove_dev(device);
	if (test_bit(BTRFS_DEV_STATE_WRITEABLE, &device->dev_state)) {
		mutex_lock(&fs_info->chunk_mutex);
		list_add(&device->dev_alloc_list,
			 &fs_devices->alloc_list);
		device->fs_devices->rw_devices++;
		mutex_unlock(&fs_info->chunk_mutex);
	}
	goto out;
}

void btrfs_rm_dev_replace_remove_srcdev(struct btrfs_device *srcdev)
{
	struct btrfs_fs_devices *fs_devices;

	lockdep_assert_held(&srcdev->fs_info->fs_devices->device_list_mutex);

	/*
	 * in case of fs with no seed, srcdev->fs_devices will point
	 * to fs_devices of fs_info. However when the dev being replaced is
	 * a seed dev it will point to the seed's local fs_devices. In short
	 * srcdev will have its correct fs_devices in both the cases.
	 */
	fs_devices = srcdev->fs_devices;

	list_del_rcu(&srcdev->dev_list);
	list_del(&srcdev->dev_alloc_list);
	fs_devices->num_devices--;
	if (test_bit(BTRFS_DEV_STATE_MISSING, &srcdev->dev_state))
		fs_devices->missing_devices--;

	if (test_bit(BTRFS_DEV_STATE_WRITEABLE, &srcdev->dev_state))
		fs_devices->rw_devices--;

	if (srcdev->bdev)
		fs_devices->open_devices--;
}

void btrfs_rm_dev_replace_free_srcdev(struct btrfs_device *srcdev)
{
	struct btrfs_fs_devices *fs_devices = srcdev->fs_devices;

	mutex_lock(&uuid_mutex);

	btrfs_close_bdev(srcdev);
	synchronize_rcu();
	btrfs_free_device(srcdev);

	/* if this is no devs we rather delete the fs_devices */
	if (!fs_devices->num_devices) {
		/*
		 * On a mounted FS, num_devices can't be zero unless it's a
		 * seed. In case of a seed device being replaced, the replace
		 * target added to the sprout FS, so there will be no more
		 * device left under the seed FS.
		 */
		ASSERT(fs_devices->seeding);

		list_del_init(&fs_devices->seed_list);
		close_fs_devices(fs_devices);
		free_fs_devices(fs_devices);
	}
	mutex_unlock(&uuid_mutex);
}

void btrfs_destroy_dev_replace_tgtdev(struct btrfs_device *tgtdev)
{
	struct btrfs_fs_devices *fs_devices = tgtdev->fs_info->fs_devices;

	mutex_lock(&fs_devices->device_list_mutex);

	btrfs_sysfs_remove_device(tgtdev);

	if (tgtdev->bdev)
		fs_devices->open_devices--;

	fs_devices->num_devices--;

	btrfs_assign_next_active_device(tgtdev, NULL);

	list_del_rcu(&tgtdev->dev_list);

	mutex_unlock(&fs_devices->device_list_mutex);

	btrfs_scratch_superblocks(tgtdev->fs_info, tgtdev->bdev,
				  tgtdev->name->str);

	btrfs_close_bdev(tgtdev);
	synchronize_rcu();
	btrfs_free_device(tgtdev);
}

/**
 * Populate args from device at path
 *
 * @fs_info:	the filesystem
 * @args:	the args to populate
 * @path:	the path to the device
 *
 * This will read the super block of the device at @path and populate @args with
 * the devid, fsid, and uuid.  This is meant to be used for ioctls that need to
 * lookup a device to operate on, but need to do it before we take any locks.
 * This properly handles the special case of "missing" that a user may pass in,
 * and does some basic sanity checks.  The caller must make sure that @path is
 * properly NUL terminated before calling in, and must call
 * btrfs_put_dev_args_from_path() in order to free up the temporary fsid and
 * uuid buffers.
 *
 * Return: 0 for success, -errno for failure
 */
int btrfs_get_dev_args_from_path(struct btrfs_fs_info *fs_info,
				 struct btrfs_dev_lookup_args *args,
				 const char *path)
{
	struct btrfs_super_block *disk_super;
	struct block_device *bdev;
	int ret;

	if (!path || !path[0])
		return -EINVAL;
	if (!strcmp(path, "missing")) {
		args->missing = true;
		return 0;
	}

	args->uuid = kzalloc(BTRFS_UUID_SIZE, GFP_KERNEL);
	args->fsid = kzalloc(BTRFS_FSID_SIZE, GFP_KERNEL);
	if (!args->uuid || !args->fsid) {
		btrfs_put_dev_args_from_path(args);
		return -ENOMEM;
	}

	ret = btrfs_get_bdev_and_sb(path, FMODE_READ, fs_info->bdev_holder, 0,
				    &bdev, &disk_super);
	if (ret)
		return ret;
	args->devid = btrfs_stack_device_id(&disk_super->dev_item);
	memcpy(args->uuid, disk_super->dev_item.uuid, BTRFS_UUID_SIZE);
	if (btrfs_fs_incompat(fs_info, METADATA_UUID))
		memcpy(args->fsid, disk_super->metadata_uuid, BTRFS_FSID_SIZE);
	else
		memcpy(args->fsid, disk_super->fsid, BTRFS_FSID_SIZE);
	btrfs_release_disk_super(disk_super);
	blkdev_put(bdev, FMODE_READ);
	return 0;
}

/*
 * Only use this jointly with btrfs_get_dev_args_from_path() because we will
 * allocate our ->uuid and ->fsid pointers, everybody else uses local variables
 * that don't need to be freed.
 */
void btrfs_put_dev_args_from_path(struct btrfs_dev_lookup_args *args)
{
	kfree(args->uuid);
	kfree(args->fsid);
	args->uuid = NULL;
	args->fsid = NULL;
}

struct btrfs_device *btrfs_find_device_by_devspec(
		struct btrfs_fs_info *fs_info, u64 devid,
		const char *device_path)
{
	BTRFS_DEV_LOOKUP_ARGS(args);
	struct btrfs_device *device;
	int ret;

	if (devid) {
		args.devid = devid;
		device = btrfs_find_device(fs_info->fs_devices, &args);
		if (!device)
			return ERR_PTR(-ENOENT);
		return device;
	}

	ret = btrfs_get_dev_args_from_path(fs_info, &args, device_path);
	if (ret)
		return ERR_PTR(ret);
	device = btrfs_find_device(fs_info->fs_devices, &args);
	btrfs_put_dev_args_from_path(&args);
	if (!device)
		return ERR_PTR(-ENOENT);
	return device;
}

/*
 * does all the dirty work required for changing file system's UUID.
 */
static int btrfs_prepare_sprout(struct btrfs_fs_info *fs_info)
{
	struct btrfs_fs_devices *fs_devices = fs_info->fs_devices;
	struct btrfs_fs_devices *old_devices;
	struct btrfs_fs_devices *seed_devices;
	struct btrfs_super_block *disk_super = fs_info->super_copy;
	struct btrfs_device *device;
	u64 super_flags;

	lockdep_assert_held(&uuid_mutex);
	if (!fs_devices->seeding)
		return -EINVAL;

	/*
	 * Private copy of the seed devices, anchored at
	 * fs_info->fs_devices->seed_list
	 */
	seed_devices = alloc_fs_devices(NULL, NULL);
	if (IS_ERR(seed_devices))
		return PTR_ERR(seed_devices);

	/*
	 * It's necessary to retain a copy of the original seed fs_devices in
	 * fs_uuids so that filesystems which have been seeded can successfully
	 * reference the seed device from open_seed_devices. This also supports
	 * multiple fs seed.
	 */
	old_devices = clone_fs_devices(fs_devices);
	if (IS_ERR(old_devices)) {
		kfree(seed_devices);
		return PTR_ERR(old_devices);
	}

	list_add(&old_devices->fs_list, &fs_uuids);

	memcpy(seed_devices, fs_devices, sizeof(*seed_devices));
	seed_devices->opened = 1;
	INIT_LIST_HEAD(&seed_devices->devices);
	INIT_LIST_HEAD(&seed_devices->alloc_list);
	mutex_init(&seed_devices->device_list_mutex);

	mutex_lock(&fs_devices->device_list_mutex);
	list_splice_init_rcu(&fs_devices->devices, &seed_devices->devices,
			      synchronize_rcu);
	list_for_each_entry(device, &seed_devices->devices, dev_list)
		device->fs_devices = seed_devices;

	fs_devices->seeding = false;
	fs_devices->num_devices = 0;
	fs_devices->open_devices = 0;
	fs_devices->missing_devices = 0;
	fs_devices->rotating = false;
	list_add(&seed_devices->seed_list, &fs_devices->seed_list);

	generate_random_uuid(fs_devices->fsid);
	memcpy(fs_devices->metadata_uuid, fs_devices->fsid, BTRFS_FSID_SIZE);
	memcpy(disk_super->fsid, fs_devices->fsid, BTRFS_FSID_SIZE);
	mutex_unlock(&fs_devices->device_list_mutex);

	super_flags = btrfs_super_flags(disk_super) &
		      ~BTRFS_SUPER_FLAG_SEEDING;
	btrfs_set_super_flags(disk_super, super_flags);

	return 0;
}

/*
 * Store the expected generation for seed devices in device items.
 */
static int btrfs_finish_sprout(struct btrfs_trans_handle *trans)
{
	BTRFS_DEV_LOOKUP_ARGS(args);
	struct btrfs_fs_info *fs_info = trans->fs_info;
	struct btrfs_root *root = fs_info->chunk_root;
	struct btrfs_path *path;
	struct extent_buffer *leaf;
	struct btrfs_dev_item *dev_item;
	struct btrfs_device *device;
	struct btrfs_key key;
	u8 fs_uuid[BTRFS_FSID_SIZE];
	u8 dev_uuid[BTRFS_UUID_SIZE];
	int ret;

	path = btrfs_alloc_path();
	if (!path)
		return -ENOMEM;

	key.objectid = BTRFS_DEV_ITEMS_OBJECTID;
	key.offset = 0;
	key.type = BTRFS_DEV_ITEM_KEY;

	while (1) {
		btrfs_reserve_chunk_metadata(trans, false);
		ret = btrfs_search_slot(trans, root, &key, path, 0, 1);
		btrfs_trans_release_chunk_metadata(trans);
		if (ret < 0)
			goto error;

		leaf = path->nodes[0];
next_slot:
		if (path->slots[0] >= btrfs_header_nritems(leaf)) {
			ret = btrfs_next_leaf(root, path);
			if (ret > 0)
				break;
			if (ret < 0)
				goto error;
			leaf = path->nodes[0];
			btrfs_item_key_to_cpu(leaf, &key, path->slots[0]);
			btrfs_release_path(path);
			continue;
		}

		btrfs_item_key_to_cpu(leaf, &key, path->slots[0]);
		if (key.objectid != BTRFS_DEV_ITEMS_OBJECTID ||
		    key.type != BTRFS_DEV_ITEM_KEY)
			break;

		dev_item = btrfs_item_ptr(leaf, path->slots[0],
					  struct btrfs_dev_item);
		args.devid = btrfs_device_id(leaf, dev_item);
		read_extent_buffer(leaf, dev_uuid, btrfs_device_uuid(dev_item),
				   BTRFS_UUID_SIZE);
		read_extent_buffer(leaf, fs_uuid, btrfs_device_fsid(dev_item),
				   BTRFS_FSID_SIZE);
		args.uuid = dev_uuid;
		args.fsid = fs_uuid;
		device = btrfs_find_device(fs_info->fs_devices, &args);
		BUG_ON(!device); /* Logic error */

		if (device->fs_devices->seeding) {
			btrfs_set_device_generation(leaf, dev_item,
						    device->generation);
			btrfs_mark_buffer_dirty(leaf);
		}

		path->slots[0]++;
		goto next_slot;
	}
	ret = 0;
error:
	btrfs_free_path(path);
	return ret;
}

int btrfs_init_new_device(struct btrfs_fs_info *fs_info, const char *device_path)
{
	struct btrfs_root *root = fs_info->dev_root;
	struct request_queue *q;
	struct btrfs_trans_handle *trans;
	struct btrfs_device *device;
	struct block_device *bdev;
	struct super_block *sb = fs_info->sb;
	struct rcu_string *name;
	struct btrfs_fs_devices *fs_devices = fs_info->fs_devices;
	u64 orig_super_total_bytes;
	u64 orig_super_num_devices;
	int seeding_dev = 0;
	int ret = 0;
	bool locked = false;

	if (sb_rdonly(sb) && !fs_devices->seeding)
		return -EROFS;

	bdev = blkdev_get_by_path(device_path, FMODE_WRITE | FMODE_EXCL,
				  fs_info->bdev_holder);
	if (IS_ERR(bdev))
		return PTR_ERR(bdev);

	if (!btrfs_check_device_zone_type(fs_info, bdev)) {
		ret = -EINVAL;
		goto error;
	}

	if (fs_devices->seeding) {
		seeding_dev = 1;
		down_write(&sb->s_umount);
		mutex_lock(&uuid_mutex);
		locked = true;
	}

	sync_blockdev(bdev);

	rcu_read_lock();
	list_for_each_entry_rcu(device, &fs_devices->devices, dev_list) {
		if (device->bdev == bdev) {
			ret = -EEXIST;
			rcu_read_unlock();
			goto error;
		}
	}
	rcu_read_unlock();

	device = btrfs_alloc_device(fs_info, NULL, NULL);
	if (IS_ERR(device)) {
		/* we can safely leave the fs_devices entry around */
		ret = PTR_ERR(device);
		goto error;
	}

	name = rcu_string_strdup(device_path, GFP_KERNEL);
	if (!name) {
		ret = -ENOMEM;
		goto error_free_device;
	}
	rcu_assign_pointer(device->name, name);

	device->fs_info = fs_info;
	device->bdev = bdev;

	ret = btrfs_get_dev_zone_info(device);
	if (ret)
		goto error_free_device;

	trans = btrfs_start_transaction(root, 0);
	if (IS_ERR(trans)) {
		ret = PTR_ERR(trans);
		goto error_free_zone;
	}

	q = bdev_get_queue(bdev);
	set_bit(BTRFS_DEV_STATE_WRITEABLE, &device->dev_state);
	device->generation = trans->transid;
	device->io_width = fs_info->sectorsize;
	device->io_align = fs_info->sectorsize;
	device->sector_size = fs_info->sectorsize;
	device->total_bytes =
		round_down(bdev_nr_bytes(bdev), fs_info->sectorsize);
	device->disk_total_bytes = device->total_bytes;
	device->commit_total_bytes = device->total_bytes;
	set_bit(BTRFS_DEV_STATE_IN_FS_METADATA, &device->dev_state);
	clear_bit(BTRFS_DEV_STATE_REPLACE_TGT, &device->dev_state);
	device->mode = FMODE_EXCL;
	device->dev_stats_valid = 1;
	set_blocksize(device->bdev, BTRFS_BDEV_BLOCKSIZE);

	if (seeding_dev) {
		btrfs_clear_sb_rdonly(sb);
		ret = btrfs_prepare_sprout(fs_info);
		if (ret) {
			btrfs_abort_transaction(trans, ret);
			goto error_trans;
		}
		btrfs_assign_next_active_device(fs_info->fs_devices->latest_dev,
						device);
	}

	device->fs_devices = fs_devices;

	mutex_lock(&fs_devices->device_list_mutex);
	mutex_lock(&fs_info->chunk_mutex);
	list_add_rcu(&device->dev_list, &fs_devices->devices);
	list_add(&device->dev_alloc_list, &fs_devices->alloc_list);
	fs_devices->num_devices++;
	fs_devices->open_devices++;
	fs_devices->rw_devices++;
	fs_devices->total_devices++;
	fs_devices->total_rw_bytes += device->total_bytes;

	atomic64_add(device->total_bytes, &fs_info->free_chunk_space);

	if (!blk_queue_nonrot(q))
		fs_devices->rotating = true;

	orig_super_total_bytes = btrfs_super_total_bytes(fs_info->super_copy);
	btrfs_set_super_total_bytes(fs_info->super_copy,
		round_down(orig_super_total_bytes + device->total_bytes,
			   fs_info->sectorsize));

	orig_super_num_devices = btrfs_super_num_devices(fs_info->super_copy);
	btrfs_set_super_num_devices(fs_info->super_copy,
				    orig_super_num_devices + 1);

	/*
	 * we've got more storage, clear any full flags on the space
	 * infos
	 */
	btrfs_clear_space_info_full(fs_info);

	mutex_unlock(&fs_info->chunk_mutex);

	/* Add sysfs device entry */
	btrfs_sysfs_add_device(device);

	mutex_unlock(&fs_devices->device_list_mutex);

	if (seeding_dev) {
		mutex_lock(&fs_info->chunk_mutex);
		ret = init_first_rw_device(trans);
		mutex_unlock(&fs_info->chunk_mutex);
		if (ret) {
			btrfs_abort_transaction(trans, ret);
			goto error_sysfs;
		}
	}

	ret = btrfs_add_dev_item(trans, device);
	if (ret) {
		btrfs_abort_transaction(trans, ret);
		goto error_sysfs;
	}

	if (seeding_dev) {
		ret = btrfs_finish_sprout(trans);
		if (ret) {
			btrfs_abort_transaction(trans, ret);
			goto error_sysfs;
		}

		/*
		 * fs_devices now represents the newly sprouted filesystem and
		 * its fsid has been changed by btrfs_prepare_sprout
		 */
		btrfs_sysfs_update_sprout_fsid(fs_devices);
	}

	ret = btrfs_commit_transaction(trans);

	if (seeding_dev) {
		mutex_unlock(&uuid_mutex);
		up_write(&sb->s_umount);
		locked = false;

		if (ret) /* transaction commit */
			return ret;

		ret = btrfs_relocate_sys_chunks(fs_info);
		if (ret < 0)
			btrfs_handle_fs_error(fs_info, ret,
				    "Failed to relocate sys chunks after device initialization. This can be fixed using the \"btrfs balance\" command.");
		trans = btrfs_attach_transaction(root);
		if (IS_ERR(trans)) {
			if (PTR_ERR(trans) == -ENOENT)
				return 0;
			ret = PTR_ERR(trans);
			trans = NULL;
			goto error_sysfs;
		}
		ret = btrfs_commit_transaction(trans);
	}

	/*
	 * Now that we have written a new super block to this device, check all
	 * other fs_devices list if device_path alienates any other scanned
	 * device.
	 * We can ignore the return value as it typically returns -EINVAL and
	 * only succeeds if the device was an alien.
	 */
	btrfs_forget_devices(device_path);

	/* Update ctime/mtime for blkid or udev */
	update_dev_time(bdev);

	return ret;

error_sysfs:
	btrfs_sysfs_remove_device(device);
	mutex_lock(&fs_info->fs_devices->device_list_mutex);
	mutex_lock(&fs_info->chunk_mutex);
	list_del_rcu(&device->dev_list);
	list_del(&device->dev_alloc_list);
	fs_info->fs_devices->num_devices--;
	fs_info->fs_devices->open_devices--;
	fs_info->fs_devices->rw_devices--;
	fs_info->fs_devices->total_devices--;
	fs_info->fs_devices->total_rw_bytes -= device->total_bytes;
	atomic64_sub(device->total_bytes, &fs_info->free_chunk_space);
	btrfs_set_super_total_bytes(fs_info->super_copy,
				    orig_super_total_bytes);
	btrfs_set_super_num_devices(fs_info->super_copy,
				    orig_super_num_devices);
	mutex_unlock(&fs_info->chunk_mutex);
	mutex_unlock(&fs_info->fs_devices->device_list_mutex);
error_trans:
	if (seeding_dev)
		btrfs_set_sb_rdonly(sb);
	if (trans)
		btrfs_end_transaction(trans);
error_free_zone:
	btrfs_destroy_dev_zone_info(device);
error_free_device:
	btrfs_free_device(device);
error:
	blkdev_put(bdev, FMODE_EXCL);
	if (locked) {
		mutex_unlock(&uuid_mutex);
		up_write(&sb->s_umount);
	}
	return ret;
}

static noinline int btrfs_update_device(struct btrfs_trans_handle *trans,
					struct btrfs_device *device)
{
	int ret;
	struct btrfs_path *path;
	struct btrfs_root *root = device->fs_info->chunk_root;
	struct btrfs_dev_item *dev_item;
	struct extent_buffer *leaf;
	struct btrfs_key key;

	path = btrfs_alloc_path();
	if (!path)
		return -ENOMEM;

	key.objectid = BTRFS_DEV_ITEMS_OBJECTID;
	key.type = BTRFS_DEV_ITEM_KEY;
	key.offset = device->devid;

	ret = btrfs_search_slot(trans, root, &key, path, 0, 1);
	if (ret < 0)
		goto out;

	if (ret > 0) {
		ret = -ENOENT;
		goto out;
	}

	leaf = path->nodes[0];
	dev_item = btrfs_item_ptr(leaf, path->slots[0], struct btrfs_dev_item);

	btrfs_set_device_id(leaf, dev_item, device->devid);
	btrfs_set_device_type(leaf, dev_item, device->type);
	btrfs_set_device_io_align(leaf, dev_item, device->io_align);
	btrfs_set_device_io_width(leaf, dev_item, device->io_width);
	btrfs_set_device_sector_size(leaf, dev_item, device->sector_size);
	btrfs_set_device_total_bytes(leaf, dev_item,
				     btrfs_device_get_disk_total_bytes(device));
	btrfs_set_device_bytes_used(leaf, dev_item,
				    btrfs_device_get_bytes_used(device));
	btrfs_mark_buffer_dirty(leaf);

out:
	btrfs_free_path(path);
	return ret;
}

int btrfs_grow_device(struct btrfs_trans_handle *trans,
		      struct btrfs_device *device, u64 new_size)
{
	struct btrfs_fs_info *fs_info = device->fs_info;
	struct btrfs_super_block *super_copy = fs_info->super_copy;
	u64 old_total;
	u64 diff;
	int ret;

	if (!test_bit(BTRFS_DEV_STATE_WRITEABLE, &device->dev_state))
		return -EACCES;

	new_size = round_down(new_size, fs_info->sectorsize);

	mutex_lock(&fs_info->chunk_mutex);
	old_total = btrfs_super_total_bytes(super_copy);
	diff = round_down(new_size - device->total_bytes, fs_info->sectorsize);

	if (new_size <= device->total_bytes ||
	    test_bit(BTRFS_DEV_STATE_REPLACE_TGT, &device->dev_state)) {
		mutex_unlock(&fs_info->chunk_mutex);
		return -EINVAL;
	}

	btrfs_set_super_total_bytes(super_copy,
			round_down(old_total + diff, fs_info->sectorsize));
	device->fs_devices->total_rw_bytes += diff;

	btrfs_device_set_total_bytes(device, new_size);
	btrfs_device_set_disk_total_bytes(device, new_size);
	btrfs_clear_space_info_full(device->fs_info);
	if (list_empty(&device->post_commit_list))
		list_add_tail(&device->post_commit_list,
			      &trans->transaction->dev_update_list);
	mutex_unlock(&fs_info->chunk_mutex);

	btrfs_reserve_chunk_metadata(trans, false);
	ret = btrfs_update_device(trans, device);
	btrfs_trans_release_chunk_metadata(trans);

	return ret;
}

static int btrfs_free_chunk(struct btrfs_trans_handle *trans, u64 chunk_offset)
{
	struct btrfs_fs_info *fs_info = trans->fs_info;
	struct btrfs_root *root = fs_info->chunk_root;
	int ret;
	struct btrfs_path *path;
	struct btrfs_key key;

	path = btrfs_alloc_path();
	if (!path)
		return -ENOMEM;

	key.objectid = BTRFS_FIRST_CHUNK_TREE_OBJECTID;
	key.offset = chunk_offset;
	key.type = BTRFS_CHUNK_ITEM_KEY;

	ret = btrfs_search_slot(trans, root, &key, path, -1, 1);
	if (ret < 0)
		goto out;
	else if (ret > 0) { /* Logic error or corruption */
		btrfs_handle_fs_error(fs_info, -ENOENT,
				      "Failed lookup while freeing chunk.");
		ret = -ENOENT;
		goto out;
	}

	ret = btrfs_del_item(trans, root, path);
	if (ret < 0)
		btrfs_handle_fs_error(fs_info, ret,
				      "Failed to delete chunk item.");
out:
	btrfs_free_path(path);
	return ret;
}

static int btrfs_del_sys_chunk(struct btrfs_fs_info *fs_info, u64 chunk_offset)
{
	struct btrfs_super_block *super_copy = fs_info->super_copy;
	struct btrfs_disk_key *disk_key;
	struct btrfs_chunk *chunk;
	u8 *ptr;
	int ret = 0;
	u32 num_stripes;
	u32 array_size;
	u32 len = 0;
	u32 cur;
	struct btrfs_key key;

	lockdep_assert_held(&fs_info->chunk_mutex);
	array_size = btrfs_super_sys_array_size(super_copy);

	ptr = super_copy->sys_chunk_array;
	cur = 0;

	while (cur < array_size) {
		disk_key = (struct btrfs_disk_key *)ptr;
		btrfs_disk_key_to_cpu(&key, disk_key);

		len = sizeof(*disk_key);

		if (key.type == BTRFS_CHUNK_ITEM_KEY) {
			chunk = (struct btrfs_chunk *)(ptr + len);
			num_stripes = btrfs_stack_chunk_num_stripes(chunk);
			len += btrfs_chunk_item_size(num_stripes);
		} else {
			ret = -EIO;
			break;
		}
		if (key.objectid == BTRFS_FIRST_CHUNK_TREE_OBJECTID &&
		    key.offset == chunk_offset) {
			memmove(ptr, ptr + len, array_size - (cur + len));
			array_size -= len;
			btrfs_set_super_sys_array_size(super_copy, array_size);
		} else {
			ptr += len;
			cur += len;
		}
	}
	return ret;
}

/*
 * btrfs_get_chunk_map() - Find the mapping containing the given logical extent.
 * @logical: Logical block offset in bytes.
 * @length: Length of extent in bytes.
 *
 * Return: Chunk mapping or ERR_PTR.
 */
struct extent_map *btrfs_get_chunk_map(struct btrfs_fs_info *fs_info,
				       u64 logical, u64 length)
{
	struct extent_map_tree *em_tree;
	struct extent_map *em;

	em_tree = &fs_info->mapping_tree;
	read_lock(&em_tree->lock);
	em = lookup_extent_mapping(em_tree, logical, length);
	read_unlock(&em_tree->lock);

	if (!em) {
		btrfs_crit(fs_info, "unable to find logical %llu length %llu",
			   logical, length);
		return ERR_PTR(-EINVAL);
	}

	if (em->start > logical || em->start + em->len < logical) {
		btrfs_crit(fs_info,
			   "found a bad mapping, wanted %llu-%llu, found %llu-%llu",
			   logical, length, em->start, em->start + em->len);
		free_extent_map(em);
		return ERR_PTR(-EINVAL);
	}

	/* callers are responsible for dropping em's ref. */
	return em;
}

static int remove_chunk_item(struct btrfs_trans_handle *trans,
			     struct map_lookup *map, u64 chunk_offset)
{
	int i;

	/*
	 * Removing chunk items and updating the device items in the chunks btree
	 * requires holding the chunk_mutex.
	 * See the comment at btrfs_chunk_alloc() for the details.
	 */
	lockdep_assert_held(&trans->fs_info->chunk_mutex);

	for (i = 0; i < map->num_stripes; i++) {
		int ret;

		ret = btrfs_update_device(trans, map->stripes[i].dev);
		if (ret)
			return ret;
	}

	return btrfs_free_chunk(trans, chunk_offset);
}

int btrfs_remove_chunk(struct btrfs_trans_handle *trans, u64 chunk_offset)
{
	struct btrfs_fs_info *fs_info = trans->fs_info;
	struct extent_map *em;
	struct map_lookup *map;
	u64 dev_extent_len = 0;
	int i, ret = 0;
	struct btrfs_fs_devices *fs_devices = fs_info->fs_devices;

	em = btrfs_get_chunk_map(fs_info, chunk_offset, 1);
	if (IS_ERR(em)) {
		/*
		 * This is a logic error, but we don't want to just rely on the
		 * user having built with ASSERT enabled, so if ASSERT doesn't
		 * do anything we still error out.
		 */
		ASSERT(0);
		return PTR_ERR(em);
	}
	map = em->map_lookup;

	/*
	 * First delete the device extent items from the devices btree.
	 * We take the device_list_mutex to avoid racing with the finishing phase
	 * of a device replace operation. See the comment below before acquiring
	 * fs_info->chunk_mutex. Note that here we do not acquire the chunk_mutex
	 * because that can result in a deadlock when deleting the device extent
	 * items from the devices btree - COWing an extent buffer from the btree
	 * may result in allocating a new metadata chunk, which would attempt to
	 * lock again fs_info->chunk_mutex.
	 */
	mutex_lock(&fs_devices->device_list_mutex);
	for (i = 0; i < map->num_stripes; i++) {
		struct btrfs_device *device = map->stripes[i].dev;
		ret = btrfs_free_dev_extent(trans, device,
					    map->stripes[i].physical,
					    &dev_extent_len);
		if (ret) {
			mutex_unlock(&fs_devices->device_list_mutex);
			btrfs_abort_transaction(trans, ret);
			goto out;
		}

		if (device->bytes_used > 0) {
			mutex_lock(&fs_info->chunk_mutex);
			btrfs_device_set_bytes_used(device,
					device->bytes_used - dev_extent_len);
			atomic64_add(dev_extent_len, &fs_info->free_chunk_space);
			btrfs_clear_space_info_full(fs_info);
			mutex_unlock(&fs_info->chunk_mutex);
		}
	}
	mutex_unlock(&fs_devices->device_list_mutex);

	/*
	 * We acquire fs_info->chunk_mutex for 2 reasons:
	 *
	 * 1) Just like with the first phase of the chunk allocation, we must
	 *    reserve system space, do all chunk btree updates and deletions, and
	 *    update the system chunk array in the superblock while holding this
	 *    mutex. This is for similar reasons as explained on the comment at
	 *    the top of btrfs_chunk_alloc();
	 *
	 * 2) Prevent races with the final phase of a device replace operation
	 *    that replaces the device object associated with the map's stripes,
	 *    because the device object's id can change at any time during that
	 *    final phase of the device replace operation
	 *    (dev-replace.c:btrfs_dev_replace_finishing()), so we could grab the
	 *    replaced device and then see it with an ID of
	 *    BTRFS_DEV_REPLACE_DEVID, which would cause a failure when updating
	 *    the device item, which does not exists on the chunk btree.
	 *    The finishing phase of device replace acquires both the
	 *    device_list_mutex and the chunk_mutex, in that order, so we are
	 *    safe by just acquiring the chunk_mutex.
	 */
	trans->removing_chunk = true;
	mutex_lock(&fs_info->chunk_mutex);

	check_system_chunk(trans, map->type);

	ret = remove_chunk_item(trans, map, chunk_offset);
	/*
	 * Normally we should not get -ENOSPC since we reserved space before
	 * through the call to check_system_chunk().
	 *
	 * Despite our system space_info having enough free space, we may not
	 * be able to allocate extents from its block groups, because all have
	 * an incompatible profile, which will force us to allocate a new system
	 * block group with the right profile, or right after we called
	 * check_system_space() above, a scrub turned the only system block group
	 * with enough free space into RO mode.
	 * This is explained with more detail at do_chunk_alloc().
	 *
	 * So if we get -ENOSPC, allocate a new system chunk and retry once.
	 */
	if (ret == -ENOSPC) {
		const u64 sys_flags = btrfs_system_alloc_profile(fs_info);
		struct btrfs_block_group *sys_bg;

<<<<<<< HEAD
		sys_bg = btrfs_alloc_chunk(trans, sys_flags);
=======
		sys_bg = btrfs_create_chunk(trans, sys_flags);
>>>>>>> df0cc57e
		if (IS_ERR(sys_bg)) {
			ret = PTR_ERR(sys_bg);
			btrfs_abort_transaction(trans, ret);
			goto out;
		}

		ret = btrfs_chunk_alloc_add_chunk_item(trans, sys_bg);
		if (ret) {
			btrfs_abort_transaction(trans, ret);
			goto out;
		}

		ret = remove_chunk_item(trans, map, chunk_offset);
		if (ret) {
			btrfs_abort_transaction(trans, ret);
			goto out;
		}
	} else if (ret) {
		btrfs_abort_transaction(trans, ret);
		goto out;
	}

	trace_btrfs_chunk_free(fs_info, map, chunk_offset, em->len);

	if (map->type & BTRFS_BLOCK_GROUP_SYSTEM) {
		ret = btrfs_del_sys_chunk(fs_info, chunk_offset);
		if (ret) {
			btrfs_abort_transaction(trans, ret);
			goto out;
		}
	}

	mutex_unlock(&fs_info->chunk_mutex);
	trans->removing_chunk = false;

	/*
	 * We are done with chunk btree updates and deletions, so release the
	 * system space we previously reserved (with check_system_chunk()).
	 */
	btrfs_trans_release_chunk_metadata(trans);

	ret = btrfs_remove_block_group(trans, chunk_offset, em);
	if (ret) {
		btrfs_abort_transaction(trans, ret);
		goto out;
	}

out:
	if (trans->removing_chunk) {
		mutex_unlock(&fs_info->chunk_mutex);
		trans->removing_chunk = false;
	}
	/* once for us */
	free_extent_map(em);
	return ret;
}

int btrfs_relocate_chunk(struct btrfs_fs_info *fs_info, u64 chunk_offset)
{
	struct btrfs_root *root = fs_info->chunk_root;
	struct btrfs_trans_handle *trans;
	struct btrfs_block_group *block_group;
	u64 length;
	int ret;

	/*
	 * Prevent races with automatic removal of unused block groups.
	 * After we relocate and before we remove the chunk with offset
	 * chunk_offset, automatic removal of the block group can kick in,
	 * resulting in a failure when calling btrfs_remove_chunk() below.
	 *
	 * Make sure to acquire this mutex before doing a tree search (dev
	 * or chunk trees) to find chunks. Otherwise the cleaner kthread might
	 * call btrfs_remove_chunk() (through btrfs_delete_unused_bgs()) after
	 * we release the path used to search the chunk/dev tree and before
	 * the current task acquires this mutex and calls us.
	 */
	lockdep_assert_held(&fs_info->reclaim_bgs_lock);

	/* step one, relocate all the extents inside this chunk */
	btrfs_scrub_pause(fs_info);
	ret = btrfs_relocate_block_group(fs_info, chunk_offset);
	btrfs_scrub_continue(fs_info);
	if (ret)
		return ret;

	block_group = btrfs_lookup_block_group(fs_info, chunk_offset);
	if (!block_group)
		return -ENOENT;
	btrfs_discard_cancel_work(&fs_info->discard_ctl, block_group);
	length = block_group->length;
	btrfs_put_block_group(block_group);

	/*
	 * On a zoned file system, discard the whole block group, this will
	 * trigger a REQ_OP_ZONE_RESET operation on the device zone. If
	 * resetting the zone fails, don't treat it as a fatal problem from the
	 * filesystem's point of view.
	 */
	if (btrfs_is_zoned(fs_info)) {
		ret = btrfs_discard_extent(fs_info, chunk_offset, length, NULL);
		if (ret)
			btrfs_info(fs_info,
				"failed to reset zone %llu after relocation",
				chunk_offset);
	}

	trans = btrfs_start_trans_remove_block_group(root->fs_info,
						     chunk_offset);
	if (IS_ERR(trans)) {
		ret = PTR_ERR(trans);
		btrfs_handle_fs_error(root->fs_info, ret, NULL);
		return ret;
	}

	/*
	 * step two, delete the device extents and the
	 * chunk tree entries
	 */
	ret = btrfs_remove_chunk(trans, chunk_offset);
	btrfs_end_transaction(trans);
	return ret;
}

static int btrfs_relocate_sys_chunks(struct btrfs_fs_info *fs_info)
{
	struct btrfs_root *chunk_root = fs_info->chunk_root;
	struct btrfs_path *path;
	struct extent_buffer *leaf;
	struct btrfs_chunk *chunk;
	struct btrfs_key key;
	struct btrfs_key found_key;
	u64 chunk_type;
	bool retried = false;
	int failed = 0;
	int ret;

	path = btrfs_alloc_path();
	if (!path)
		return -ENOMEM;

again:
	key.objectid = BTRFS_FIRST_CHUNK_TREE_OBJECTID;
	key.offset = (u64)-1;
	key.type = BTRFS_CHUNK_ITEM_KEY;

	while (1) {
		mutex_lock(&fs_info->reclaim_bgs_lock);
		ret = btrfs_search_slot(NULL, chunk_root, &key, path, 0, 0);
		if (ret < 0) {
			mutex_unlock(&fs_info->reclaim_bgs_lock);
			goto error;
		}
		BUG_ON(ret == 0); /* Corruption */

		ret = btrfs_previous_item(chunk_root, path, key.objectid,
					  key.type);
		if (ret)
			mutex_unlock(&fs_info->reclaim_bgs_lock);
		if (ret < 0)
			goto error;
		if (ret > 0)
			break;

		leaf = path->nodes[0];
		btrfs_item_key_to_cpu(leaf, &found_key, path->slots[0]);

		chunk = btrfs_item_ptr(leaf, path->slots[0],
				       struct btrfs_chunk);
		chunk_type = btrfs_chunk_type(leaf, chunk);
		btrfs_release_path(path);

		if (chunk_type & BTRFS_BLOCK_GROUP_SYSTEM) {
			ret = btrfs_relocate_chunk(fs_info, found_key.offset);
			if (ret == -ENOSPC)
				failed++;
			else
				BUG_ON(ret);
		}
		mutex_unlock(&fs_info->reclaim_bgs_lock);

		if (found_key.offset == 0)
			break;
		key.offset = found_key.offset - 1;
	}
	ret = 0;
	if (failed && !retried) {
		failed = 0;
		retried = true;
		goto again;
	} else if (WARN_ON(failed && retried)) {
		ret = -ENOSPC;
	}
error:
	btrfs_free_path(path);
	return ret;
}

/*
 * return 1 : allocate a data chunk successfully,
 * return <0: errors during allocating a data chunk,
 * return 0 : no need to allocate a data chunk.
 */
static int btrfs_may_alloc_data_chunk(struct btrfs_fs_info *fs_info,
				      u64 chunk_offset)
{
	struct btrfs_block_group *cache;
	u64 bytes_used;
	u64 chunk_type;

	cache = btrfs_lookup_block_group(fs_info, chunk_offset);
	ASSERT(cache);
	chunk_type = cache->flags;
	btrfs_put_block_group(cache);

	if (!(chunk_type & BTRFS_BLOCK_GROUP_DATA))
		return 0;

	spin_lock(&fs_info->data_sinfo->lock);
	bytes_used = fs_info->data_sinfo->bytes_used;
	spin_unlock(&fs_info->data_sinfo->lock);

	if (!bytes_used) {
		struct btrfs_trans_handle *trans;
		int ret;

		trans =	btrfs_join_transaction(fs_info->tree_root);
		if (IS_ERR(trans))
			return PTR_ERR(trans);

		ret = btrfs_force_chunk_alloc(trans, BTRFS_BLOCK_GROUP_DATA);
		btrfs_end_transaction(trans);
		if (ret < 0)
			return ret;
		return 1;
	}

	return 0;
}

static int insert_balance_item(struct btrfs_fs_info *fs_info,
			       struct btrfs_balance_control *bctl)
{
	struct btrfs_root *root = fs_info->tree_root;
	struct btrfs_trans_handle *trans;
	struct btrfs_balance_item *item;
	struct btrfs_disk_balance_args disk_bargs;
	struct btrfs_path *path;
	struct extent_buffer *leaf;
	struct btrfs_key key;
	int ret, err;

	path = btrfs_alloc_path();
	if (!path)
		return -ENOMEM;

	trans = btrfs_start_transaction(root, 0);
	if (IS_ERR(trans)) {
		btrfs_free_path(path);
		return PTR_ERR(trans);
	}

	key.objectid = BTRFS_BALANCE_OBJECTID;
	key.type = BTRFS_TEMPORARY_ITEM_KEY;
	key.offset = 0;

	ret = btrfs_insert_empty_item(trans, root, path, &key,
				      sizeof(*item));
	if (ret)
		goto out;

	leaf = path->nodes[0];
	item = btrfs_item_ptr(leaf, path->slots[0], struct btrfs_balance_item);

	memzero_extent_buffer(leaf, (unsigned long)item, sizeof(*item));

	btrfs_cpu_balance_args_to_disk(&disk_bargs, &bctl->data);
	btrfs_set_balance_data(leaf, item, &disk_bargs);
	btrfs_cpu_balance_args_to_disk(&disk_bargs, &bctl->meta);
	btrfs_set_balance_meta(leaf, item, &disk_bargs);
	btrfs_cpu_balance_args_to_disk(&disk_bargs, &bctl->sys);
	btrfs_set_balance_sys(leaf, item, &disk_bargs);

	btrfs_set_balance_flags(leaf, item, bctl->flags);

	btrfs_mark_buffer_dirty(leaf);
out:
	btrfs_free_path(path);
	err = btrfs_commit_transaction(trans);
	if (err && !ret)
		ret = err;
	return ret;
}

static int del_balance_item(struct btrfs_fs_info *fs_info)
{
	struct btrfs_root *root = fs_info->tree_root;
	struct btrfs_trans_handle *trans;
	struct btrfs_path *path;
	struct btrfs_key key;
	int ret, err;

	path = btrfs_alloc_path();
	if (!path)
		return -ENOMEM;

	trans = btrfs_start_transaction_fallback_global_rsv(root, 0);
	if (IS_ERR(trans)) {
		btrfs_free_path(path);
		return PTR_ERR(trans);
	}

	key.objectid = BTRFS_BALANCE_OBJECTID;
	key.type = BTRFS_TEMPORARY_ITEM_KEY;
	key.offset = 0;

	ret = btrfs_search_slot(trans, root, &key, path, -1, 1);
	if (ret < 0)
		goto out;
	if (ret > 0) {
		ret = -ENOENT;
		goto out;
	}

	ret = btrfs_del_item(trans, root, path);
out:
	btrfs_free_path(path);
	err = btrfs_commit_transaction(trans);
	if (err && !ret)
		ret = err;
	return ret;
}

/*
 * This is a heuristic used to reduce the number of chunks balanced on
 * resume after balance was interrupted.
 */
static void update_balance_args(struct btrfs_balance_control *bctl)
{
	/*
	 * Turn on soft mode for chunk types that were being converted.
	 */
	if (bctl->data.flags & BTRFS_BALANCE_ARGS_CONVERT)
		bctl->data.flags |= BTRFS_BALANCE_ARGS_SOFT;
	if (bctl->sys.flags & BTRFS_BALANCE_ARGS_CONVERT)
		bctl->sys.flags |= BTRFS_BALANCE_ARGS_SOFT;
	if (bctl->meta.flags & BTRFS_BALANCE_ARGS_CONVERT)
		bctl->meta.flags |= BTRFS_BALANCE_ARGS_SOFT;

	/*
	 * Turn on usage filter if is not already used.  The idea is
	 * that chunks that we have already balanced should be
	 * reasonably full.  Don't do it for chunks that are being
	 * converted - that will keep us from relocating unconverted
	 * (albeit full) chunks.
	 */
	if (!(bctl->data.flags & BTRFS_BALANCE_ARGS_USAGE) &&
	    !(bctl->data.flags & BTRFS_BALANCE_ARGS_USAGE_RANGE) &&
	    !(bctl->data.flags & BTRFS_BALANCE_ARGS_CONVERT)) {
		bctl->data.flags |= BTRFS_BALANCE_ARGS_USAGE;
		bctl->data.usage = 90;
	}
	if (!(bctl->sys.flags & BTRFS_BALANCE_ARGS_USAGE) &&
	    !(bctl->sys.flags & BTRFS_BALANCE_ARGS_USAGE_RANGE) &&
	    !(bctl->sys.flags & BTRFS_BALANCE_ARGS_CONVERT)) {
		bctl->sys.flags |= BTRFS_BALANCE_ARGS_USAGE;
		bctl->sys.usage = 90;
	}
	if (!(bctl->meta.flags & BTRFS_BALANCE_ARGS_USAGE) &&
	    !(bctl->meta.flags & BTRFS_BALANCE_ARGS_USAGE_RANGE) &&
	    !(bctl->meta.flags & BTRFS_BALANCE_ARGS_CONVERT)) {
		bctl->meta.flags |= BTRFS_BALANCE_ARGS_USAGE;
		bctl->meta.usage = 90;
	}
}

/*
 * Clear the balance status in fs_info and delete the balance item from disk.
 */
static void reset_balance_state(struct btrfs_fs_info *fs_info)
{
	struct btrfs_balance_control *bctl = fs_info->balance_ctl;
	int ret;

	BUG_ON(!fs_info->balance_ctl);

	spin_lock(&fs_info->balance_lock);
	fs_info->balance_ctl = NULL;
	spin_unlock(&fs_info->balance_lock);

	kfree(bctl);
	ret = del_balance_item(fs_info);
	if (ret)
		btrfs_handle_fs_error(fs_info, ret, NULL);
}

/*
 * Balance filters.  Return 1 if chunk should be filtered out
 * (should not be balanced).
 */
static int chunk_profiles_filter(u64 chunk_type,
				 struct btrfs_balance_args *bargs)
{
	chunk_type = chunk_to_extended(chunk_type) &
				BTRFS_EXTENDED_PROFILE_MASK;

	if (bargs->profiles & chunk_type)
		return 0;

	return 1;
}

static int chunk_usage_range_filter(struct btrfs_fs_info *fs_info, u64 chunk_offset,
			      struct btrfs_balance_args *bargs)
{
	struct btrfs_block_group *cache;
	u64 chunk_used;
	u64 user_thresh_min;
	u64 user_thresh_max;
	int ret = 1;

	cache = btrfs_lookup_block_group(fs_info, chunk_offset);
	chunk_used = cache->used;

	if (bargs->usage_min == 0)
		user_thresh_min = 0;
	else
		user_thresh_min = div_factor_fine(cache->length,
						  bargs->usage_min);

	if (bargs->usage_max == 0)
		user_thresh_max = 1;
	else if (bargs->usage_max > 100)
		user_thresh_max = cache->length;
	else
		user_thresh_max = div_factor_fine(cache->length,
						  bargs->usage_max);

	if (user_thresh_min <= chunk_used && chunk_used < user_thresh_max)
		ret = 0;

	btrfs_put_block_group(cache);
	return ret;
}

static int chunk_usage_filter(struct btrfs_fs_info *fs_info,
		u64 chunk_offset, struct btrfs_balance_args *bargs)
{
	struct btrfs_block_group *cache;
	u64 chunk_used, user_thresh;
	int ret = 1;

	cache = btrfs_lookup_block_group(fs_info, chunk_offset);
	chunk_used = cache->used;

	if (bargs->usage_min == 0)
		user_thresh = 1;
	else if (bargs->usage > 100)
		user_thresh = cache->length;
	else
		user_thresh = div_factor_fine(cache->length, bargs->usage);

	if (chunk_used < user_thresh)
		ret = 0;

	btrfs_put_block_group(cache);
	return ret;
}

static int chunk_devid_filter(struct extent_buffer *leaf,
			      struct btrfs_chunk *chunk,
			      struct btrfs_balance_args *bargs)
{
	struct btrfs_stripe *stripe;
	int num_stripes = btrfs_chunk_num_stripes(leaf, chunk);
	int i;

	for (i = 0; i < num_stripes; i++) {
		stripe = btrfs_stripe_nr(chunk, i);
		if (btrfs_stripe_devid(leaf, stripe) == bargs->devid)
			return 0;
	}

	return 1;
}

static u64 calc_data_stripes(u64 type, int num_stripes)
{
	const int index = btrfs_bg_flags_to_raid_index(type);
	const int ncopies = btrfs_raid_array[index].ncopies;
	const int nparity = btrfs_raid_array[index].nparity;

	return (num_stripes - nparity) / ncopies;
}

/* [pstart, pend) */
static int chunk_drange_filter(struct extent_buffer *leaf,
			       struct btrfs_chunk *chunk,
			       struct btrfs_balance_args *bargs)
{
	struct btrfs_stripe *stripe;
	int num_stripes = btrfs_chunk_num_stripes(leaf, chunk);
	u64 stripe_offset;
	u64 stripe_length;
	u64 type;
	int factor;
	int i;

	if (!(bargs->flags & BTRFS_BALANCE_ARGS_DEVID))
		return 0;

	type = btrfs_chunk_type(leaf, chunk);
	factor = calc_data_stripes(type, num_stripes);

	for (i = 0; i < num_stripes; i++) {
		stripe = btrfs_stripe_nr(chunk, i);
		if (btrfs_stripe_devid(leaf, stripe) != bargs->devid)
			continue;

		stripe_offset = btrfs_stripe_offset(leaf, stripe);
		stripe_length = btrfs_chunk_length(leaf, chunk);
		stripe_length = div_u64(stripe_length, factor);

		if (stripe_offset < bargs->pend &&
		    stripe_offset + stripe_length > bargs->pstart)
			return 0;
	}

	return 1;
}

/* [vstart, vend) */
static int chunk_vrange_filter(struct extent_buffer *leaf,
			       struct btrfs_chunk *chunk,
			       u64 chunk_offset,
			       struct btrfs_balance_args *bargs)
{
	if (chunk_offset < bargs->vend &&
	    chunk_offset + btrfs_chunk_length(leaf, chunk) > bargs->vstart)
		/* at least part of the chunk is inside this vrange */
		return 0;

	return 1;
}

static int chunk_stripes_range_filter(struct extent_buffer *leaf,
			       struct btrfs_chunk *chunk,
			       struct btrfs_balance_args *bargs)
{
	int num_stripes = btrfs_chunk_num_stripes(leaf, chunk);

	if (bargs->stripes_min <= num_stripes
			&& num_stripes <= bargs->stripes_max)
		return 0;

	return 1;
}

static int chunk_soft_convert_filter(u64 chunk_type,
				     struct btrfs_balance_args *bargs)
{
	if (!(bargs->flags & BTRFS_BALANCE_ARGS_CONVERT))
		return 0;

	chunk_type = chunk_to_extended(chunk_type) &
				BTRFS_EXTENDED_PROFILE_MASK;

	if (bargs->target == chunk_type)
		return 1;

	return 0;
}

static int should_balance_chunk(struct extent_buffer *leaf,
				struct btrfs_chunk *chunk, u64 chunk_offset)
{
	struct btrfs_fs_info *fs_info = leaf->fs_info;
	struct btrfs_balance_control *bctl = fs_info->balance_ctl;
	struct btrfs_balance_args *bargs = NULL;
	u64 chunk_type = btrfs_chunk_type(leaf, chunk);

	/* type filter */
	if (!((chunk_type & BTRFS_BLOCK_GROUP_TYPE_MASK) &
	      (bctl->flags & BTRFS_BALANCE_TYPE_MASK))) {
		return 0;
	}

	if (chunk_type & BTRFS_BLOCK_GROUP_DATA)
		bargs = &bctl->data;
	else if (chunk_type & BTRFS_BLOCK_GROUP_SYSTEM)
		bargs = &bctl->sys;
	else if (chunk_type & BTRFS_BLOCK_GROUP_METADATA)
		bargs = &bctl->meta;

	/* profiles filter */
	if ((bargs->flags & BTRFS_BALANCE_ARGS_PROFILES) &&
	    chunk_profiles_filter(chunk_type, bargs)) {
		return 0;
	}

	/* usage filter */
	if ((bargs->flags & BTRFS_BALANCE_ARGS_USAGE) &&
	    chunk_usage_filter(fs_info, chunk_offset, bargs)) {
		return 0;
	} else if ((bargs->flags & BTRFS_BALANCE_ARGS_USAGE_RANGE) &&
	    chunk_usage_range_filter(fs_info, chunk_offset, bargs)) {
		return 0;
	}

	/* devid filter */
	if ((bargs->flags & BTRFS_BALANCE_ARGS_DEVID) &&
	    chunk_devid_filter(leaf, chunk, bargs)) {
		return 0;
	}

	/* drange filter, makes sense only with devid filter */
	if ((bargs->flags & BTRFS_BALANCE_ARGS_DRANGE) &&
	    chunk_drange_filter(leaf, chunk, bargs)) {
		return 0;
	}

	/* vrange filter */
	if ((bargs->flags & BTRFS_BALANCE_ARGS_VRANGE) &&
	    chunk_vrange_filter(leaf, chunk, chunk_offset, bargs)) {
		return 0;
	}

	/* stripes filter */
	if ((bargs->flags & BTRFS_BALANCE_ARGS_STRIPES_RANGE) &&
	    chunk_stripes_range_filter(leaf, chunk, bargs)) {
		return 0;
	}

	/* soft profile changing mode */
	if ((bargs->flags & BTRFS_BALANCE_ARGS_SOFT) &&
	    chunk_soft_convert_filter(chunk_type, bargs)) {
		return 0;
	}

	/*
	 * limited by count, must be the last filter
	 */
	if ((bargs->flags & BTRFS_BALANCE_ARGS_LIMIT)) {
		if (bargs->limit == 0)
			return 0;
		else
			bargs->limit--;
	} else if ((bargs->flags & BTRFS_BALANCE_ARGS_LIMIT_RANGE)) {
		/*
		 * Same logic as the 'limit' filter; the minimum cannot be
		 * determined here because we do not have the global information
		 * about the count of all chunks that satisfy the filters.
		 */
		if (bargs->limit_max == 0)
			return 0;
		else
			bargs->limit_max--;
	}

	return 1;
}

static int __btrfs_balance(struct btrfs_fs_info *fs_info)
{
	struct btrfs_balance_control *bctl = fs_info->balance_ctl;
	struct btrfs_root *chunk_root = fs_info->chunk_root;
	u64 chunk_type;
	struct btrfs_chunk *chunk;
	struct btrfs_path *path = NULL;
	struct btrfs_key key;
	struct btrfs_key found_key;
	struct extent_buffer *leaf;
	int slot;
	int ret;
	int enospc_errors = 0;
	bool counting = true;
	/* The single value limit and min/max limits use the same bytes in the */
	u64 limit_data = bctl->data.limit;
	u64 limit_meta = bctl->meta.limit;
	u64 limit_sys = bctl->sys.limit;
	u32 count_data = 0;
	u32 count_meta = 0;
	u32 count_sys = 0;
	int chunk_reserved = 0;

	path = btrfs_alloc_path();
	if (!path) {
		ret = -ENOMEM;
		goto error;
	}

	/* zero out stat counters */
	spin_lock(&fs_info->balance_lock);
	memset(&bctl->stat, 0, sizeof(bctl->stat));
	spin_unlock(&fs_info->balance_lock);
again:
	if (!counting) {
		/*
		 * The single value limit and min/max limits use the same bytes
		 * in the
		 */
		bctl->data.limit = limit_data;
		bctl->meta.limit = limit_meta;
		bctl->sys.limit = limit_sys;
	}
	key.objectid = BTRFS_FIRST_CHUNK_TREE_OBJECTID;
	key.offset = (u64)-1;
	key.type = BTRFS_CHUNK_ITEM_KEY;

	while (1) {
		if ((!counting && atomic_read(&fs_info->balance_pause_req)) ||
		    atomic_read(&fs_info->balance_cancel_req)) {
			ret = -ECANCELED;
			goto error;
		}

		mutex_lock(&fs_info->reclaim_bgs_lock);
		ret = btrfs_search_slot(NULL, chunk_root, &key, path, 0, 0);
		if (ret < 0) {
			mutex_unlock(&fs_info->reclaim_bgs_lock);
			goto error;
		}

		/*
		 * this shouldn't happen, it means the last relocate
		 * failed
		 */
		if (ret == 0)
			BUG(); /* FIXME break ? */

		ret = btrfs_previous_item(chunk_root, path, 0,
					  BTRFS_CHUNK_ITEM_KEY);
		if (ret) {
			mutex_unlock(&fs_info->reclaim_bgs_lock);
			ret = 0;
			break;
		}

		leaf = path->nodes[0];
		slot = path->slots[0];
		btrfs_item_key_to_cpu(leaf, &found_key, slot);

		if (found_key.objectid != key.objectid) {
			mutex_unlock(&fs_info->reclaim_bgs_lock);
			break;
		}

		chunk = btrfs_item_ptr(leaf, slot, struct btrfs_chunk);
		chunk_type = btrfs_chunk_type(leaf, chunk);

		if (!counting) {
			spin_lock(&fs_info->balance_lock);
			bctl->stat.considered++;
			spin_unlock(&fs_info->balance_lock);
		}

		ret = should_balance_chunk(leaf, chunk, found_key.offset);

		btrfs_release_path(path);
		if (!ret) {
			mutex_unlock(&fs_info->reclaim_bgs_lock);
			goto loop;
		}

		if (counting) {
			mutex_unlock(&fs_info->reclaim_bgs_lock);
			spin_lock(&fs_info->balance_lock);
			bctl->stat.expected++;
			spin_unlock(&fs_info->balance_lock);

			if (chunk_type & BTRFS_BLOCK_GROUP_DATA)
				count_data++;
			else if (chunk_type & BTRFS_BLOCK_GROUP_SYSTEM)
				count_sys++;
			else if (chunk_type & BTRFS_BLOCK_GROUP_METADATA)
				count_meta++;

			goto loop;
		}

		/*
		 * Apply limit_min filter, no need to check if the LIMITS
		 * filter is used, limit_min is 0 by default
		 */
		if (((chunk_type & BTRFS_BLOCK_GROUP_DATA) &&
					count_data < bctl->data.limit_min)
				|| ((chunk_type & BTRFS_BLOCK_GROUP_METADATA) &&
					count_meta < bctl->meta.limit_min)
				|| ((chunk_type & BTRFS_BLOCK_GROUP_SYSTEM) &&
					count_sys < bctl->sys.limit_min)) {
			mutex_unlock(&fs_info->reclaim_bgs_lock);
			goto loop;
		}

		if (!chunk_reserved) {
			/*
			 * We may be relocating the only data chunk we have,
			 * which could potentially end up with losing data's
			 * raid profile, so lets allocate an empty one in
			 * advance.
			 */
			ret = btrfs_may_alloc_data_chunk(fs_info,
							 found_key.offset);
			if (ret < 0) {
				mutex_unlock(&fs_info->reclaim_bgs_lock);
				goto error;
			} else if (ret == 1) {
				chunk_reserved = 1;
			}
		}

		ret = btrfs_relocate_chunk(fs_info, found_key.offset);
		mutex_unlock(&fs_info->reclaim_bgs_lock);
		if (ret == -ENOSPC) {
			enospc_errors++;
		} else if (ret == -ETXTBSY) {
			btrfs_info(fs_info,
	   "skipping relocation of block group %llu due to active swapfile",
				   found_key.offset);
			ret = 0;
		} else if (ret) {
			goto error;
		} else {
			spin_lock(&fs_info->balance_lock);
			bctl->stat.completed++;
			spin_unlock(&fs_info->balance_lock);
		}
loop:
		if (found_key.offset == 0)
			break;
		key.offset = found_key.offset - 1;
	}

	if (counting) {
		btrfs_release_path(path);
		counting = false;
		goto again;
	}
error:
	btrfs_free_path(path);
	if (enospc_errors) {
		btrfs_info(fs_info, "%d enospc errors during balance",
			   enospc_errors);
		if (!ret)
			ret = -ENOSPC;
	}

	return ret;
}

/**
 * alloc_profile_is_valid - see if a given profile is valid and reduced
 * @flags: profile to validate
 * @extended: if true @flags is treated as an extended profile
 */
static int alloc_profile_is_valid(u64 flags, int extended)
{
	u64 mask = (extended ? BTRFS_EXTENDED_PROFILE_MASK :
			       BTRFS_BLOCK_GROUP_PROFILE_MASK);

	flags &= ~BTRFS_BLOCK_GROUP_TYPE_MASK;

	/* 1) check that all other bits are zeroed */
	if (flags & ~mask)
		return 0;

	/* 2) see if profile is reduced */
	if (flags == 0)
		return !extended; /* "0" is valid for usual profiles */

	return has_single_bit_set(flags);
}

static inline int balance_need_close(struct btrfs_fs_info *fs_info)
{
	/* cancel requested || normal exit path */
	return atomic_read(&fs_info->balance_cancel_req) ||
		(atomic_read(&fs_info->balance_pause_req) == 0 &&
		 atomic_read(&fs_info->balance_cancel_req) == 0);
}

/*
 * Validate target profile against allowed profiles and return true if it's OK.
 * Otherwise print the error message and return false.
 */
static inline int validate_convert_profile(struct btrfs_fs_info *fs_info,
		const struct btrfs_balance_args *bargs,
		u64 allowed, const char *type)
{
	if (!(bargs->flags & BTRFS_BALANCE_ARGS_CONVERT))
		return true;

	if (fs_info->sectorsize < PAGE_SIZE &&
		bargs->target & BTRFS_BLOCK_GROUP_RAID56_MASK) {
		btrfs_err(fs_info,
		"RAID56 is not yet supported for sectorsize %u with page size %lu",
			  fs_info->sectorsize, PAGE_SIZE);
		return false;
	}
	/* Profile is valid and does not have bits outside of the allowed set */
	if (alloc_profile_is_valid(bargs->target, 1) &&
	    (bargs->target & ~allowed) == 0)
		return true;

	btrfs_err(fs_info, "balance: invalid convert %s profile %s",
			type, btrfs_bg_type_to_raid_name(bargs->target));
	return false;
}

/*
 * Fill @buf with textual description of balance filter flags @bargs, up to
 * @size_buf including the terminating null. The output may be trimmed if it
 * does not fit into the provided buffer.
 */
static void describe_balance_args(struct btrfs_balance_args *bargs, char *buf,
				 u32 size_buf)
{
	int ret;
	u32 size_bp = size_buf;
	char *bp = buf;
	u64 flags = bargs->flags;
	char tmp_buf[128] = {'\0'};

	if (!flags)
		return;

#define CHECK_APPEND_NOARG(a)						\
	do {								\
		ret = snprintf(bp, size_bp, (a));			\
		if (ret < 0 || ret >= size_bp)				\
			goto out_overflow;				\
		size_bp -= ret;						\
		bp += ret;						\
	} while (0)

#define CHECK_APPEND_1ARG(a, v1)					\
	do {								\
		ret = snprintf(bp, size_bp, (a), (v1));			\
		if (ret < 0 || ret >= size_bp)				\
			goto out_overflow;				\
		size_bp -= ret;						\
		bp += ret;						\
	} while (0)

#define CHECK_APPEND_2ARG(a, v1, v2)					\
	do {								\
		ret = snprintf(bp, size_bp, (a), (v1), (v2));		\
		if (ret < 0 || ret >= size_bp)				\
			goto out_overflow;				\
		size_bp -= ret;						\
		bp += ret;						\
	} while (0)

	if (flags & BTRFS_BALANCE_ARGS_CONVERT)
		CHECK_APPEND_1ARG("convert=%s,",
				  btrfs_bg_type_to_raid_name(bargs->target));

	if (flags & BTRFS_BALANCE_ARGS_SOFT)
		CHECK_APPEND_NOARG("soft,");

	if (flags & BTRFS_BALANCE_ARGS_PROFILES) {
		btrfs_describe_block_groups(bargs->profiles, tmp_buf,
					    sizeof(tmp_buf));
		CHECK_APPEND_1ARG("profiles=%s,", tmp_buf);
	}

	if (flags & BTRFS_BALANCE_ARGS_USAGE)
		CHECK_APPEND_1ARG("usage=%llu,", bargs->usage);

	if (flags & BTRFS_BALANCE_ARGS_USAGE_RANGE)
		CHECK_APPEND_2ARG("usage=%u..%u,",
				  bargs->usage_min, bargs->usage_max);

	if (flags & BTRFS_BALANCE_ARGS_DEVID)
		CHECK_APPEND_1ARG("devid=%llu,", bargs->devid);

	if (flags & BTRFS_BALANCE_ARGS_DRANGE)
		CHECK_APPEND_2ARG("drange=%llu..%llu,",
				  bargs->pstart, bargs->pend);

	if (flags & BTRFS_BALANCE_ARGS_VRANGE)
		CHECK_APPEND_2ARG("vrange=%llu..%llu,",
				  bargs->vstart, bargs->vend);

	if (flags & BTRFS_BALANCE_ARGS_LIMIT)
		CHECK_APPEND_1ARG("limit=%llu,", bargs->limit);

	if (flags & BTRFS_BALANCE_ARGS_LIMIT_RANGE)
		CHECK_APPEND_2ARG("limit=%u..%u,",
				bargs->limit_min, bargs->limit_max);

	if (flags & BTRFS_BALANCE_ARGS_STRIPES_RANGE)
		CHECK_APPEND_2ARG("stripes=%u..%u,",
				  bargs->stripes_min, bargs->stripes_max);

#undef CHECK_APPEND_2ARG
#undef CHECK_APPEND_1ARG
#undef CHECK_APPEND_NOARG

out_overflow:

	if (size_bp < size_buf)
		buf[size_buf - size_bp - 1] = '\0'; /* remove last , */
	else
		buf[0] = '\0';
}

static void describe_balance_start_or_resume(struct btrfs_fs_info *fs_info)
{
	u32 size_buf = 1024;
	char tmp_buf[192] = {'\0'};
	char *buf;
	char *bp;
	u32 size_bp = size_buf;
	int ret;
	struct btrfs_balance_control *bctl = fs_info->balance_ctl;

	buf = kzalloc(size_buf, GFP_KERNEL);
	if (!buf)
		return;

	bp = buf;

#define CHECK_APPEND_1ARG(a, v1)					\
	do {								\
		ret = snprintf(bp, size_bp, (a), (v1));			\
		if (ret < 0 || ret >= size_bp)				\
			goto out_overflow;				\
		size_bp -= ret;						\
		bp += ret;						\
	} while (0)

	if (bctl->flags & BTRFS_BALANCE_FORCE)
		CHECK_APPEND_1ARG("%s", "-f ");

	if (bctl->flags & BTRFS_BALANCE_DATA) {
		describe_balance_args(&bctl->data, tmp_buf, sizeof(tmp_buf));
		CHECK_APPEND_1ARG("-d%s ", tmp_buf);
	}

	if (bctl->flags & BTRFS_BALANCE_METADATA) {
		describe_balance_args(&bctl->meta, tmp_buf, sizeof(tmp_buf));
		CHECK_APPEND_1ARG("-m%s ", tmp_buf);
	}

	if (bctl->flags & BTRFS_BALANCE_SYSTEM) {
		describe_balance_args(&bctl->sys, tmp_buf, sizeof(tmp_buf));
		CHECK_APPEND_1ARG("-s%s ", tmp_buf);
	}

#undef CHECK_APPEND_1ARG

out_overflow:

	if (size_bp < size_buf)
		buf[size_buf - size_bp - 1] = '\0'; /* remove last " " */
	btrfs_info(fs_info, "balance: %s %s",
		   (bctl->flags & BTRFS_BALANCE_RESUME) ?
		   "resume" : "start", buf);

	kfree(buf);
}

/*
 * Should be called with balance mutexe held
 */
int btrfs_balance(struct btrfs_fs_info *fs_info,
		  struct btrfs_balance_control *bctl,
		  struct btrfs_ioctl_balance_args *bargs)
{
	u64 meta_target, data_target;
	u64 allowed;
	int mixed = 0;
	int ret;
	u64 num_devices;
	unsigned seq;
	bool reducing_redundancy;
	int i;

	if (btrfs_fs_closing(fs_info) ||
	    atomic_read(&fs_info->balance_pause_req) ||
	    btrfs_should_cancel_balance(fs_info)) {
		ret = -EINVAL;
		goto out;
	}

	allowed = btrfs_super_incompat_flags(fs_info->super_copy);
	if (allowed & BTRFS_FEATURE_INCOMPAT_MIXED_GROUPS)
		mixed = 1;

	/*
	 * In case of mixed groups both data and meta should be picked,
	 * and identical options should be given for both of them.
	 */
	allowed = BTRFS_BALANCE_DATA | BTRFS_BALANCE_METADATA;
	if (mixed && (bctl->flags & allowed)) {
		if (!(bctl->flags & BTRFS_BALANCE_DATA) ||
		    !(bctl->flags & BTRFS_BALANCE_METADATA) ||
		    memcmp(&bctl->data, &bctl->meta, sizeof(bctl->data))) {
			btrfs_err(fs_info,
	  "balance: mixed groups data and metadata options must be the same");
			ret = -EINVAL;
			goto out;
		}
	}

	/*
	 * rw_devices will not change at the moment, device add/delete/replace
	 * are exclusive
	 */
	num_devices = fs_info->fs_devices->rw_devices;

	/*
	 * SINGLE profile on-disk has no profile bit, but in-memory we have a
	 * special bit for it, to make it easier to distinguish.  Thus we need
	 * to set it manually, or balance would refuse the profile.
	 */
	allowed = BTRFS_AVAIL_ALLOC_BIT_SINGLE;
	for (i = 0; i < ARRAY_SIZE(btrfs_raid_array); i++)
		if (num_devices >= btrfs_raid_array[i].devs_min)
			allowed |= btrfs_raid_array[i].bg_flag;

	if (!validate_convert_profile(fs_info, &bctl->data, allowed, "data") ||
	    !validate_convert_profile(fs_info, &bctl->meta, allowed, "metadata") ||
	    !validate_convert_profile(fs_info, &bctl->sys,  allowed, "system")) {
		ret = -EINVAL;
		goto out;
	}

	/*
	 * Allow to reduce metadata or system integrity only if force set for
	 * profiles with redundancy (copies, parity)
	 */
	allowed = 0;
	for (i = 0; i < ARRAY_SIZE(btrfs_raid_array); i++) {
		if (btrfs_raid_array[i].ncopies >= 2 ||
		    btrfs_raid_array[i].tolerated_failures >= 1)
			allowed |= btrfs_raid_array[i].bg_flag;
	}
	do {
		seq = read_seqbegin(&fs_info->profiles_lock);

		if (((bctl->sys.flags & BTRFS_BALANCE_ARGS_CONVERT) &&
		     (fs_info->avail_system_alloc_bits & allowed) &&
		     !(bctl->sys.target & allowed)) ||
		    ((bctl->meta.flags & BTRFS_BALANCE_ARGS_CONVERT) &&
		     (fs_info->avail_metadata_alloc_bits & allowed) &&
		     !(bctl->meta.target & allowed)))
			reducing_redundancy = true;
		else
			reducing_redundancy = false;

		/* if we're not converting, the target field is uninitialized */
		meta_target = (bctl->meta.flags & BTRFS_BALANCE_ARGS_CONVERT) ?
			bctl->meta.target : fs_info->avail_metadata_alloc_bits;
		data_target = (bctl->data.flags & BTRFS_BALANCE_ARGS_CONVERT) ?
			bctl->data.target : fs_info->avail_data_alloc_bits;
	} while (read_seqretry(&fs_info->profiles_lock, seq));

	if (reducing_redundancy) {
		if (bctl->flags & BTRFS_BALANCE_FORCE) {
			btrfs_info(fs_info,
			   "balance: force reducing metadata redundancy");
		} else {
			btrfs_err(fs_info,
	"balance: reduces metadata redundancy, use --force if you want this");
			ret = -EINVAL;
			goto out;
		}
	}

	if (btrfs_get_num_tolerated_disk_barrier_failures(meta_target) <
		btrfs_get_num_tolerated_disk_barrier_failures(data_target)) {
		btrfs_warn(fs_info,
	"balance: metadata profile %s has lower redundancy than data profile %s",
				btrfs_bg_type_to_raid_name(meta_target),
				btrfs_bg_type_to_raid_name(data_target));
	}

	ret = insert_balance_item(fs_info, bctl);
	if (ret && ret != -EEXIST)
		goto out;

	if (!(bctl->flags & BTRFS_BALANCE_RESUME)) {
		BUG_ON(ret == -EEXIST);
		BUG_ON(fs_info->balance_ctl);
		spin_lock(&fs_info->balance_lock);
		fs_info->balance_ctl = bctl;
		spin_unlock(&fs_info->balance_lock);
	} else {
		BUG_ON(ret != -EEXIST);
		spin_lock(&fs_info->balance_lock);
		update_balance_args(bctl);
		spin_unlock(&fs_info->balance_lock);
	}

	ASSERT(!test_bit(BTRFS_FS_BALANCE_RUNNING, &fs_info->flags));
	set_bit(BTRFS_FS_BALANCE_RUNNING, &fs_info->flags);
	describe_balance_start_or_resume(fs_info);
	mutex_unlock(&fs_info->balance_mutex);

	ret = __btrfs_balance(fs_info);

	mutex_lock(&fs_info->balance_mutex);
	if (ret == -ECANCELED && atomic_read(&fs_info->balance_pause_req))
		btrfs_info(fs_info, "balance: paused");
	/*
	 * Balance can be canceled by:
	 *
	 * - Regular cancel request
	 *   Then ret == -ECANCELED and balance_cancel_req > 0
	 *
	 * - Fatal signal to "btrfs" process
	 *   Either the signal caught by wait_reserve_ticket() and callers
	 *   got -EINTR, or caught by btrfs_should_cancel_balance() and
	 *   got -ECANCELED.
	 *   Either way, in this case balance_cancel_req = 0, and
	 *   ret == -EINTR or ret == -ECANCELED.
	 *
	 * So here we only check the return value to catch canceled balance.
	 */
	else if (ret == -ECANCELED || ret == -EINTR)
		btrfs_info(fs_info, "balance: canceled");
	else
		btrfs_info(fs_info, "balance: ended with status: %d", ret);

	clear_bit(BTRFS_FS_BALANCE_RUNNING, &fs_info->flags);

	if (bargs) {
		memset(bargs, 0, sizeof(*bargs));
		btrfs_update_ioctl_balance_args(fs_info, bargs);
	}

	if ((ret && ret != -ECANCELED && ret != -ENOSPC) ||
	    balance_need_close(fs_info)) {
		reset_balance_state(fs_info);
		btrfs_exclop_finish(fs_info);
	}

	wake_up(&fs_info->balance_wait_q);

	return ret;
out:
	if (bctl->flags & BTRFS_BALANCE_RESUME)
		reset_balance_state(fs_info);
	else
		kfree(bctl);
	btrfs_exclop_finish(fs_info);

	return ret;
}

static int balance_kthread(void *data)
{
	struct btrfs_fs_info *fs_info = data;
	int ret = 0;

	mutex_lock(&fs_info->balance_mutex);
	if (fs_info->balance_ctl)
		ret = btrfs_balance(fs_info, fs_info->balance_ctl, NULL);
	mutex_unlock(&fs_info->balance_mutex);

	return ret;
}

int btrfs_resume_balance_async(struct btrfs_fs_info *fs_info)
{
	struct task_struct *tsk;

	mutex_lock(&fs_info->balance_mutex);
	if (!fs_info->balance_ctl) {
		mutex_unlock(&fs_info->balance_mutex);
		return 0;
	}
	mutex_unlock(&fs_info->balance_mutex);

	if (btrfs_test_opt(fs_info, SKIP_BALANCE)) {
		btrfs_info(fs_info, "balance: resume skipped");
		return 0;
	}

	/*
	 * A ro->rw remount sequence should continue with the paused balance
	 * regardless of who pauses it, system or the user as of now, so set
	 * the resume flag.
	 */
	spin_lock(&fs_info->balance_lock);
	fs_info->balance_ctl->flags |= BTRFS_BALANCE_RESUME;
	spin_unlock(&fs_info->balance_lock);

	tsk = kthread_run(balance_kthread, fs_info, "btrfs-balance");
	return PTR_ERR_OR_ZERO(tsk);
}

int btrfs_recover_balance(struct btrfs_fs_info *fs_info)
{
	struct btrfs_balance_control *bctl;
	struct btrfs_balance_item *item;
	struct btrfs_disk_balance_args disk_bargs;
	struct btrfs_path *path;
	struct extent_buffer *leaf;
	struct btrfs_key key;
	int ret;

	path = btrfs_alloc_path();
	if (!path)
		return -ENOMEM;

	key.objectid = BTRFS_BALANCE_OBJECTID;
	key.type = BTRFS_TEMPORARY_ITEM_KEY;
	key.offset = 0;

	ret = btrfs_search_slot(NULL, fs_info->tree_root, &key, path, 0, 0);
	if (ret < 0)
		goto out;
	if (ret > 0) { /* ret = -ENOENT; */
		ret = 0;
		goto out;
	}

	bctl = kzalloc(sizeof(*bctl), GFP_NOFS);
	if (!bctl) {
		ret = -ENOMEM;
		goto out;
	}

	leaf = path->nodes[0];
	item = btrfs_item_ptr(leaf, path->slots[0], struct btrfs_balance_item);

	bctl->flags = btrfs_balance_flags(leaf, item);
	bctl->flags |= BTRFS_BALANCE_RESUME;

	btrfs_balance_data(leaf, item, &disk_bargs);
	btrfs_disk_balance_args_to_cpu(&bctl->data, &disk_bargs);
	btrfs_balance_meta(leaf, item, &disk_bargs);
	btrfs_disk_balance_args_to_cpu(&bctl->meta, &disk_bargs);
	btrfs_balance_sys(leaf, item, &disk_bargs);
	btrfs_disk_balance_args_to_cpu(&bctl->sys, &disk_bargs);

	/*
	 * This should never happen, as the paused balance state is recovered
	 * during mount without any chance of other exclusive ops to collide.
	 *
	 * This gives the exclusive op status to balance and keeps in paused
	 * state until user intervention (cancel or umount). If the ownership
	 * cannot be assigned, show a message but do not fail. The balance
	 * is in a paused state and must have fs_info::balance_ctl properly
	 * set up.
	 */
	if (!btrfs_exclop_start(fs_info, BTRFS_EXCLOP_BALANCE))
		btrfs_warn(fs_info,
	"balance: cannot set exclusive op status, resume manually");

	btrfs_release_path(path);

	mutex_lock(&fs_info->balance_mutex);
	BUG_ON(fs_info->balance_ctl);
	spin_lock(&fs_info->balance_lock);
	fs_info->balance_ctl = bctl;
	spin_unlock(&fs_info->balance_lock);
	mutex_unlock(&fs_info->balance_mutex);
out:
	btrfs_free_path(path);
	return ret;
}

int btrfs_pause_balance(struct btrfs_fs_info *fs_info)
{
	int ret = 0;

	mutex_lock(&fs_info->balance_mutex);
	if (!fs_info->balance_ctl) {
		mutex_unlock(&fs_info->balance_mutex);
		return -ENOTCONN;
	}

	if (test_bit(BTRFS_FS_BALANCE_RUNNING, &fs_info->flags)) {
		atomic_inc(&fs_info->balance_pause_req);
		mutex_unlock(&fs_info->balance_mutex);

		wait_event(fs_info->balance_wait_q,
			   !test_bit(BTRFS_FS_BALANCE_RUNNING, &fs_info->flags));

		mutex_lock(&fs_info->balance_mutex);
		/* we are good with balance_ctl ripped off from under us */
		BUG_ON(test_bit(BTRFS_FS_BALANCE_RUNNING, &fs_info->flags));
		atomic_dec(&fs_info->balance_pause_req);
	} else {
		ret = -ENOTCONN;
	}

	mutex_unlock(&fs_info->balance_mutex);
	return ret;
}

int btrfs_cancel_balance(struct btrfs_fs_info *fs_info)
{
	mutex_lock(&fs_info->balance_mutex);
	if (!fs_info->balance_ctl) {
		mutex_unlock(&fs_info->balance_mutex);
		return -ENOTCONN;
	}

	/*
	 * A paused balance with the item stored on disk can be resumed at
	 * mount time if the mount is read-write. Otherwise it's still paused
	 * and we must not allow cancelling as it deletes the item.
	 */
	if (sb_rdonly(fs_info->sb)) {
		mutex_unlock(&fs_info->balance_mutex);
		return -EROFS;
	}

	atomic_inc(&fs_info->balance_cancel_req);
	/*
	 * if we are running just wait and return, balance item is
	 * deleted in btrfs_balance in this case
	 */
	if (test_bit(BTRFS_FS_BALANCE_RUNNING, &fs_info->flags)) {
		mutex_unlock(&fs_info->balance_mutex);
		wait_event(fs_info->balance_wait_q,
			   !test_bit(BTRFS_FS_BALANCE_RUNNING, &fs_info->flags));
		mutex_lock(&fs_info->balance_mutex);
	} else {
		mutex_unlock(&fs_info->balance_mutex);
		/*
		 * Lock released to allow other waiters to continue, we'll
		 * reexamine the status again.
		 */
		mutex_lock(&fs_info->balance_mutex);

		if (fs_info->balance_ctl) {
			reset_balance_state(fs_info);
			btrfs_exclop_finish(fs_info);
			btrfs_info(fs_info, "balance: canceled");
		}
	}

	BUG_ON(fs_info->balance_ctl ||
		test_bit(BTRFS_FS_BALANCE_RUNNING, &fs_info->flags));
	atomic_dec(&fs_info->balance_cancel_req);
	mutex_unlock(&fs_info->balance_mutex);
	return 0;
}

int btrfs_uuid_scan_kthread(void *data)
{
	struct btrfs_fs_info *fs_info = data;
	struct btrfs_root *root = fs_info->tree_root;
	struct btrfs_key key;
	struct btrfs_path *path = NULL;
	int ret = 0;
	struct extent_buffer *eb;
	int slot;
	struct btrfs_root_item root_item;
	u32 item_size;
	struct btrfs_trans_handle *trans = NULL;
	bool closing = false;

	path = btrfs_alloc_path();
	if (!path) {
		ret = -ENOMEM;
		goto out;
	}

	key.objectid = 0;
	key.type = BTRFS_ROOT_ITEM_KEY;
	key.offset = 0;

	while (1) {
		if (btrfs_fs_closing(fs_info)) {
			closing = true;
			break;
		}
		ret = btrfs_search_forward(root, &key, path,
				BTRFS_OLDEST_GENERATION);
		if (ret) {
			if (ret > 0)
				ret = 0;
			break;
		}

		if (key.type != BTRFS_ROOT_ITEM_KEY ||
		    (key.objectid < BTRFS_FIRST_FREE_OBJECTID &&
		     key.objectid != BTRFS_FS_TREE_OBJECTID) ||
		    key.objectid > BTRFS_LAST_FREE_OBJECTID)
			goto skip;

		eb = path->nodes[0];
		slot = path->slots[0];
		item_size = btrfs_item_size_nr(eb, slot);
		if (item_size < sizeof(root_item))
			goto skip;

		read_extent_buffer(eb, &root_item,
				   btrfs_item_ptr_offset(eb, slot),
				   (int)sizeof(root_item));
		if (btrfs_root_refs(&root_item) == 0)
			goto skip;

		if (!btrfs_is_empty_uuid(root_item.uuid) ||
		    !btrfs_is_empty_uuid(root_item.received_uuid)) {
			if (trans)
				goto update_tree;

			btrfs_release_path(path);
			/*
			 * 1 - subvol uuid item
			 * 1 - received_subvol uuid item
			 */
			trans = btrfs_start_transaction(fs_info->uuid_root, 2);
			if (IS_ERR(trans)) {
				ret = PTR_ERR(trans);
				break;
			}
			continue;
		} else {
			goto skip;
		}
update_tree:
		btrfs_release_path(path);
		if (!btrfs_is_empty_uuid(root_item.uuid)) {
			ret = btrfs_uuid_tree_add(trans, root_item.uuid,
						  BTRFS_UUID_KEY_SUBVOL,
						  key.objectid);
			if (ret < 0) {
				btrfs_warn(fs_info, "uuid_tree_add failed %d",
					ret);
				break;
			}
		}

		if (!btrfs_is_empty_uuid(root_item.received_uuid)) {
			ret = btrfs_uuid_tree_add(trans,
						  root_item.received_uuid,
						 BTRFS_UUID_KEY_RECEIVED_SUBVOL,
						  key.objectid);
			if (ret < 0) {
				btrfs_warn(fs_info, "uuid_tree_add failed %d",
					ret);
				break;
			}
		}

skip:
		btrfs_release_path(path);
		if (trans) {
			ret = btrfs_end_transaction(trans);
			trans = NULL;
			if (ret)
				break;
		}

		if (key.offset < (u64)-1) {
			key.offset++;
		} else if (key.type < BTRFS_ROOT_ITEM_KEY) {
			key.offset = 0;
			key.type = BTRFS_ROOT_ITEM_KEY;
		} else if (key.objectid < (u64)-1) {
			key.offset = 0;
			key.type = BTRFS_ROOT_ITEM_KEY;
			key.objectid++;
		} else {
			break;
		}
		cond_resched();
	}

out:
	btrfs_free_path(path);
	if (trans && !IS_ERR(trans))
		btrfs_end_transaction(trans);
	if (ret)
		btrfs_warn(fs_info, "btrfs_uuid_scan_kthread failed %d", ret);
	else if (!closing)
		set_bit(BTRFS_FS_UPDATE_UUID_TREE_GEN, &fs_info->flags);
	up(&fs_info->uuid_tree_rescan_sem);
	return 0;
}

int btrfs_create_uuid_tree(struct btrfs_fs_info *fs_info)
{
	struct btrfs_trans_handle *trans;
	struct btrfs_root *tree_root = fs_info->tree_root;
	struct btrfs_root *uuid_root;
	struct task_struct *task;
	int ret;

	/*
	 * 1 - root node
	 * 1 - root item
	 */
	trans = btrfs_start_transaction(tree_root, 2);
	if (IS_ERR(trans))
		return PTR_ERR(trans);

	uuid_root = btrfs_create_tree(trans, BTRFS_UUID_TREE_OBJECTID);
	if (IS_ERR(uuid_root)) {
		ret = PTR_ERR(uuid_root);
		btrfs_abort_transaction(trans, ret);
		btrfs_end_transaction(trans);
		return ret;
	}

	fs_info->uuid_root = uuid_root;

	ret = btrfs_commit_transaction(trans);
	if (ret)
		return ret;

	down(&fs_info->uuid_tree_rescan_sem);
	task = kthread_run(btrfs_uuid_scan_kthread, fs_info, "btrfs-uuid");
	if (IS_ERR(task)) {
		/* fs_info->update_uuid_tree_gen remains 0 in all error case */
		btrfs_warn(fs_info, "failed to start uuid_scan task");
		up(&fs_info->uuid_tree_rescan_sem);
		return PTR_ERR(task);
	}

	return 0;
}

/*
 * shrinking a device means finding all of the device extents past
 * the new size, and then following the back refs to the chunks.
 * The chunk relocation code actually frees the device extent
 */
int btrfs_shrink_device(struct btrfs_device *device, u64 new_size)
{
	struct btrfs_fs_info *fs_info = device->fs_info;
	struct btrfs_root *root = fs_info->dev_root;
	struct btrfs_trans_handle *trans;
	struct btrfs_dev_extent *dev_extent = NULL;
	struct btrfs_path *path;
	u64 length;
	u64 chunk_offset;
	int ret;
	int slot;
	int failed = 0;
	bool retried = false;
	struct extent_buffer *l;
	struct btrfs_key key;
	struct btrfs_super_block *super_copy = fs_info->super_copy;
	u64 old_total = btrfs_super_total_bytes(super_copy);
	u64 old_size = btrfs_device_get_total_bytes(device);
	u64 diff;
	u64 start;

	new_size = round_down(new_size, fs_info->sectorsize);
	start = new_size;
	diff = round_down(old_size - new_size, fs_info->sectorsize);

	if (test_bit(BTRFS_DEV_STATE_REPLACE_TGT, &device->dev_state))
		return -EINVAL;

	path = btrfs_alloc_path();
	if (!path)
		return -ENOMEM;

	path->reada = READA_BACK;

	trans = btrfs_start_transaction(root, 0);
	if (IS_ERR(trans)) {
		btrfs_free_path(path);
		return PTR_ERR(trans);
	}

	mutex_lock(&fs_info->chunk_mutex);

	btrfs_device_set_total_bytes(device, new_size);
	if (test_bit(BTRFS_DEV_STATE_WRITEABLE, &device->dev_state)) {
		device->fs_devices->total_rw_bytes -= diff;
		atomic64_sub(diff, &fs_info->free_chunk_space);
	}

	/*
	 * Once the device's size has been set to the new size, ensure all
	 * in-memory chunks are synced to disk so that the loop below sees them
	 * and relocates them accordingly.
	 */
	if (contains_pending_extent(device, &start, diff)) {
		mutex_unlock(&fs_info->chunk_mutex);
		ret = btrfs_commit_transaction(trans);
		if (ret)
			goto done;
	} else {
		mutex_unlock(&fs_info->chunk_mutex);
		btrfs_end_transaction(trans);
	}

again:
	key.objectid = device->devid;
	key.offset = (u64)-1;
	key.type = BTRFS_DEV_EXTENT_KEY;

	do {
		mutex_lock(&fs_info->reclaim_bgs_lock);
		ret = btrfs_search_slot(NULL, root, &key, path, 0, 0);
		if (ret < 0) {
			mutex_unlock(&fs_info->reclaim_bgs_lock);
			goto done;
		}

		ret = btrfs_previous_item(root, path, 0, key.type);
		if (ret) {
			mutex_unlock(&fs_info->reclaim_bgs_lock);
			if (ret < 0)
				goto done;
			ret = 0;
			btrfs_release_path(path);
			break;
		}

		l = path->nodes[0];
		slot = path->slots[0];
		btrfs_item_key_to_cpu(l, &key, path->slots[0]);

		if (key.objectid != device->devid) {
			mutex_unlock(&fs_info->reclaim_bgs_lock);
			btrfs_release_path(path);
			break;
		}

		dev_extent = btrfs_item_ptr(l, slot, struct btrfs_dev_extent);
		length = btrfs_dev_extent_length(l, dev_extent);

		if (key.offset + length <= new_size) {
			mutex_unlock(&fs_info->reclaim_bgs_lock);
			btrfs_release_path(path);
			break;
		}

		chunk_offset = btrfs_dev_extent_chunk_offset(l, dev_extent);
		btrfs_release_path(path);

		/*
		 * We may be relocating the only data chunk we have,
		 * which could potentially end up with losing data's
		 * raid profile, so lets allocate an empty one in
		 * advance.
		 */
		ret = btrfs_may_alloc_data_chunk(fs_info, chunk_offset);
		if (ret < 0) {
			mutex_unlock(&fs_info->reclaim_bgs_lock);
			goto done;
		}

		ret = btrfs_relocate_chunk(fs_info, chunk_offset);
		mutex_unlock(&fs_info->reclaim_bgs_lock);
		if (ret == -ENOSPC) {
			failed++;
		} else if (ret) {
			if (ret == -ETXTBSY) {
				btrfs_warn(fs_info,
		   "could not shrink block group %llu due to active swapfile",
					   chunk_offset);
			}
			goto done;
		}
	} while (key.offset-- > 0);

	if (failed && !retried) {
		failed = 0;
		retried = true;
		goto again;
	} else if (failed && retried) {
		ret = -ENOSPC;
		goto done;
	}

	/* Shrinking succeeded, else we would be at "done". */
	trans = btrfs_start_transaction(root, 0);
	if (IS_ERR(trans)) {
		ret = PTR_ERR(trans);
		goto done;
	}

	mutex_lock(&fs_info->chunk_mutex);
	/* Clear all state bits beyond the shrunk device size */
	clear_extent_bits(&device->alloc_state, new_size, (u64)-1,
			  CHUNK_STATE_MASK);

	btrfs_device_set_disk_total_bytes(device, new_size);
	if (list_empty(&device->post_commit_list))
		list_add_tail(&device->post_commit_list,
			      &trans->transaction->dev_update_list);

	WARN_ON(diff > old_total);
	btrfs_set_super_total_bytes(super_copy,
			round_down(old_total - diff, fs_info->sectorsize));
	mutex_unlock(&fs_info->chunk_mutex);

	btrfs_reserve_chunk_metadata(trans, false);
	/* Now btrfs_update_device() will change the on-disk size. */
	ret = btrfs_update_device(trans, device);
	btrfs_trans_release_chunk_metadata(trans);
	if (ret < 0) {
		btrfs_abort_transaction(trans, ret);
		btrfs_end_transaction(trans);
	} else {
		ret = btrfs_commit_transaction(trans);
	}
done:
	btrfs_free_path(path);
	if (ret) {
		mutex_lock(&fs_info->chunk_mutex);
		btrfs_device_set_total_bytes(device, old_size);
		if (test_bit(BTRFS_DEV_STATE_WRITEABLE, &device->dev_state))
			device->fs_devices->total_rw_bytes += diff;
		atomic64_add(diff, &fs_info->free_chunk_space);
		mutex_unlock(&fs_info->chunk_mutex);
	}
	return ret;
}

static int btrfs_add_system_chunk(struct btrfs_fs_info *fs_info,
			   struct btrfs_key *key,
			   struct btrfs_chunk *chunk, int item_size)
{
	struct btrfs_super_block *super_copy = fs_info->super_copy;
	struct btrfs_disk_key disk_key;
	u32 array_size;
	u8 *ptr;

	lockdep_assert_held(&fs_info->chunk_mutex);

	array_size = btrfs_super_sys_array_size(super_copy);
	if (array_size + item_size + sizeof(disk_key)
			> BTRFS_SYSTEM_CHUNK_ARRAY_SIZE)
		return -EFBIG;

	ptr = super_copy->sys_chunk_array + array_size;
	btrfs_cpu_key_to_disk(&disk_key, key);
	memcpy(ptr, &disk_key, sizeof(disk_key));
	ptr += sizeof(disk_key);
	memcpy(ptr, chunk, item_size);
	item_size += sizeof(disk_key);
	btrfs_set_super_sys_array_size(super_copy, array_size + item_size);

	return 0;
}

/*
 * sort the devices in descending order by max_avail, total_avail
 */
static int btrfs_cmp_device_info(const void *a, const void *b)
{
	const struct btrfs_device_info *di_a = a;
	const struct btrfs_device_info *di_b = b;

	if (di_a->max_avail > di_b->max_avail)
		return -1;
	if (di_a->max_avail < di_b->max_avail)
		return 1;
	if (di_a->total_avail > di_b->total_avail)
		return -1;
	if (di_a->total_avail < di_b->total_avail)
		return 1;
	return 0;
}

static void check_raid56_incompat_flag(struct btrfs_fs_info *info, u64 type)
{
	if (!(type & BTRFS_BLOCK_GROUP_RAID56_MASK))
		return;

	btrfs_set_fs_incompat(info, RAID56);
}

static void check_raid1c34_incompat_flag(struct btrfs_fs_info *info, u64 type)
{
	if (!(type & (BTRFS_BLOCK_GROUP_RAID1C3 | BTRFS_BLOCK_GROUP_RAID1C4)))
		return;

	btrfs_set_fs_incompat(info, RAID1C34);
}

/*
 * Structure used internally for btrfs_create_chunk() function.
 * Wraps needed parameters.
 */
struct alloc_chunk_ctl {
	u64 start;
	u64 type;
	/* Total number of stripes to allocate */
	int num_stripes;
	/* sub_stripes info for map */
	int sub_stripes;
	/* Stripes per device */
	int dev_stripes;
	/* Maximum number of devices to use */
	int devs_max;
	/* Minimum number of devices to use */
	int devs_min;
	/* ndevs has to be a multiple of this */
	int devs_increment;
	/* Number of copies */
	int ncopies;
	/* Number of stripes worth of bytes to store parity information */
	int nparity;
	u64 max_stripe_size;
	u64 max_chunk_size;
	u64 dev_extent_min;
	u64 stripe_size;
	u64 chunk_size;
	int ndevs;
};

static void init_alloc_chunk_ctl_policy_regular(
				struct btrfs_fs_devices *fs_devices,
				struct alloc_chunk_ctl *ctl)
{
	u64 type = ctl->type;

	if (type & BTRFS_BLOCK_GROUP_DATA) {
		ctl->max_stripe_size = SZ_1G;
		ctl->max_chunk_size = BTRFS_MAX_DATA_CHUNK_SIZE;
	} else if (type & BTRFS_BLOCK_GROUP_METADATA) {
		/* For larger filesystems, use larger metadata chunks */
		if (fs_devices->total_rw_bytes > 50ULL * SZ_1G)
			ctl->max_stripe_size = SZ_1G;
		else
			ctl->max_stripe_size = SZ_256M;
		ctl->max_chunk_size = ctl->max_stripe_size;
	} else if (type & BTRFS_BLOCK_GROUP_SYSTEM) {
		ctl->max_stripe_size = SZ_32M;
		ctl->max_chunk_size = 2 * ctl->max_stripe_size;
		ctl->devs_max = min_t(int, ctl->devs_max,
				      BTRFS_MAX_DEVS_SYS_CHUNK);
	} else {
		BUG();
	}

	/* We don't want a chunk larger than 10% of writable space */
	ctl->max_chunk_size = min(div_factor(fs_devices->total_rw_bytes, 1),
				  ctl->max_chunk_size);
	ctl->dev_extent_min = BTRFS_STRIPE_LEN * ctl->dev_stripes;
}

static void init_alloc_chunk_ctl_policy_zoned(
				      struct btrfs_fs_devices *fs_devices,
				      struct alloc_chunk_ctl *ctl)
{
	u64 zone_size = fs_devices->fs_info->zone_size;
	u64 limit;
	int min_num_stripes = ctl->devs_min * ctl->dev_stripes;
	int min_data_stripes = (min_num_stripes - ctl->nparity) / ctl->ncopies;
	u64 min_chunk_size = min_data_stripes * zone_size;
	u64 type = ctl->type;

	ctl->max_stripe_size = zone_size;
	if (type & BTRFS_BLOCK_GROUP_DATA) {
		ctl->max_chunk_size = round_down(BTRFS_MAX_DATA_CHUNK_SIZE,
						 zone_size);
	} else if (type & BTRFS_BLOCK_GROUP_METADATA) {
		ctl->max_chunk_size = ctl->max_stripe_size;
	} else if (type & BTRFS_BLOCK_GROUP_SYSTEM) {
		ctl->max_chunk_size = 2 * ctl->max_stripe_size;
		ctl->devs_max = min_t(int, ctl->devs_max,
				      BTRFS_MAX_DEVS_SYS_CHUNK);
	} else {
		BUG();
	}

	/* We don't want a chunk larger than 10% of writable space */
	limit = max(round_down(div_factor(fs_devices->total_rw_bytes, 1),
			       zone_size),
		    min_chunk_size);
	ctl->max_chunk_size = min(limit, ctl->max_chunk_size);
	ctl->dev_extent_min = zone_size * ctl->dev_stripes;
}

static void init_alloc_chunk_ctl(struct btrfs_fs_devices *fs_devices,
				 struct alloc_chunk_ctl *ctl)
{
	int index = btrfs_bg_flags_to_raid_index(ctl->type);

	ctl->sub_stripes = btrfs_raid_array[index].sub_stripes;
	ctl->dev_stripes = btrfs_raid_array[index].dev_stripes;
	ctl->devs_max = btrfs_raid_array[index].devs_max;
	if (!ctl->devs_max)
		ctl->devs_max = BTRFS_MAX_DEVS(fs_devices->fs_info);
	ctl->devs_min = btrfs_raid_array[index].devs_min;
	ctl->devs_increment = btrfs_raid_array[index].devs_increment;
	ctl->ncopies = btrfs_raid_array[index].ncopies;
	ctl->nparity = btrfs_raid_array[index].nparity;
	ctl->ndevs = 0;

	switch (fs_devices->chunk_alloc_policy) {
	case BTRFS_CHUNK_ALLOC_REGULAR:
		init_alloc_chunk_ctl_policy_regular(fs_devices, ctl);
		break;
	case BTRFS_CHUNK_ALLOC_ZONED:
		init_alloc_chunk_ctl_policy_zoned(fs_devices, ctl);
		break;
	default:
		BUG();
	}
}

static int gather_device_info(struct btrfs_fs_devices *fs_devices,
			      struct alloc_chunk_ctl *ctl,
			      struct btrfs_device_info *devices_info)
{
	struct btrfs_fs_info *info = fs_devices->fs_info;
	struct btrfs_device *device;
	u64 total_avail;
	u64 dev_extent_want = ctl->max_stripe_size * ctl->dev_stripes;
	int ret;
	int ndevs = 0;
	u64 max_avail;
	u64 dev_offset;

	/*
	 * in the first pass through the devices list, we gather information
	 * about the available holes on each device.
	 */
	list_for_each_entry(device, &fs_devices->alloc_list, dev_alloc_list) {
		if (!test_bit(BTRFS_DEV_STATE_WRITEABLE, &device->dev_state)) {
			WARN(1, KERN_ERR
			       "BTRFS: read-only device in alloc_list\n");
			continue;
		}

		if (!test_bit(BTRFS_DEV_STATE_IN_FS_METADATA,
					&device->dev_state) ||
		    test_bit(BTRFS_DEV_STATE_REPLACE_TGT, &device->dev_state))
			continue;

		if (device->total_bytes > device->bytes_used)
			total_avail = device->total_bytes - device->bytes_used;
		else
			total_avail = 0;

		/* If there is no space on this device, skip it. */
		if (total_avail < ctl->dev_extent_min)
			continue;

		ret = find_free_dev_extent(device, dev_extent_want, &dev_offset,
					   &max_avail);
		if (ret && ret != -ENOSPC)
			return ret;

		if (ret == 0)
			max_avail = dev_extent_want;

		if (max_avail < ctl->dev_extent_min) {
			if (btrfs_test_opt(info, ENOSPC_DEBUG))
				btrfs_debug(info,
			"%s: devid %llu has no free space, have=%llu want=%llu",
					    __func__, device->devid, max_avail,
					    ctl->dev_extent_min);
			continue;
		}

		if (ndevs == fs_devices->rw_devices) {
			WARN(1, "%s: found more than %llu devices\n",
			     __func__, fs_devices->rw_devices);
			break;
		}
		devices_info[ndevs].dev_offset = dev_offset;
		devices_info[ndevs].max_avail = max_avail;
		devices_info[ndevs].total_avail = total_avail;
		devices_info[ndevs].dev = device;
		++ndevs;
	}
	ctl->ndevs = ndevs;

	/*
	 * now sort the devices by hole size / available space
	 */
	sort(devices_info, ndevs, sizeof(struct btrfs_device_info),
	     btrfs_cmp_device_info, NULL);

	return 0;
}

static int decide_stripe_size_regular(struct alloc_chunk_ctl *ctl,
				      struct btrfs_device_info *devices_info)
{
	/* Number of stripes that count for block group size */
	int data_stripes;

	/*
	 * The primary goal is to maximize the number of stripes, so use as
	 * many devices as possible, even if the stripes are not maximum sized.
	 *
	 * The DUP profile stores more than one stripe per device, the
	 * max_avail is the total size so we have to adjust.
	 */
	ctl->stripe_size = div_u64(devices_info[ctl->ndevs - 1].max_avail,
				   ctl->dev_stripes);
	ctl->num_stripes = ctl->ndevs * ctl->dev_stripes;

	/* This will have to be fixed for RAID1 and RAID10 over more drives */
	data_stripes = (ctl->num_stripes - ctl->nparity) / ctl->ncopies;

	/*
	 * Use the number of data stripes to figure out how big this chunk is
	 * really going to be in terms of logical address space, and compare
	 * that answer with the max chunk size. If it's higher, we try to
	 * reduce stripe_size.
	 */
	if (ctl->stripe_size * data_stripes > ctl->max_chunk_size) {
		/*
		 * Reduce stripe_size, round it up to a 16MB boundary again and
		 * then use it, unless it ends up being even bigger than the
		 * previous value we had already.
		 */
		ctl->stripe_size = min(round_up(div_u64(ctl->max_chunk_size,
							data_stripes), SZ_16M),
				       ctl->stripe_size);
	}

	/* Align to BTRFS_STRIPE_LEN */
	ctl->stripe_size = round_down(ctl->stripe_size, BTRFS_STRIPE_LEN);
	ctl->chunk_size = ctl->stripe_size * data_stripes;

	return 0;
}

static int decide_stripe_size_zoned(struct alloc_chunk_ctl *ctl,
				    struct btrfs_device_info *devices_info)
{
	u64 zone_size = devices_info[0].dev->zone_info->zone_size;
	/* Number of stripes that count for block group size */
	int data_stripes;

	/*
	 * It should hold because:
	 *    dev_extent_min == dev_extent_want == zone_size * dev_stripes
	 */
	ASSERT(devices_info[ctl->ndevs - 1].max_avail == ctl->dev_extent_min);

	ctl->stripe_size = zone_size;
	ctl->num_stripes = ctl->ndevs * ctl->dev_stripes;
	data_stripes = (ctl->num_stripes - ctl->nparity) / ctl->ncopies;

	/* stripe_size is fixed in zoned filesysmte. Reduce ndevs instead. */
	if (ctl->stripe_size * data_stripes > ctl->max_chunk_size) {
		ctl->ndevs = div_u64(div_u64(ctl->max_chunk_size * ctl->ncopies,
					     ctl->stripe_size) + ctl->nparity,
				     ctl->dev_stripes);
		ctl->num_stripes = ctl->ndevs * ctl->dev_stripes;
		data_stripes = (ctl->num_stripes - ctl->nparity) / ctl->ncopies;
		ASSERT(ctl->stripe_size * data_stripes <= ctl->max_chunk_size);
	}

	ctl->chunk_size = ctl->stripe_size * data_stripes;

	return 0;
}

static int decide_stripe_size(struct btrfs_fs_devices *fs_devices,
			      struct alloc_chunk_ctl *ctl,
			      struct btrfs_device_info *devices_info)
{
	struct btrfs_fs_info *info = fs_devices->fs_info;

	/*
	 * Round down to number of usable stripes, devs_increment can be any
	 * number so we can't use round_down() that requires power of 2, while
	 * rounddown is safe.
	 */
	ctl->ndevs = rounddown(ctl->ndevs, ctl->devs_increment);

	if (ctl->ndevs < ctl->devs_min) {
		if (btrfs_test_opt(info, ENOSPC_DEBUG)) {
			btrfs_debug(info,
	"%s: not enough devices with free space: have=%d minimum required=%d",
				    __func__, ctl->ndevs, ctl->devs_min);
		}
		return -ENOSPC;
	}

	ctl->ndevs = min(ctl->ndevs, ctl->devs_max);

	switch (fs_devices->chunk_alloc_policy) {
	case BTRFS_CHUNK_ALLOC_REGULAR:
		return decide_stripe_size_regular(ctl, devices_info);
	case BTRFS_CHUNK_ALLOC_ZONED:
		return decide_stripe_size_zoned(ctl, devices_info);
	default:
		BUG();
	}
}

static struct btrfs_block_group *create_chunk(struct btrfs_trans_handle *trans,
			struct alloc_chunk_ctl *ctl,
			struct btrfs_device_info *devices_info)
{
	struct btrfs_fs_info *info = trans->fs_info;
	struct map_lookup *map = NULL;
	struct extent_map_tree *em_tree;
	struct btrfs_block_group *block_group;
	struct extent_map *em;
	u64 start = ctl->start;
	u64 type = ctl->type;
	int ret;
	int i;
	int j;

	map = kmalloc(map_lookup_size(ctl->num_stripes), GFP_NOFS);
	if (!map)
		return ERR_PTR(-ENOMEM);
	map->num_stripes = ctl->num_stripes;

	for (i = 0; i < ctl->ndevs; ++i) {
		for (j = 0; j < ctl->dev_stripes; ++j) {
			int s = i * ctl->dev_stripes + j;
			map->stripes[s].dev = devices_info[i].dev;
			map->stripes[s].physical = devices_info[i].dev_offset +
						   j * ctl->stripe_size;
		}
	}
	map->stripe_len = BTRFS_STRIPE_LEN;
	map->io_align = BTRFS_STRIPE_LEN;
	map->io_width = BTRFS_STRIPE_LEN;
	map->type = type;
	map->sub_stripes = ctl->sub_stripes;

	trace_btrfs_chunk_alloc(info, map, start, ctl->chunk_size);

	em = alloc_extent_map();
	if (!em) {
		kfree(map);
		return ERR_PTR(-ENOMEM);
	}
	set_bit(EXTENT_FLAG_FS_MAPPING, &em->flags);
	em->map_lookup = map;
	em->start = start;
	em->len = ctl->chunk_size;
	em->block_start = 0;
	em->block_len = em->len;
	em->orig_block_len = ctl->stripe_size;

	em_tree = &info->mapping_tree;
	write_lock(&em_tree->lock);
	ret = add_extent_mapping(em_tree, em, 0);
	if (ret) {
		write_unlock(&em_tree->lock);
		free_extent_map(em);
		return ERR_PTR(ret);
	}
	write_unlock(&em_tree->lock);

	block_group = btrfs_make_block_group(trans, 0, type, start, ctl->chunk_size);
	if (IS_ERR(block_group))
		goto error_del_extent;

	for (i = 0; i < map->num_stripes; i++) {
		struct btrfs_device *dev = map->stripes[i].dev;

		btrfs_device_set_bytes_used(dev,
					    dev->bytes_used + ctl->stripe_size);
		if (list_empty(&dev->post_commit_list))
			list_add_tail(&dev->post_commit_list,
				      &trans->transaction->dev_update_list);
	}

	atomic64_sub(ctl->stripe_size * map->num_stripes,
		     &info->free_chunk_space);

	free_extent_map(em);
	check_raid56_incompat_flag(info, type);
	check_raid1c34_incompat_flag(info, type);

	return block_group;

error_del_extent:
	write_lock(&em_tree->lock);
	remove_extent_mapping(em_tree, em);
	write_unlock(&em_tree->lock);

	/* One for our allocation */
	free_extent_map(em);
	/* One for the tree reference */
	free_extent_map(em);

	return block_group;
}

<<<<<<< HEAD
struct btrfs_block_group *btrfs_alloc_chunk(struct btrfs_trans_handle *trans,
=======
struct btrfs_block_group *btrfs_create_chunk(struct btrfs_trans_handle *trans,
>>>>>>> df0cc57e
					    u64 type)
{
	struct btrfs_fs_info *info = trans->fs_info;
	struct btrfs_fs_devices *fs_devices = info->fs_devices;
	struct btrfs_device_info *devices_info = NULL;
	struct alloc_chunk_ctl ctl;
	struct btrfs_block_group *block_group;
	int ret;

	lockdep_assert_held(&info->chunk_mutex);

	if (!alloc_profile_is_valid(type, 0)) {
		ASSERT(0);
		return ERR_PTR(-EINVAL);
	}

	if (list_empty(&fs_devices->alloc_list)) {
		if (btrfs_test_opt(info, ENOSPC_DEBUG))
			btrfs_debug(info, "%s: no writable device", __func__);
		return ERR_PTR(-ENOSPC);
	}

	if (!(type & BTRFS_BLOCK_GROUP_TYPE_MASK)) {
		btrfs_err(info, "invalid chunk type 0x%llx requested", type);
		ASSERT(0);
		return ERR_PTR(-EINVAL);
	}

	ctl.start = find_next_chunk(info);
	ctl.type = type;
	init_alloc_chunk_ctl(fs_devices, &ctl);

	devices_info = kcalloc(fs_devices->rw_devices, sizeof(*devices_info),
			       GFP_NOFS);
	if (!devices_info)
		return ERR_PTR(-ENOMEM);

	ret = gather_device_info(fs_devices, &ctl, devices_info);
	if (ret < 0) {
		block_group = ERR_PTR(ret);
		goto out;
	}

	ret = decide_stripe_size(fs_devices, &ctl, devices_info);
	if (ret < 0) {
		block_group = ERR_PTR(ret);
		goto out;
	}

	block_group = create_chunk(trans, &ctl, devices_info);

out:
	kfree(devices_info);
	return block_group;
}

/*
 * This function, btrfs_chunk_alloc_add_chunk_item(), typically belongs to the
 * phase 1 of chunk allocation. It belongs to phase 2 only when allocating system
 * chunks.
 *
 * See the comment at btrfs_chunk_alloc() for details about the chunk allocation
 * phases.
 */
int btrfs_chunk_alloc_add_chunk_item(struct btrfs_trans_handle *trans,
				     struct btrfs_block_group *bg)
{
	struct btrfs_fs_info *fs_info = trans->fs_info;
	struct btrfs_root *extent_root = fs_info->extent_root;
	struct btrfs_root *chunk_root = fs_info->chunk_root;
	struct btrfs_key key;
	struct btrfs_chunk *chunk;
	struct btrfs_stripe *stripe;
	struct extent_map *em;
	struct map_lookup *map;
	size_t item_size;
	int i;
	int ret;

	/*
	 * We take the chunk_mutex for 2 reasons:
	 *
	 * 1) Updates and insertions in the chunk btree must be done while holding
	 *    the chunk_mutex, as well as updating the system chunk array in the
	 *    superblock. See the comment on top of btrfs_chunk_alloc() for the
	 *    details;
	 *
	 * 2) To prevent races with the final phase of a device replace operation
	 *    that replaces the device object associated with the map's stripes,
	 *    because the device object's id can change at any time during that
	 *    final phase of the device replace operation
	 *    (dev-replace.c:btrfs_dev_replace_finishing()), so we could grab the
	 *    replaced device and then see it with an ID of BTRFS_DEV_REPLACE_DEVID,
	 *    which would cause a failure when updating the device item, which does
	 *    not exists, or persisting a stripe of the chunk item with such ID.
	 *    Here we can't use the device_list_mutex because our caller already
	 *    has locked the chunk_mutex, and the final phase of device replace
	 *    acquires both mutexes - first the device_list_mutex and then the
	 *    chunk_mutex. Using any of those two mutexes protects us from a
	 *    concurrent device replace.
	 */
	lockdep_assert_held(&fs_info->chunk_mutex);

	em = btrfs_get_chunk_map(fs_info, bg->start, bg->length);
	if (IS_ERR(em)) {
		ret = PTR_ERR(em);
		btrfs_abort_transaction(trans, ret);
		return ret;
	}

	map = em->map_lookup;
	item_size = btrfs_chunk_item_size(map->num_stripes);

	chunk = kzalloc(item_size, GFP_NOFS);
	if (!chunk) {
		ret = -ENOMEM;
		btrfs_abort_transaction(trans, ret);
		goto out;
	}

	for (i = 0; i < map->num_stripes; i++) {
		struct btrfs_device *device = map->stripes[i].dev;

		ret = btrfs_update_device(trans, device);
		if (ret)
			goto out;
	}

	stripe = &chunk->stripe;
	for (i = 0; i < map->num_stripes; i++) {
		struct btrfs_device *device = map->stripes[i].dev;
		const u64 dev_offset = map->stripes[i].physical;

		btrfs_set_stack_stripe_devid(stripe, device->devid);
		btrfs_set_stack_stripe_offset(stripe, dev_offset);
		memcpy(stripe->dev_uuid, device->uuid, BTRFS_UUID_SIZE);
		stripe++;
	}

	btrfs_set_stack_chunk_length(chunk, bg->length);
	btrfs_set_stack_chunk_owner(chunk, extent_root->root_key.objectid);
	btrfs_set_stack_chunk_stripe_len(chunk, map->stripe_len);
	btrfs_set_stack_chunk_type(chunk, map->type);
	btrfs_set_stack_chunk_num_stripes(chunk, map->num_stripes);
	btrfs_set_stack_chunk_io_align(chunk, map->stripe_len);
	btrfs_set_stack_chunk_io_width(chunk, map->stripe_len);
	btrfs_set_stack_chunk_sector_size(chunk, fs_info->sectorsize);
	btrfs_set_stack_chunk_sub_stripes(chunk, map->sub_stripes);

	key.objectid = BTRFS_FIRST_CHUNK_TREE_OBJECTID;
	key.type = BTRFS_CHUNK_ITEM_KEY;
	key.offset = bg->start;

	ret = btrfs_insert_item(trans, chunk_root, &key, chunk, item_size);
	if (ret)
		goto out;

	bg->chunk_item_inserted = 1;

	if (map->type & BTRFS_BLOCK_GROUP_SYSTEM) {
		ret = btrfs_add_system_chunk(fs_info, &key, chunk, item_size);
		if (ret)
			goto out;
	}

out:
	kfree(chunk);
	free_extent_map(em);
	return ret;
}

static noinline int init_first_rw_device(struct btrfs_trans_handle *trans)
{
	struct btrfs_fs_info *fs_info = trans->fs_info;
	u64 alloc_profile;
	struct btrfs_block_group *meta_bg;
	struct btrfs_block_group *sys_bg;

	/*
	 * When adding a new device for sprouting, the seed device is read-only
	 * so we must first allocate a metadata and a system chunk. But before
	 * adding the block group items to the extent, device and chunk btrees,
	 * we must first:
	 *
	 * 1) Create both chunks without doing any changes to the btrees, as
	 *    otherwise we would get -ENOSPC since the block groups from the
	 *    seed device are read-only;
	 *
	 * 2) Add the device item for the new sprout device - finishing the setup
	 *    of a new block group requires updating the device item in the chunk
	 *    btree, so it must exist when we attempt to do it. The previous step
	 *    ensures this does not fail with -ENOSPC.
	 *
	 * After that we can add the block group items to their btrees:
	 * update existing device item in the chunk btree, add a new block group
	 * item to the extent btree, add a new chunk item to the chunk btree and
	 * finally add the new device extent items to the devices btree.
	 */

	alloc_profile = btrfs_metadata_alloc_profile(fs_info);
<<<<<<< HEAD
	meta_bg = btrfs_alloc_chunk(trans, alloc_profile);
=======
	meta_bg = btrfs_create_chunk(trans, alloc_profile);
>>>>>>> df0cc57e
	if (IS_ERR(meta_bg))
		return PTR_ERR(meta_bg);

	alloc_profile = btrfs_system_alloc_profile(fs_info);
<<<<<<< HEAD
	sys_bg = btrfs_alloc_chunk(trans, alloc_profile);
=======
	sys_bg = btrfs_create_chunk(trans, alloc_profile);
>>>>>>> df0cc57e
	if (IS_ERR(sys_bg))
		return PTR_ERR(sys_bg);

	return 0;
}

static inline int btrfs_chunk_max_errors(struct map_lookup *map)
{
	const int index = btrfs_bg_flags_to_raid_index(map->type);

	return btrfs_raid_array[index].tolerated_failures;
}

bool btrfs_chunk_writeable(struct btrfs_fs_info *fs_info, u64 chunk_offset)
{
	struct extent_map *em;
	struct map_lookup *map;
	int miss_ndevs = 0;
	int i;
	bool ret = true;

	em = btrfs_get_chunk_map(fs_info, chunk_offset, 1);
	if (IS_ERR(em))
		return false;

	map = em->map_lookup;
	for (i = 0; i < map->num_stripes; i++) {
		if (test_bit(BTRFS_DEV_STATE_MISSING,
					&map->stripes[i].dev->dev_state)) {
			miss_ndevs++;
			continue;
		}
		if (!test_bit(BTRFS_DEV_STATE_WRITEABLE,
					&map->stripes[i].dev->dev_state)) {
			ret = false;
			goto end;
		}
	}

	/*
	 * If the number of missing devices is larger than max errors, we can
	 * not write the data into that chunk successfully.
	 */
	if (miss_ndevs > btrfs_chunk_max_errors(map))
		ret = false;
end:
	free_extent_map(em);
	return ret;
}

void btrfs_mapping_tree_free(struct extent_map_tree *tree)
{
	struct extent_map *em;

	while (1) {
		write_lock(&tree->lock);
		em = lookup_extent_mapping(tree, 0, (u64)-1);
		if (em)
			remove_extent_mapping(tree, em);
		write_unlock(&tree->lock);
		if (!em)
			break;
		/* once for us */
		free_extent_map(em);
		/* once for the tree */
		free_extent_map(em);
	}
}

int btrfs_num_copies(struct btrfs_fs_info *fs_info, u64 logical, u64 len)
{
	struct extent_map *em;
	struct map_lookup *map;
	int ret;

	em = btrfs_get_chunk_map(fs_info, logical, len);
	if (IS_ERR(em))
		/*
		 * We could return errors for these cases, but that could get
		 * ugly and we'd probably do the same thing which is just not do
		 * anything else and exit, so return 1 so the callers don't try
		 * to use other copies.
		 */
		return 1;

	map = em->map_lookup;
	if (map->type & (BTRFS_BLOCK_GROUP_DUP | BTRFS_BLOCK_GROUP_RAID1_MASK))
		ret = map->num_stripes;
	else if (map->type & BTRFS_BLOCK_GROUP_RAID10)
		ret = map->sub_stripes;
	else if (map->type & BTRFS_BLOCK_GROUP_RAID5)
		ret = 2;
	else if (map->type & BTRFS_BLOCK_GROUP_RAID6)
		/*
		 * There could be two corrupted data stripes, we need
		 * to loop retry in order to rebuild the correct data.
		 *
		 * Fail a stripe at a time on every retry except the
		 * stripe under reconstruction.
		 */
		ret = map->num_stripes;
	else
		ret = 1;
	free_extent_map(em);

	down_read(&fs_info->dev_replace.rwsem);
	if (btrfs_dev_replace_is_ongoing(&fs_info->dev_replace) &&
	    fs_info->dev_replace.tgtdev)
		ret++;
	up_read(&fs_info->dev_replace.rwsem);

	return ret;
}

unsigned long btrfs_full_stripe_len(struct btrfs_fs_info *fs_info,
				    u64 logical)
{
	struct extent_map *em;
	struct map_lookup *map;
	unsigned long len = fs_info->sectorsize;

	em = btrfs_get_chunk_map(fs_info, logical, len);

	if (!WARN_ON(IS_ERR(em))) {
		map = em->map_lookup;
		if (map->type & BTRFS_BLOCK_GROUP_RAID56_MASK)
			len = map->stripe_len * nr_data_stripes(map);
		free_extent_map(em);
	}
	return len;
}

int btrfs_is_parity_mirror(struct btrfs_fs_info *fs_info, u64 logical, u64 len)
{
	struct extent_map *em;
	struct map_lookup *map;
	int ret = 0;

	em = btrfs_get_chunk_map(fs_info, logical, len);

	if(!WARN_ON(IS_ERR(em))) {
		map = em->map_lookup;
		if (map->type & BTRFS_BLOCK_GROUP_RAID56_MASK)
			ret = 1;
		free_extent_map(em);
	}
	return ret;
}

static int find_live_mirror(struct btrfs_fs_info *fs_info,
			    struct map_lookup *map, int first,
			    int dev_replace_is_ongoing)
{
	int i;
	int num_stripes;
	int preferred_mirror;
	int tolerance;
	struct btrfs_device *srcdev;

	ASSERT((map->type &
		 (BTRFS_BLOCK_GROUP_RAID1_MASK | BTRFS_BLOCK_GROUP_RAID10)));

	if (map->type & BTRFS_BLOCK_GROUP_RAID10)
		num_stripes = map->sub_stripes;
	else
		num_stripes = map->num_stripes;

	switch (fs_info->fs_devices->read_policy) {
	default:
		/* Shouldn't happen, just warn and use pid instead of failing */
		btrfs_warn_rl(fs_info,
			      "unknown read_policy type %u, reset to pid",
			      fs_info->fs_devices->read_policy);
		fs_info->fs_devices->read_policy = BTRFS_READ_POLICY_PID;
		fallthrough;
	case BTRFS_READ_POLICY_PID:
		preferred_mirror = first + (current->pid % num_stripes);
		break;
	}

	if (dev_replace_is_ongoing &&
	    fs_info->dev_replace.cont_reading_from_srcdev_mode ==
	     BTRFS_DEV_REPLACE_ITEM_CONT_READING_FROM_SRCDEV_MODE_AVOID)
		srcdev = fs_info->dev_replace.srcdev;
	else
		srcdev = NULL;

	/*
	 * try to avoid the drive that is the source drive for a
	 * dev-replace procedure, only choose it if no other non-missing
	 * mirror is available
	 */
	for (tolerance = 0; tolerance < 2; tolerance++) {
		if (map->stripes[preferred_mirror].dev->bdev &&
		    (tolerance || map->stripes[preferred_mirror].dev != srcdev))
			return preferred_mirror;
		for (i = first; i < first + num_stripes; i++) {
			if (map->stripes[i].dev->bdev &&
			    (tolerance || map->stripes[i].dev != srcdev))
				return i;
		}
	}

	/* we couldn't find one that doesn't fail.  Just return something
	 * and the io error handling code will clean up eventually
	 */
	return preferred_mirror;
}

/* Bubble-sort the stripe set to put the parity/syndrome stripes last */
static void sort_parity_stripes(struct btrfs_io_context *bioc, int num_stripes)
{
	int i;
	int again = 1;

	while (again) {
		again = 0;
		for (i = 0; i < num_stripes - 1; i++) {
			/* Swap if parity is on a smaller index */
			if (bioc->raid_map[i] > bioc->raid_map[i + 1]) {
				swap(bioc->stripes[i], bioc->stripes[i + 1]);
				swap(bioc->raid_map[i], bioc->raid_map[i + 1]);
				again = 1;
			}
		}
	}
}

static struct btrfs_io_context *alloc_btrfs_io_context(struct btrfs_fs_info *fs_info,
						       int total_stripes,
						       int real_stripes)
{
	struct btrfs_io_context *bioc = kzalloc(
		 /* The size of btrfs_io_context */
		sizeof(struct btrfs_io_context) +
		/* Plus the variable array for the stripes */
		sizeof(struct btrfs_io_stripe) * (total_stripes) +
		/* Plus the variable array for the tgt dev */
		sizeof(int) * (real_stripes) +
		/*
		 * Plus the raid_map, which includes both the tgt dev
		 * and the stripes.
		 */
		sizeof(u64) * (total_stripes),
		GFP_NOFS|__GFP_NOFAIL);

	atomic_set(&bioc->error, 0);
	refcount_set(&bioc->refs, 1);

	bioc->fs_info = fs_info;
	bioc->tgtdev_map = (int *)(bioc->stripes + total_stripes);
	bioc->raid_map = (u64 *)(bioc->tgtdev_map + real_stripes);

	return bioc;
}

void btrfs_get_bioc(struct btrfs_io_context *bioc)
{
	WARN_ON(!refcount_read(&bioc->refs));
	refcount_inc(&bioc->refs);
}

void btrfs_put_bioc(struct btrfs_io_context *bioc)
{
	if (!bioc)
		return;
	if (refcount_dec_and_test(&bioc->refs))
		kfree(bioc);
}

/* can REQ_OP_DISCARD be sent with other REQ like REQ_OP_WRITE? */
/*
 * Please note that, discard won't be sent to target device of device
 * replace.
 */
static int __btrfs_map_block_for_discard(struct btrfs_fs_info *fs_info,
					 u64 logical, u64 *length_ret,
					 struct btrfs_io_context **bioc_ret)
{
	struct extent_map *em;
	struct map_lookup *map;
	struct btrfs_io_context *bioc;
	u64 length = *length_ret;
	u64 offset;
	u64 stripe_nr;
	u64 stripe_nr_end;
	u64 stripe_end_offset;
	u64 stripe_cnt;
	u64 stripe_len;
	u64 stripe_offset;
	u64 num_stripes;
	u32 stripe_index;
	u32 factor = 0;
	u32 sub_stripes = 0;
	u64 stripes_per_dev = 0;
	u32 remaining_stripes = 0;
	u32 last_stripe = 0;
	int ret = 0;
	int i;

	/* Discard always returns a bioc. */
	ASSERT(bioc_ret);

	em = btrfs_get_chunk_map(fs_info, logical, length);
	if (IS_ERR(em))
		return PTR_ERR(em);

	map = em->map_lookup;
	/* we don't discard raid56 yet */
	if (map->type & BTRFS_BLOCK_GROUP_RAID56_MASK) {
		ret = -EOPNOTSUPP;
		goto out;
	}

	offset = logical - em->start;
	length = min_t(u64, em->start + em->len - logical, length);
	*length_ret = length;

	stripe_len = map->stripe_len;
	/*
	 * stripe_nr counts the total number of stripes we have to stride
	 * to get to this block
	 */
	stripe_nr = div64_u64(offset, stripe_len);

	/* stripe_offset is the offset of this block in its stripe */
	stripe_offset = offset - stripe_nr * stripe_len;

	stripe_nr_end = round_up(offset + length, map->stripe_len);
	stripe_nr_end = div64_u64(stripe_nr_end, map->stripe_len);
	stripe_cnt = stripe_nr_end - stripe_nr;
	stripe_end_offset = stripe_nr_end * map->stripe_len -
			    (offset + length);
	/*
	 * after this, stripe_nr is the number of stripes on this
	 * device we have to walk to find the data, and stripe_index is
	 * the number of our device in the stripe array
	 */
	num_stripes = 1;
	stripe_index = 0;
	if (map->type & (BTRFS_BLOCK_GROUP_RAID0 |
			 BTRFS_BLOCK_GROUP_RAID10)) {
		if (map->type & BTRFS_BLOCK_GROUP_RAID0)
			sub_stripes = 1;
		else
			sub_stripes = map->sub_stripes;

		factor = map->num_stripes / sub_stripes;
		num_stripes = min_t(u64, map->num_stripes,
				    sub_stripes * stripe_cnt);
		stripe_nr = div_u64_rem(stripe_nr, factor, &stripe_index);
		stripe_index *= sub_stripes;
		stripes_per_dev = div_u64_rem(stripe_cnt, factor,
					      &remaining_stripes);
		div_u64_rem(stripe_nr_end - 1, factor, &last_stripe);
		last_stripe *= sub_stripes;
	} else if (map->type & (BTRFS_BLOCK_GROUP_RAID1_MASK |
				BTRFS_BLOCK_GROUP_DUP)) {
		num_stripes = map->num_stripes;
	} else {
		stripe_nr = div_u64_rem(stripe_nr, map->num_stripes,
					&stripe_index);
	}

	bioc = alloc_btrfs_io_context(fs_info, num_stripes, 0);
	if (!bioc) {
		ret = -ENOMEM;
		goto out;
	}

	for (i = 0; i < num_stripes; i++) {
		bioc->stripes[i].physical =
			map->stripes[stripe_index].physical +
			stripe_offset + stripe_nr * map->stripe_len;
		bioc->stripes[i].dev = map->stripes[stripe_index].dev;

		if (map->type & (BTRFS_BLOCK_GROUP_RAID0 |
				 BTRFS_BLOCK_GROUP_RAID10)) {
			bioc->stripes[i].length = stripes_per_dev *
				map->stripe_len;

			if (i / sub_stripes < remaining_stripes)
				bioc->stripes[i].length += map->stripe_len;

			/*
			 * Special for the first stripe and
			 * the last stripe:
			 *
			 * |-------|...|-------|
			 *     |----------|
			 *    off     end_off
			 */
			if (i < sub_stripes)
				bioc->stripes[i].length -= stripe_offset;

			if (stripe_index >= last_stripe &&
			    stripe_index <= (last_stripe +
					     sub_stripes - 1))
				bioc->stripes[i].length -= stripe_end_offset;

			if (i == sub_stripes - 1)
				stripe_offset = 0;
		} else {
			bioc->stripes[i].length = length;
		}

		stripe_index++;
		if (stripe_index == map->num_stripes) {
			stripe_index = 0;
			stripe_nr++;
		}
	}

	*bioc_ret = bioc;
	bioc->map_type = map->type;
	bioc->num_stripes = num_stripes;
out:
	free_extent_map(em);
	return ret;
}

/*
 * In dev-replace case, for repair case (that's the only case where the mirror
 * is selected explicitly when calling btrfs_map_block), blocks left of the
 * left cursor can also be read from the target drive.
 *
 * For REQ_GET_READ_MIRRORS, the target drive is added as the last one to the
 * array of stripes.
 * For READ, it also needs to be supported using the same mirror number.
 *
 * If the requested block is not left of the left cursor, EIO is returned. This
 * can happen because btrfs_num_copies() returns one more in the dev-replace
 * case.
 */
static int get_extra_mirror_from_replace(struct btrfs_fs_info *fs_info,
					 u64 logical, u64 length,
					 u64 srcdev_devid, int *mirror_num,
					 u64 *physical)
{
	struct btrfs_io_context *bioc = NULL;
	int num_stripes;
	int index_srcdev = 0;
	int found = 0;
	u64 physical_of_found = 0;
	int i;
	int ret = 0;

	ret = __btrfs_map_block(fs_info, BTRFS_MAP_GET_READ_MIRRORS,
				logical, &length, &bioc, 0, 0);
	if (ret) {
		ASSERT(bioc == NULL);
		return ret;
	}

	num_stripes = bioc->num_stripes;
	if (*mirror_num > num_stripes) {
		/*
		 * BTRFS_MAP_GET_READ_MIRRORS does not contain this mirror,
		 * that means that the requested area is not left of the left
		 * cursor
		 */
		btrfs_put_bioc(bioc);
		return -EIO;
	}

	/*
	 * process the rest of the function using the mirror_num of the source
	 * drive. Therefore look it up first.  At the end, patch the device
	 * pointer to the one of the target drive.
	 */
	for (i = 0; i < num_stripes; i++) {
		if (bioc->stripes[i].dev->devid != srcdev_devid)
			continue;

		/*
		 * In case of DUP, in order to keep it simple, only add the
		 * mirror with the lowest physical address
		 */
		if (found &&
		    physical_of_found <= bioc->stripes[i].physical)
			continue;

		index_srcdev = i;
		found = 1;
		physical_of_found = bioc->stripes[i].physical;
	}

	btrfs_put_bioc(bioc);

	ASSERT(found);
	if (!found)
		return -EIO;

	*mirror_num = index_srcdev + 1;
	*physical = physical_of_found;
	return ret;
}

static bool is_block_group_to_copy(struct btrfs_fs_info *fs_info, u64 logical)
{
	struct btrfs_block_group *cache;
	bool ret;

	/* Non zoned filesystem does not use "to_copy" flag */
	if (!btrfs_is_zoned(fs_info))
		return false;

	cache = btrfs_lookup_block_group(fs_info, logical);

	spin_lock(&cache->lock);
	ret = cache->to_copy;
	spin_unlock(&cache->lock);

	btrfs_put_block_group(cache);
	return ret;
}

static void handle_ops_on_dev_replace(enum btrfs_map_op op,
				      struct btrfs_io_context **bioc_ret,
				      struct btrfs_dev_replace *dev_replace,
				      u64 logical,
				      int *num_stripes_ret, int *max_errors_ret)
{
	struct btrfs_io_context *bioc = *bioc_ret;
	u64 srcdev_devid = dev_replace->srcdev->devid;
	int tgtdev_indexes = 0;
	int num_stripes = *num_stripes_ret;
	int max_errors = *max_errors_ret;
	int i;

	if (op == BTRFS_MAP_WRITE) {
		int index_where_to_add;

		/*
		 * A block group which have "to_copy" set will eventually
		 * copied by dev-replace process. We can avoid cloning IO here.
		 */
		if (is_block_group_to_copy(dev_replace->srcdev->fs_info, logical))
			return;

		/*
		 * duplicate the write operations while the dev replace
		 * procedure is running. Since the copying of the old disk to
		 * the new disk takes place at run time while the filesystem is
		 * mounted writable, the regular write operations to the old
		 * disk have to be duplicated to go to the new disk as well.
		 *
		 * Note that device->missing is handled by the caller, and that
		 * the write to the old disk is already set up in the stripes
		 * array.
		 */
		index_where_to_add = num_stripes;
		for (i = 0; i < num_stripes; i++) {
			if (bioc->stripes[i].dev->devid == srcdev_devid) {
				/* write to new disk, too */
				struct btrfs_io_stripe *new =
					bioc->stripes + index_where_to_add;
				struct btrfs_io_stripe *old =
					bioc->stripes + i;

				new->physical = old->physical;
				new->length = old->length;
				new->dev = dev_replace->tgtdev;
				bioc->tgtdev_map[i] = index_where_to_add;
				index_where_to_add++;
				max_errors++;
				tgtdev_indexes++;
			}
		}
		num_stripes = index_where_to_add;
	} else if (op == BTRFS_MAP_GET_READ_MIRRORS) {
		int index_srcdev = 0;
		int found = 0;
		u64 physical_of_found = 0;

		/*
		 * During the dev-replace procedure, the target drive can also
		 * be used to read data in case it is needed to repair a corrupt
		 * block elsewhere. This is possible if the requested area is
		 * left of the left cursor. In this area, the target drive is a
		 * full copy of the source drive.
		 */
		for (i = 0; i < num_stripes; i++) {
			if (bioc->stripes[i].dev->devid == srcdev_devid) {
				/*
				 * In case of DUP, in order to keep it simple,
				 * only add the mirror with the lowest physical
				 * address
				 */
				if (found &&
				    physical_of_found <= bioc->stripes[i].physical)
					continue;
				index_srcdev = i;
				found = 1;
				physical_of_found = bioc->stripes[i].physical;
			}
		}
		if (found) {
			struct btrfs_io_stripe *tgtdev_stripe =
				bioc->stripes + num_stripes;

			tgtdev_stripe->physical = physical_of_found;
			tgtdev_stripe->length =
				bioc->stripes[index_srcdev].length;
			tgtdev_stripe->dev = dev_replace->tgtdev;
			bioc->tgtdev_map[index_srcdev] = num_stripes;

			tgtdev_indexes++;
			num_stripes++;
		}
	}

	*num_stripes_ret = num_stripes;
	*max_errors_ret = max_errors;
	bioc->num_tgtdevs = tgtdev_indexes;
	*bioc_ret = bioc;
}

static bool need_full_stripe(enum btrfs_map_op op)
{
	return (op == BTRFS_MAP_WRITE || op == BTRFS_MAP_GET_READ_MIRRORS);
}

/*
 * Calculate the geometry of a particular (address, len) tuple. This
 * information is used to calculate how big a particular bio can get before it
 * straddles a stripe.
 *
 * @fs_info: the filesystem
 * @em:      mapping containing the logical extent
 * @op:      type of operation - write or read
 * @logical: address that we want to figure out the geometry of
 * @io_geom: pointer used to return values
 *
 * Returns < 0 in case a chunk for the given logical address cannot be found,
 * usually shouldn't happen unless @logical is corrupted, 0 otherwise.
 */
int btrfs_get_io_geometry(struct btrfs_fs_info *fs_info, struct extent_map *em,
			  enum btrfs_map_op op, u64 logical,
			  struct btrfs_io_geometry *io_geom)
{
	struct map_lookup *map;
	u64 len;
	u64 offset;
	u64 stripe_offset;
	u64 stripe_nr;
	u64 stripe_len;
	u64 raid56_full_stripe_start = (u64)-1;
	int data_stripes;

	ASSERT(op != BTRFS_MAP_DISCARD);

	map = em->map_lookup;
	/* Offset of this logical address in the chunk */
	offset = logical - em->start;
	/* Len of a stripe in a chunk */
	stripe_len = map->stripe_len;
	/* Stripe where this block falls in */
	stripe_nr = div64_u64(offset, stripe_len);
	/* Offset of stripe in the chunk */
	stripe_offset = stripe_nr * stripe_len;
	if (offset < stripe_offset) {
		btrfs_crit(fs_info,
"stripe math has gone wrong, stripe_offset=%llu offset=%llu start=%llu logical=%llu stripe_len=%llu",
			stripe_offset, offset, em->start, logical, stripe_len);
		return -EINVAL;
	}

	/* stripe_offset is the offset of this block in its stripe */
	stripe_offset = offset - stripe_offset;
	data_stripes = nr_data_stripes(map);

	if (map->type & BTRFS_BLOCK_GROUP_PROFILE_MASK) {
		u64 max_len = stripe_len - stripe_offset;

		/*
		 * In case of raid56, we need to know the stripe aligned start
		 */
		if (map->type & BTRFS_BLOCK_GROUP_RAID56_MASK) {
			unsigned long full_stripe_len = stripe_len * data_stripes;
			raid56_full_stripe_start = offset;

			/*
			 * Allow a write of a full stripe, but make sure we
			 * don't allow straddling of stripes
			 */
			raid56_full_stripe_start = div64_u64(raid56_full_stripe_start,
					full_stripe_len);
			raid56_full_stripe_start *= full_stripe_len;

			/*
			 * For writes to RAID[56], allow a full stripeset across
			 * all disks. For other RAID types and for RAID[56]
			 * reads, just allow a single stripe (on a single disk).
			 */
			if (op == BTRFS_MAP_WRITE) {
				max_len = stripe_len * data_stripes -
					  (offset - raid56_full_stripe_start);
			}
		}
		len = min_t(u64, em->len - offset, max_len);
	} else {
		len = em->len - offset;
	}

	io_geom->len = len;
	io_geom->offset = offset;
	io_geom->stripe_len = stripe_len;
	io_geom->stripe_nr = stripe_nr;
	io_geom->stripe_offset = stripe_offset;
	io_geom->raid56_stripe_offset = raid56_full_stripe_start;

	return 0;
}

static int __btrfs_map_block(struct btrfs_fs_info *fs_info,
			     enum btrfs_map_op op,
			     u64 logical, u64 *length,
			     struct btrfs_io_context **bioc_ret,
			     int mirror_num, int need_raid_map)
{
	struct extent_map *em;
	struct map_lookup *map;
	u64 stripe_offset;
	u64 stripe_nr;
	u64 stripe_len;
	u32 stripe_index;
	int data_stripes;
	int i;
	int ret = 0;
	int num_stripes;
	int max_errors = 0;
	int tgtdev_indexes = 0;
	struct btrfs_io_context *bioc = NULL;
	struct btrfs_dev_replace *dev_replace = &fs_info->dev_replace;
	int dev_replace_is_ongoing = 0;
	int num_alloc_stripes;
	int patch_the_first_stripe_for_dev_replace = 0;
	u64 physical_to_patch_in_first_stripe = 0;
	u64 raid56_full_stripe_start = (u64)-1;
	struct btrfs_io_geometry geom;

	ASSERT(bioc_ret);
	ASSERT(op != BTRFS_MAP_DISCARD);

	em = btrfs_get_chunk_map(fs_info, logical, *length);
	ASSERT(!IS_ERR(em));

	ret = btrfs_get_io_geometry(fs_info, em, op, logical, &geom);
	if (ret < 0)
		return ret;

	map = em->map_lookup;

	*length = geom.len;
	stripe_len = geom.stripe_len;
	stripe_nr = geom.stripe_nr;
	stripe_offset = geom.stripe_offset;
	raid56_full_stripe_start = geom.raid56_stripe_offset;
	data_stripes = nr_data_stripes(map);

	down_read(&dev_replace->rwsem);
	dev_replace_is_ongoing = btrfs_dev_replace_is_ongoing(dev_replace);
	/*
	 * Hold the semaphore for read during the whole operation, write is
	 * requested at commit time but must wait.
	 */
	if (!dev_replace_is_ongoing)
		up_read(&dev_replace->rwsem);

	if (dev_replace_is_ongoing && mirror_num == map->num_stripes + 1 &&
	    !need_full_stripe(op) && dev_replace->tgtdev != NULL) {
		ret = get_extra_mirror_from_replace(fs_info, logical, *length,
						    dev_replace->srcdev->devid,
						    &mirror_num,
					    &physical_to_patch_in_first_stripe);
		if (ret)
			goto out;
		else
			patch_the_first_stripe_for_dev_replace = 1;
	} else if (mirror_num > map->num_stripes) {
		mirror_num = 0;
	}

	num_stripes = 1;
	stripe_index = 0;
	if (map->type & BTRFS_BLOCK_GROUP_RAID0) {
		stripe_nr = div_u64_rem(stripe_nr, map->num_stripes,
				&stripe_index);
		if (!need_full_stripe(op))
			mirror_num = 1;
	} else if (map->type & BTRFS_BLOCK_GROUP_RAID1_MASK) {
		if (need_full_stripe(op))
			num_stripes = map->num_stripes;
		else if (mirror_num)
			stripe_index = mirror_num - 1;
		else {
			stripe_index = find_live_mirror(fs_info, map, 0,
					    dev_replace_is_ongoing);
			mirror_num = stripe_index + 1;
		}

	} else if (map->type & BTRFS_BLOCK_GROUP_DUP) {
		if (need_full_stripe(op)) {
			num_stripes = map->num_stripes;
		} else if (mirror_num) {
			stripe_index = mirror_num - 1;
		} else {
			mirror_num = 1;
		}

	} else if (map->type & BTRFS_BLOCK_GROUP_RAID10) {
		u32 factor = map->num_stripes / map->sub_stripes;

		stripe_nr = div_u64_rem(stripe_nr, factor, &stripe_index);
		stripe_index *= map->sub_stripes;

		if (need_full_stripe(op))
			num_stripes = map->sub_stripes;
		else if (mirror_num)
			stripe_index += mirror_num - 1;
		else {
			int old_stripe_index = stripe_index;
			stripe_index = find_live_mirror(fs_info, map,
					      stripe_index,
					      dev_replace_is_ongoing);
			mirror_num = stripe_index - old_stripe_index + 1;
		}

	} else if (map->type & BTRFS_BLOCK_GROUP_RAID56_MASK) {
		if (need_raid_map && (need_full_stripe(op) || mirror_num > 1)) {
			/* push stripe_nr back to the start of the full stripe */
			stripe_nr = div64_u64(raid56_full_stripe_start,
					stripe_len * data_stripes);

			/* RAID[56] write or recovery. Return all stripes */
			num_stripes = map->num_stripes;
			max_errors = nr_parity_stripes(map);

			*length = map->stripe_len;
			stripe_index = 0;
			stripe_offset = 0;
		} else {
			/*
			 * Mirror #0 or #1 means the original data block.
			 * Mirror #2 is RAID5 parity block.
			 * Mirror #3 is RAID6 Q block.
			 */
			stripe_nr = div_u64_rem(stripe_nr,
					data_stripes, &stripe_index);
			if (mirror_num > 1)
				stripe_index = data_stripes + mirror_num - 2;

			/* We distribute the parity blocks across stripes */
			div_u64_rem(stripe_nr + stripe_index, map->num_stripes,
					&stripe_index);
			if (!need_full_stripe(op) && mirror_num <= 1)
				mirror_num = 1;
		}
	} else {
		/*
		 * after this, stripe_nr is the number of stripes on this
		 * device we have to walk to find the data, and stripe_index is
		 * the number of our device in the stripe array
		 */
		stripe_nr = div_u64_rem(stripe_nr, map->num_stripes,
				&stripe_index);
		mirror_num = stripe_index + 1;
	}
	if (stripe_index >= map->num_stripes) {
		btrfs_crit(fs_info,
			   "stripe index math went horribly wrong, got stripe_index=%u, num_stripes=%u",
			   stripe_index, map->num_stripes);
		ret = -EINVAL;
		goto out;
	}

	num_alloc_stripes = num_stripes;
	if (dev_replace_is_ongoing && dev_replace->tgtdev != NULL) {
		if (op == BTRFS_MAP_WRITE)
			num_alloc_stripes <<= 1;
		if (op == BTRFS_MAP_GET_READ_MIRRORS)
			num_alloc_stripes++;
		tgtdev_indexes = num_stripes;
	}

	bioc = alloc_btrfs_io_context(fs_info, num_alloc_stripes, tgtdev_indexes);
	if (!bioc) {
		ret = -ENOMEM;
		goto out;
	}

	for (i = 0; i < num_stripes; i++) {
		bioc->stripes[i].physical = map->stripes[stripe_index].physical +
			stripe_offset + stripe_nr * map->stripe_len;
		bioc->stripes[i].dev = map->stripes[stripe_index].dev;
		stripe_index++;
	}

	/* Build raid_map */
	if (map->type & BTRFS_BLOCK_GROUP_RAID56_MASK && need_raid_map &&
	    (need_full_stripe(op) || mirror_num > 1)) {
		u64 tmp;
		unsigned rot;

		/* Work out the disk rotation on this stripe-set */
		div_u64_rem(stripe_nr, num_stripes, &rot);

		/* Fill in the logical address of each stripe */
		tmp = stripe_nr * data_stripes;
		for (i = 0; i < data_stripes; i++)
			bioc->raid_map[(i + rot) % num_stripes] =
				em->start + (tmp + i) * map->stripe_len;

		bioc->raid_map[(i + rot) % map->num_stripes] = RAID5_P_STRIPE;
		if (map->type & BTRFS_BLOCK_GROUP_RAID6)
			bioc->raid_map[(i + rot + 1) % num_stripes] =
				RAID6_Q_STRIPE;

		sort_parity_stripes(bioc, num_stripes);
	}

	if (need_full_stripe(op))
		max_errors = btrfs_chunk_max_errors(map);

	if (dev_replace_is_ongoing && dev_replace->tgtdev != NULL &&
	    need_full_stripe(op)) {
		handle_ops_on_dev_replace(op, &bioc, dev_replace, logical,
					  &num_stripes, &max_errors);
	}

	*bioc_ret = bioc;
	bioc->map_type = map->type;
	bioc->num_stripes = num_stripes;
	bioc->max_errors = max_errors;
	bioc->mirror_num = mirror_num;

	/*
	 * this is the case that REQ_READ && dev_replace_is_ongoing &&
	 * mirror_num == num_stripes + 1 && dev_replace target drive is
	 * available as a mirror
	 */
	if (patch_the_first_stripe_for_dev_replace && num_stripes > 0) {
		WARN_ON(num_stripes > 1);
		bioc->stripes[0].dev = dev_replace->tgtdev;
		bioc->stripes[0].physical = physical_to_patch_in_first_stripe;
		bioc->mirror_num = map->num_stripes + 1;
	}
out:
	if (dev_replace_is_ongoing) {
		lockdep_assert_held(&dev_replace->rwsem);
		/* Unlock and let waiting writers proceed */
		up_read(&dev_replace->rwsem);
	}
	free_extent_map(em);
	return ret;
}

int btrfs_map_block(struct btrfs_fs_info *fs_info, enum btrfs_map_op op,
		      u64 logical, u64 *length,
		      struct btrfs_io_context **bioc_ret, int mirror_num)
{
	if (op == BTRFS_MAP_DISCARD)
		return __btrfs_map_block_for_discard(fs_info, logical,
						     length, bioc_ret);

	return __btrfs_map_block(fs_info, op, logical, length, bioc_ret,
				 mirror_num, 0);
}

/* For Scrub/replace */
int btrfs_map_sblock(struct btrfs_fs_info *fs_info, enum btrfs_map_op op,
		     u64 logical, u64 *length,
		     struct btrfs_io_context **bioc_ret)
{
	return __btrfs_map_block(fs_info, op, logical, length, bioc_ret, 0, 1);
}

static inline void btrfs_end_bioc(struct btrfs_io_context *bioc, struct bio *bio)
{
	bio->bi_private = bioc->private;
	bio->bi_end_io = bioc->end_io;
	bio_endio(bio);

	btrfs_put_bioc(bioc);
}

static void btrfs_end_bio(struct bio *bio)
{
	struct btrfs_io_context *bioc = bio->bi_private;
	int is_orig_bio = 0;

	if (bio->bi_status) {
		atomic_inc(&bioc->error);
		if (bio->bi_status == BLK_STS_IOERR ||
		    bio->bi_status == BLK_STS_TARGET) {
			struct btrfs_device *dev = btrfs_bio(bio)->device;

			ASSERT(dev->bdev);
			if (btrfs_op(bio) == BTRFS_MAP_WRITE)
				btrfs_dev_stat_inc_and_print(dev,
						BTRFS_DEV_STAT_WRITE_ERRS);
			else if (!(bio->bi_opf & REQ_RAHEAD))
				btrfs_dev_stat_inc_and_print(dev,
						BTRFS_DEV_STAT_READ_ERRS);
			if (bio->bi_opf & REQ_PREFLUSH)
				btrfs_dev_stat_inc_and_print(dev,
						BTRFS_DEV_STAT_FLUSH_ERRS);
		}
	}

	if (bio == bioc->orig_bio)
		is_orig_bio = 1;

	btrfs_bio_counter_dec(bioc->fs_info);

	if (atomic_dec_and_test(&bioc->stripes_pending)) {
		if (!is_orig_bio) {
			bio_put(bio);
			bio = bioc->orig_bio;
		}

		btrfs_bio(bio)->mirror_num = bioc->mirror_num;
		/* only send an error to the higher layers if it is
		 * beyond the tolerance of the btrfs bio
		 */
		if (atomic_read(&bioc->error) > bioc->max_errors) {
			bio->bi_status = BLK_STS_IOERR;
		} else {
			/*
			 * this bio is actually up to date, we didn't
			 * go over the max number of errors
			 */
			bio->bi_status = BLK_STS_OK;
		}

		btrfs_end_bioc(bioc, bio);
	} else if (!is_orig_bio) {
		bio_put(bio);
	}
}

static void submit_stripe_bio(struct btrfs_io_context *bioc, struct bio *bio,
			      u64 physical, struct btrfs_device *dev)
{
	struct btrfs_fs_info *fs_info = bioc->fs_info;

	bio->bi_private = bioc;
	btrfs_bio(bio)->device = dev;
	bio->bi_end_io = btrfs_end_bio;
	bio->bi_iter.bi_sector = physical >> 9;
	/*
	 * For zone append writing, bi_sector must point the beginning of the
	 * zone
	 */
	if (bio_op(bio) == REQ_OP_ZONE_APPEND) {
		if (btrfs_dev_is_sequential(dev, physical)) {
			u64 zone_start = round_down(physical, fs_info->zone_size);

			bio->bi_iter.bi_sector = zone_start >> SECTOR_SHIFT;
		} else {
			bio->bi_opf &= ~REQ_OP_ZONE_APPEND;
			bio->bi_opf |= REQ_OP_WRITE;
		}
	}
	btrfs_debug_in_rcu(fs_info,
	"btrfs_map_bio: rw %d 0x%x, sector=%llu, dev=%lu (%s id %llu), size=%u",
		bio_op(bio), bio->bi_opf, bio->bi_iter.bi_sector,
		(unsigned long)dev->bdev->bd_dev, rcu_str_deref(dev->name),
		dev->devid, bio->bi_iter.bi_size);
	bio_set_dev(bio, dev->bdev);

	btrfs_bio_counter_inc_noblocked(fs_info);

	btrfsic_submit_bio(bio);
}

static void bioc_error(struct btrfs_io_context *bioc, struct bio *bio, u64 logical)
{
	atomic_inc(&bioc->error);
	if (atomic_dec_and_test(&bioc->stripes_pending)) {
		/* Should be the original bio. */
		WARN_ON(bio != bioc->orig_bio);

		btrfs_bio(bio)->mirror_num = bioc->mirror_num;
		bio->bi_iter.bi_sector = logical >> 9;
		if (atomic_read(&bioc->error) > bioc->max_errors)
			bio->bi_status = BLK_STS_IOERR;
		else
			bio->bi_status = BLK_STS_OK;
		btrfs_end_bioc(bioc, bio);
	}
}

blk_status_t btrfs_map_bio(struct btrfs_fs_info *fs_info, struct bio *bio,
			   int mirror_num)
{
	struct btrfs_device *dev;
	struct bio *first_bio = bio;
	u64 logical = bio->bi_iter.bi_sector << 9;
	u64 length = 0;
	u64 map_length;
	int ret;
	int dev_nr;
	int total_devs;
	struct btrfs_io_context *bioc = NULL;

	length = bio->bi_iter.bi_size;
	map_length = length;

	btrfs_bio_counter_inc_blocked(fs_info);
	ret = __btrfs_map_block(fs_info, btrfs_op(bio), logical,
				&map_length, &bioc, mirror_num, 1);
	if (ret) {
		btrfs_bio_counter_dec(fs_info);
		return errno_to_blk_status(ret);
	}

	total_devs = bioc->num_stripes;
	bioc->orig_bio = first_bio;
	bioc->private = first_bio->bi_private;
	bioc->end_io = first_bio->bi_end_io;
	atomic_set(&bioc->stripes_pending, bioc->num_stripes);

	if ((bioc->map_type & BTRFS_BLOCK_GROUP_RAID56_MASK) &&
	    ((btrfs_op(bio) == BTRFS_MAP_WRITE) || (mirror_num > 1))) {
		/* In this case, map_length has been set to the length of
		   a single stripe; not the whole write */
		if (btrfs_op(bio) == BTRFS_MAP_WRITE) {
			ret = raid56_parity_write(bio, bioc, map_length);
		} else {
			ret = raid56_parity_recover(bio, bioc, map_length,
						    mirror_num, 1);
		}

		btrfs_bio_counter_dec(fs_info);
		return errno_to_blk_status(ret);
	}

	if (map_length < length) {
		btrfs_crit(fs_info,
			   "mapping failed logical %llu bio len %llu len %llu",
			   logical, length, map_length);
		BUG();
	}

	for (dev_nr = 0; dev_nr < total_devs; dev_nr++) {
		dev = bioc->stripes[dev_nr].dev;
		if (!dev || !dev->bdev || test_bit(BTRFS_DEV_STATE_MISSING,
						   &dev->dev_state) ||
		    (btrfs_op(first_bio) == BTRFS_MAP_WRITE &&
		    !test_bit(BTRFS_DEV_STATE_WRITEABLE, &dev->dev_state))) {
			bioc_error(bioc, first_bio, logical);
			continue;
		}

		if (dev_nr < total_devs - 1)
			bio = btrfs_bio_clone(first_bio);
		else
			bio = first_bio;

		submit_stripe_bio(bioc, bio, bioc->stripes[dev_nr].physical, dev);
	}
	btrfs_bio_counter_dec(fs_info);
	return BLK_STS_OK;
}

static bool dev_args_match_fs_devices(const struct btrfs_dev_lookup_args *args,
				      const struct btrfs_fs_devices *fs_devices)
{
	if (args->fsid == NULL)
		return true;
	if (memcmp(fs_devices->metadata_uuid, args->fsid, BTRFS_FSID_SIZE) == 0)
		return true;
	return false;
}

static bool dev_args_match_device(const struct btrfs_dev_lookup_args *args,
				  const struct btrfs_device *device)
{
	ASSERT((args->devid != (u64)-1) || args->missing);

	if ((args->devid != (u64)-1) && device->devid != args->devid)
		return false;
	if (args->uuid && memcmp(device->uuid, args->uuid, BTRFS_UUID_SIZE) != 0)
		return false;
	if (!args->missing)
		return true;
	if (test_bit(BTRFS_DEV_STATE_IN_FS_METADATA, &device->dev_state) &&
	    !device->bdev)
		return true;
	return false;
}

/*
 * Find a device specified by @devid or @uuid in the list of @fs_devices, or
 * return NULL.
 *
 * If devid and uuid are both specified, the match must be exact, otherwise
 * only devid is used.
 */
struct btrfs_device *btrfs_find_device(const struct btrfs_fs_devices *fs_devices,
				       const struct btrfs_dev_lookup_args *args)
{
	struct btrfs_device *device;
	struct btrfs_fs_devices *seed_devs;

	if (dev_args_match_fs_devices(args, fs_devices)) {
		list_for_each_entry(device, &fs_devices->devices, dev_list) {
			if (dev_args_match_device(args, device))
				return device;
		}
	}

	list_for_each_entry(seed_devs, &fs_devices->seed_list, seed_list) {
		if (!dev_args_match_fs_devices(args, seed_devs))
			continue;
		list_for_each_entry(device, &seed_devs->devices, dev_list) {
			if (dev_args_match_device(args, device))
				return device;
		}
	}

	return NULL;
}

static struct btrfs_device *add_missing_dev(struct btrfs_fs_devices *fs_devices,
					    u64 devid, u8 *dev_uuid)
{
	struct btrfs_device *device;
	unsigned int nofs_flag;

	/*
	 * We call this under the chunk_mutex, so we want to use NOFS for this
	 * allocation, however we don't want to change btrfs_alloc_device() to
	 * always do NOFS because we use it in a lot of other GFP_KERNEL safe
	 * places.
	 */
	nofs_flag = memalloc_nofs_save();
	device = btrfs_alloc_device(NULL, &devid, dev_uuid);
	memalloc_nofs_restore(nofs_flag);
	if (IS_ERR(device))
		return device;

	list_add(&device->dev_list, &fs_devices->devices);
	device->fs_devices = fs_devices;
	fs_devices->num_devices++;

	set_bit(BTRFS_DEV_STATE_MISSING, &device->dev_state);
	fs_devices->missing_devices++;

	return device;
}

/**
 * btrfs_alloc_device - allocate struct btrfs_device
 * @fs_info:	used only for generating a new devid, can be NULL if
 *		devid is provided (i.e. @devid != NULL).
 * @devid:	a pointer to devid for this device.  If NULL a new devid
 *		is generated.
 * @uuid:	a pointer to UUID for this device.  If NULL a new UUID
 *		is generated.
 *
 * Return: a pointer to a new &struct btrfs_device on success; ERR_PTR()
 * on error.  Returned struct is not linked onto any lists and must be
 * destroyed with btrfs_free_device.
 */
struct btrfs_device *btrfs_alloc_device(struct btrfs_fs_info *fs_info,
					const u64 *devid,
					const u8 *uuid)
{
	struct btrfs_device *dev;
	u64 tmp;

	if (WARN_ON(!devid && !fs_info))
		return ERR_PTR(-EINVAL);

	dev = kzalloc(sizeof(*dev), GFP_KERNEL);
	if (!dev)
		return ERR_PTR(-ENOMEM);

	/*
	 * Preallocate a bio that's always going to be used for flushing device
	 * barriers and matches the device lifespan
	 */
	dev->flush_bio = bio_kmalloc(GFP_KERNEL, 0);
	if (!dev->flush_bio) {
		kfree(dev);
		return ERR_PTR(-ENOMEM);
	}

	INIT_LIST_HEAD(&dev->dev_list);
	INIT_LIST_HEAD(&dev->dev_alloc_list);
	INIT_LIST_HEAD(&dev->post_commit_list);

	atomic_set(&dev->reada_in_flight, 0);
	atomic_set(&dev->dev_stats_ccnt, 0);
	btrfs_device_data_ordered_init(dev);
	INIT_RADIX_TREE(&dev->reada_zones, GFP_NOFS & ~__GFP_DIRECT_RECLAIM);
	INIT_RADIX_TREE(&dev->reada_extents, GFP_NOFS & ~__GFP_DIRECT_RECLAIM);
	extent_io_tree_init(fs_info, &dev->alloc_state,
			    IO_TREE_DEVICE_ALLOC_STATE, NULL);

	if (devid)
		tmp = *devid;
	else {
		int ret;

		ret = find_next_devid(fs_info, &tmp);
		if (ret) {
			btrfs_free_device(dev);
			return ERR_PTR(ret);
		}
	}
	dev->devid = tmp;

	if (uuid)
		memcpy(dev->uuid, uuid, BTRFS_UUID_SIZE);
	else
		generate_random_uuid(dev->uuid);

	return dev;
}

static void btrfs_report_missing_device(struct btrfs_fs_info *fs_info,
					u64 devid, u8 *uuid, bool error)
{
	if (error)
		btrfs_err_rl(fs_info, "devid %llu uuid %pU is missing",
			      devid, uuid);
	else
		btrfs_warn_rl(fs_info, "devid %llu uuid %pU is missing",
			      devid, uuid);
}

static u64 calc_stripe_length(u64 type, u64 chunk_len, int num_stripes)
{
	const int data_stripes = calc_data_stripes(type, num_stripes);

	return div_u64(chunk_len, data_stripes);
}

#if BITS_PER_LONG == 32
/*
 * Due to page cache limit, metadata beyond BTRFS_32BIT_MAX_FILE_SIZE
 * can't be accessed on 32bit systems.
 *
 * This function do mount time check to reject the fs if it already has
 * metadata chunk beyond that limit.
 */
static int check_32bit_meta_chunk(struct btrfs_fs_info *fs_info,
				  u64 logical, u64 length, u64 type)
{
	if (!(type & BTRFS_BLOCK_GROUP_METADATA))
		return 0;

	if (logical + length < MAX_LFS_FILESIZE)
		return 0;

	btrfs_err_32bit_limit(fs_info);
	return -EOVERFLOW;
}

/*
 * This is to give early warning for any metadata chunk reaching
 * BTRFS_32BIT_EARLY_WARN_THRESHOLD.
 * Although we can still access the metadata, it's not going to be possible
 * once the limit is reached.
 */
static void warn_32bit_meta_chunk(struct btrfs_fs_info *fs_info,
				  u64 logical, u64 length, u64 type)
{
	if (!(type & BTRFS_BLOCK_GROUP_METADATA))
		return;

	if (logical + length < BTRFS_32BIT_EARLY_WARN_THRESHOLD)
		return;

	btrfs_warn_32bit_limit(fs_info);
}
#endif

static int read_one_chunk(struct btrfs_key *key, struct extent_buffer *leaf,
			  struct btrfs_chunk *chunk)
{
	BTRFS_DEV_LOOKUP_ARGS(args);
	struct btrfs_fs_info *fs_info = leaf->fs_info;
	struct extent_map_tree *map_tree = &fs_info->mapping_tree;
	struct map_lookup *map;
	struct extent_map *em;
	u64 logical;
	u64 length;
	u64 devid;
	u64 type;
	u8 uuid[BTRFS_UUID_SIZE];
	int num_stripes;
	int ret;
	int i;

	logical = key->offset;
	length = btrfs_chunk_length(leaf, chunk);
	type = btrfs_chunk_type(leaf, chunk);
	num_stripes = btrfs_chunk_num_stripes(leaf, chunk);

#if BITS_PER_LONG == 32
	ret = check_32bit_meta_chunk(fs_info, logical, length, type);
	if (ret < 0)
		return ret;
	warn_32bit_meta_chunk(fs_info, logical, length, type);
#endif

	/*
	 * Only need to verify chunk item if we're reading from sys chunk array,
	 * as chunk item in tree block is already verified by tree-checker.
	 */
	if (leaf->start == BTRFS_SUPER_INFO_OFFSET) {
		ret = btrfs_check_chunk_valid(leaf, chunk, logical);
		if (ret)
			return ret;
	}

	read_lock(&map_tree->lock);
	em = lookup_extent_mapping(map_tree, logical, 1);
	read_unlock(&map_tree->lock);

	/* already mapped? */
	if (em && em->start <= logical && em->start + em->len > logical) {
		free_extent_map(em);
		return 0;
	} else if (em) {
		free_extent_map(em);
	}

	em = alloc_extent_map();
	if (!em)
		return -ENOMEM;
	map = kmalloc(map_lookup_size(num_stripes), GFP_NOFS);
	if (!map) {
		free_extent_map(em);
		return -ENOMEM;
	}

	set_bit(EXTENT_FLAG_FS_MAPPING, &em->flags);
	em->map_lookup = map;
	em->start = logical;
	em->len = length;
	em->orig_start = 0;
	em->block_start = 0;
	em->block_len = em->len;

	map->num_stripes = num_stripes;
	map->io_width = btrfs_chunk_io_width(leaf, chunk);
	map->io_align = btrfs_chunk_io_align(leaf, chunk);
	map->stripe_len = btrfs_chunk_stripe_len(leaf, chunk);
	map->type = type;
	map->sub_stripes = btrfs_chunk_sub_stripes(leaf, chunk);
	map->verified_stripes = 0;
	em->orig_block_len = calc_stripe_length(type, em->len,
						map->num_stripes);
	for (i = 0; i < num_stripes; i++) {
		map->stripes[i].physical =
			btrfs_stripe_offset_nr(leaf, chunk, i);
		devid = btrfs_stripe_devid_nr(leaf, chunk, i);
		args.devid = devid;
		read_extent_buffer(leaf, uuid, (unsigned long)
				   btrfs_stripe_dev_uuid_nr(chunk, i),
				   BTRFS_UUID_SIZE);
		args.uuid = uuid;
		map->stripes[i].dev = btrfs_find_device(fs_info->fs_devices, &args);
		if (!map->stripes[i].dev &&
		    !btrfs_test_opt(fs_info, DEGRADED)) {
			free_extent_map(em);
			btrfs_report_missing_device(fs_info, devid, uuid, true);
			return -ENOENT;
		}
		if (!map->stripes[i].dev) {
			map->stripes[i].dev =
				add_missing_dev(fs_info->fs_devices, devid,
						uuid);
			if (IS_ERR(map->stripes[i].dev)) {
				free_extent_map(em);
				btrfs_err(fs_info,
					"failed to init missing dev %llu: %ld",
					devid, PTR_ERR(map->stripes[i].dev));
				return PTR_ERR(map->stripes[i].dev);
			}
			btrfs_report_missing_device(fs_info, devid, uuid, false);
		}
		set_bit(BTRFS_DEV_STATE_IN_FS_METADATA,
				&(map->stripes[i].dev->dev_state));

	}

	write_lock(&map_tree->lock);
	ret = add_extent_mapping(map_tree, em, 0);
	write_unlock(&map_tree->lock);
	if (ret < 0) {
		btrfs_err(fs_info,
			  "failed to add chunk map, start=%llu len=%llu: %d",
			  em->start, em->len, ret);
	}
	free_extent_map(em);

	return ret;
}

static void fill_device_from_item(struct extent_buffer *leaf,
				 struct btrfs_dev_item *dev_item,
				 struct btrfs_device *device)
{
	unsigned long ptr;

	device->devid = btrfs_device_id(leaf, dev_item);
	device->disk_total_bytes = btrfs_device_total_bytes(leaf, dev_item);
	device->total_bytes = device->disk_total_bytes;
	device->commit_total_bytes = device->disk_total_bytes;
	device->bytes_used = btrfs_device_bytes_used(leaf, dev_item);
	device->commit_bytes_used = device->bytes_used;
	device->type = btrfs_device_type(leaf, dev_item);
	device->io_align = btrfs_device_io_align(leaf, dev_item);
	device->io_width = btrfs_device_io_width(leaf, dev_item);
	device->sector_size = btrfs_device_sector_size(leaf, dev_item);
	WARN_ON(device->devid == BTRFS_DEV_REPLACE_DEVID);
	clear_bit(BTRFS_DEV_STATE_REPLACE_TGT, &device->dev_state);

	ptr = btrfs_device_uuid(dev_item);
	read_extent_buffer(leaf, device->uuid, ptr, BTRFS_UUID_SIZE);
}

static struct btrfs_fs_devices *open_seed_devices(struct btrfs_fs_info *fs_info,
						  u8 *fsid)
{
	struct btrfs_fs_devices *fs_devices;
	int ret;

	lockdep_assert_held(&uuid_mutex);
	ASSERT(fsid);

	/* This will match only for multi-device seed fs */
	list_for_each_entry(fs_devices, &fs_info->fs_devices->seed_list, seed_list)
		if (!memcmp(fs_devices->fsid, fsid, BTRFS_FSID_SIZE))
			return fs_devices;


	fs_devices = find_fsid(fsid, NULL);
	if (!fs_devices) {
		if (!btrfs_test_opt(fs_info, DEGRADED))
			return ERR_PTR(-ENOENT);

		fs_devices = alloc_fs_devices(fsid, NULL);
		if (IS_ERR(fs_devices))
			return fs_devices;

		fs_devices->seeding = true;
		fs_devices->opened = 1;
		return fs_devices;
	}

	/*
	 * Upon first call for a seed fs fsid, just create a private copy of the
	 * respective fs_devices and anchor it at fs_info->fs_devices->seed_list
	 */
	fs_devices = clone_fs_devices(fs_devices);
	if (IS_ERR(fs_devices))
		return fs_devices;

	ret = open_fs_devices(fs_devices, FMODE_READ, fs_info->bdev_holder);
	if (ret) {
		free_fs_devices(fs_devices);
		return ERR_PTR(ret);
	}

	if (!fs_devices->seeding) {
		close_fs_devices(fs_devices);
		free_fs_devices(fs_devices);
		return ERR_PTR(-EINVAL);
	}

	list_add(&fs_devices->seed_list, &fs_info->fs_devices->seed_list);

	return fs_devices;
}

static int read_one_dev(struct extent_buffer *leaf,
			struct btrfs_dev_item *dev_item)
{
	BTRFS_DEV_LOOKUP_ARGS(args);
	struct btrfs_fs_info *fs_info = leaf->fs_info;
	struct btrfs_fs_devices *fs_devices = fs_info->fs_devices;
	struct btrfs_device *device;
	u64 devid;
	int ret;
	u8 fs_uuid[BTRFS_FSID_SIZE];
	u8 dev_uuid[BTRFS_UUID_SIZE];

	devid = args.devid = btrfs_device_id(leaf, dev_item);
	read_extent_buffer(leaf, dev_uuid, btrfs_device_uuid(dev_item),
			   BTRFS_UUID_SIZE);
	read_extent_buffer(leaf, fs_uuid, btrfs_device_fsid(dev_item),
			   BTRFS_FSID_SIZE);
	args.uuid = dev_uuid;
	args.fsid = fs_uuid;

	if (memcmp(fs_uuid, fs_devices->metadata_uuid, BTRFS_FSID_SIZE)) {
		fs_devices = open_seed_devices(fs_info, fs_uuid);
		if (IS_ERR(fs_devices))
			return PTR_ERR(fs_devices);
	}

	device = btrfs_find_device(fs_info->fs_devices, &args);
	if (!device) {
		if (!btrfs_test_opt(fs_info, DEGRADED)) {
			btrfs_report_missing_device(fs_info, devid,
							dev_uuid, true);
			return -ENOENT;
		}

		device = add_missing_dev(fs_devices, devid, dev_uuid);
		if (IS_ERR(device)) {
			btrfs_err(fs_info,
				"failed to add missing dev %llu: %ld",
				devid, PTR_ERR(device));
			return PTR_ERR(device);
		}
		btrfs_report_missing_device(fs_info, devid, dev_uuid, false);
	} else {
		if (!device->bdev) {
			if (!btrfs_test_opt(fs_info, DEGRADED)) {
				btrfs_report_missing_device(fs_info,
						devid, dev_uuid, true);
				return -ENOENT;
			}
			btrfs_report_missing_device(fs_info, devid,
							dev_uuid, false);
		}

		if (!device->bdev &&
		    !test_bit(BTRFS_DEV_STATE_MISSING, &device->dev_state)) {
			/*
			 * this happens when a device that was properly setup
			 * in the device info lists suddenly goes bad.
			 * device->bdev is NULL, and so we have to set
			 * device->missing to one here
			 */
			device->fs_devices->missing_devices++;
			set_bit(BTRFS_DEV_STATE_MISSING, &device->dev_state);
		}

		/* Move the device to its own fs_devices */
		if (device->fs_devices != fs_devices) {
			ASSERT(test_bit(BTRFS_DEV_STATE_MISSING,
							&device->dev_state));

			list_move(&device->dev_list, &fs_devices->devices);
			device->fs_devices->num_devices--;
			fs_devices->num_devices++;

			device->fs_devices->missing_devices--;
			fs_devices->missing_devices++;

			device->fs_devices = fs_devices;
		}
	}

	if (device->fs_devices != fs_info->fs_devices) {
		BUG_ON(test_bit(BTRFS_DEV_STATE_WRITEABLE, &device->dev_state));
		if (device->generation !=
		    btrfs_device_generation(leaf, dev_item))
			return -EINVAL;
	}

	fill_device_from_item(leaf, dev_item, device);
	if (device->bdev) {
		u64 max_total_bytes = bdev_nr_bytes(device->bdev);

		if (device->total_bytes > max_total_bytes) {
			btrfs_err(fs_info,
			"device total_bytes should be at most %llu but found %llu",
				  max_total_bytes, device->total_bytes);
			return -EINVAL;
		}
	}
	set_bit(BTRFS_DEV_STATE_IN_FS_METADATA, &device->dev_state);
	if (test_bit(BTRFS_DEV_STATE_WRITEABLE, &device->dev_state) &&
	   !test_bit(BTRFS_DEV_STATE_REPLACE_TGT, &device->dev_state)) {
		device->fs_devices->total_rw_bytes += device->total_bytes;
		atomic64_add(device->total_bytes - device->bytes_used,
				&fs_info->free_chunk_space);
	}
	ret = 0;
	return ret;
}

int btrfs_read_sys_array(struct btrfs_fs_info *fs_info)
{
	struct btrfs_root *root = fs_info->tree_root;
	struct btrfs_super_block *super_copy = fs_info->super_copy;
	struct extent_buffer *sb;
	struct btrfs_disk_key *disk_key;
	struct btrfs_chunk *chunk;
	u8 *array_ptr;
	unsigned long sb_array_offset;
	int ret = 0;
	u32 num_stripes;
	u32 array_size;
	u32 len = 0;
	u32 cur_offset;
	u64 type;
	struct btrfs_key key;

	ASSERT(BTRFS_SUPER_INFO_SIZE <= fs_info->nodesize);
	/*
	 * This will create extent buffer of nodesize, superblock size is
	 * fixed to BTRFS_SUPER_INFO_SIZE. If nodesize > sb size, this will
	 * overallocate but we can keep it as-is, only the first page is used.
	 */
	sb = btrfs_find_create_tree_block(fs_info, BTRFS_SUPER_INFO_OFFSET,
					  root->root_key.objectid, 0);
	if (IS_ERR(sb))
		return PTR_ERR(sb);
	set_extent_buffer_uptodate(sb);
	/*
	 * The sb extent buffer is artificial and just used to read the system array.
	 * set_extent_buffer_uptodate() call does not properly mark all it's
	 * pages up-to-date when the page is larger: extent does not cover the
	 * whole page and consequently check_page_uptodate does not find all
	 * the page's extents up-to-date (the hole beyond sb),
	 * write_extent_buffer then triggers a WARN_ON.
	 *
	 * Regular short extents go through mark_extent_buffer_dirty/writeback cycle,
	 * but sb spans only this function. Add an explicit SetPageUptodate call
	 * to silence the warning eg. on PowerPC 64.
	 */
	if (PAGE_SIZE > BTRFS_SUPER_INFO_SIZE)
		SetPageUptodate(sb->pages[0]);

	write_extent_buffer(sb, super_copy, 0, BTRFS_SUPER_INFO_SIZE);
	array_size = btrfs_super_sys_array_size(super_copy);

	array_ptr = super_copy->sys_chunk_array;
	sb_array_offset = offsetof(struct btrfs_super_block, sys_chunk_array);
	cur_offset = 0;

	while (cur_offset < array_size) {
		disk_key = (struct btrfs_disk_key *)array_ptr;
		len = sizeof(*disk_key);
		if (cur_offset + len > array_size)
			goto out_short_read;

		btrfs_disk_key_to_cpu(&key, disk_key);

		array_ptr += len;
		sb_array_offset += len;
		cur_offset += len;

		if (key.type != BTRFS_CHUNK_ITEM_KEY) {
			btrfs_err(fs_info,
			    "unexpected item type %u in sys_array at offset %u",
				  (u32)key.type, cur_offset);
			ret = -EIO;
			break;
		}

		chunk = (struct btrfs_chunk *)sb_array_offset;
		/*
		 * At least one btrfs_chunk with one stripe must be present,
		 * exact stripe count check comes afterwards
		 */
		len = btrfs_chunk_item_size(1);
		if (cur_offset + len > array_size)
			goto out_short_read;

		num_stripes = btrfs_chunk_num_stripes(sb, chunk);
		if (!num_stripes) {
			btrfs_err(fs_info,
			"invalid number of stripes %u in sys_array at offset %u",
				  num_stripes, cur_offset);
			ret = -EIO;
			break;
		}

		type = btrfs_chunk_type(sb, chunk);
		if ((type & BTRFS_BLOCK_GROUP_SYSTEM) == 0) {
			btrfs_err(fs_info,
			"invalid chunk type %llu in sys_array at offset %u",
				  type, cur_offset);
			ret = -EIO;
			break;
		}

		len = btrfs_chunk_item_size(num_stripes);
		if (cur_offset + len > array_size)
			goto out_short_read;

		ret = read_one_chunk(&key, sb, chunk);
		if (ret)
			break;

		array_ptr += len;
		sb_array_offset += len;
		cur_offset += len;
	}
	clear_extent_buffer_uptodate(sb);
	free_extent_buffer_stale(sb);
	return ret;

out_short_read:
	btrfs_err(fs_info, "sys_array too short to read %u bytes at offset %u",
			len, cur_offset);
	clear_extent_buffer_uptodate(sb);
	free_extent_buffer_stale(sb);
	return -EIO;
}

/*
 * Check if all chunks in the fs are OK for read-write degraded mount
 *
 * If the @failing_dev is specified, it's accounted as missing.
 *
 * Return true if all chunks meet the minimal RW mount requirements.
 * Return false if any chunk doesn't meet the minimal RW mount requirements.
 */
bool btrfs_check_rw_degradable(struct btrfs_fs_info *fs_info,
					struct btrfs_device *failing_dev)
{
	struct extent_map_tree *map_tree = &fs_info->mapping_tree;
	struct extent_map *em;
	u64 next_start = 0;
	bool ret = true;

	read_lock(&map_tree->lock);
	em = lookup_extent_mapping(map_tree, 0, (u64)-1);
	read_unlock(&map_tree->lock);
	/* No chunk at all? Return false anyway */
	if (!em) {
		ret = false;
		goto out;
	}
	while (em) {
		struct map_lookup *map;
		int missing = 0;
		int max_tolerated;
		int i;

		map = em->map_lookup;
		max_tolerated =
			btrfs_get_num_tolerated_disk_barrier_failures(
					map->type);
		for (i = 0; i < map->num_stripes; i++) {
			struct btrfs_device *dev = map->stripes[i].dev;

			if (!dev || !dev->bdev ||
			    test_bit(BTRFS_DEV_STATE_MISSING, &dev->dev_state) ||
			    dev->last_flush_error)
				missing++;
			else if (failing_dev && failing_dev == dev)
				missing++;
		}
		if (missing > max_tolerated) {
			if (!failing_dev)
				btrfs_warn(fs_info,
	"chunk %llu missing %d devices, max tolerance is %d for writable mount",
				   em->start, missing, max_tolerated);
			free_extent_map(em);
			ret = false;
			goto out;
		}
		next_start = extent_map_end(em);
		free_extent_map(em);

		read_lock(&map_tree->lock);
		em = lookup_extent_mapping(map_tree, next_start,
					   (u64)(-1) - next_start);
		read_unlock(&map_tree->lock);
	}
out:
	return ret;
}

static void readahead_tree_node_children(struct extent_buffer *node)
{
	int i;
	const int nr_items = btrfs_header_nritems(node);

	for (i = 0; i < nr_items; i++)
		btrfs_readahead_node_child(node, i);
}

int btrfs_read_chunk_tree(struct btrfs_fs_info *fs_info)
{
	struct btrfs_root *root = fs_info->chunk_root;
	struct btrfs_path *path;
	struct extent_buffer *leaf;
	struct btrfs_key key;
	struct btrfs_key found_key;
	int ret;
	int slot;
	u64 total_dev = 0;
	u64 last_ra_node = 0;

	path = btrfs_alloc_path();
	if (!path)
		return -ENOMEM;

	/*
	 * uuid_mutex is needed only if we are mounting a sprout FS
	 * otherwise we don't need it.
	 */
	mutex_lock(&uuid_mutex);

	/*
	 * It is possible for mount and umount to race in such a way that
	 * we execute this code path, but open_fs_devices failed to clear
	 * total_rw_bytes. We certainly want it cleared before reading the
	 * device items, so clear it here.
	 */
	fs_info->fs_devices->total_rw_bytes = 0;

	/*
	 * Lockdep complains about possible circular locking dependency between
	 * a disk's open_mutex (struct gendisk.open_mutex), the rw semaphores
	 * used for freeze procection of a fs (struct super_block.s_writers),
	 * which we take when starting a transaction, and extent buffers of the
	 * chunk tree if we call read_one_dev() while holding a lock on an
	 * extent buffer of the chunk tree. Since we are mounting the filesystem
	 * and at this point there can't be any concurrent task modifying the
	 * chunk tree, to keep it simple, just skip locking on the chunk tree.
	 */
	ASSERT(!test_bit(BTRFS_FS_OPEN, &fs_info->flags));
	path->skip_locking = 1;

	/*
	 * Read all device items, and then all the chunk items. All
	 * device items are found before any chunk item (their object id
	 * is smaller than the lowest possible object id for a chunk
	 * item - BTRFS_FIRST_CHUNK_TREE_OBJECTID).
	 */
	key.objectid = BTRFS_DEV_ITEMS_OBJECTID;
	key.offset = 0;
	key.type = 0;
	ret = btrfs_search_slot(NULL, root, &key, path, 0, 0);
	if (ret < 0)
		goto error;
	while (1) {
		struct extent_buffer *node;

		leaf = path->nodes[0];
		slot = path->slots[0];
		if (slot >= btrfs_header_nritems(leaf)) {
			ret = btrfs_next_leaf(root, path);
			if (ret == 0)
				continue;
			if (ret < 0)
				goto error;
			break;
		}
		node = path->nodes[1];
		if (node) {
			if (last_ra_node != node->start) {
				readahead_tree_node_children(node);
				last_ra_node = node->start;
			}
		}
		btrfs_item_key_to_cpu(leaf, &found_key, slot);
		if (found_key.type == BTRFS_DEV_ITEM_KEY) {
			struct btrfs_dev_item *dev_item;
			dev_item = btrfs_item_ptr(leaf, slot,
						  struct btrfs_dev_item);
			ret = read_one_dev(leaf, dev_item);
			if (ret)
				goto error;
			total_dev++;
		} else if (found_key.type == BTRFS_CHUNK_ITEM_KEY) {
			struct btrfs_chunk *chunk;

			/*
			 * We are only called at mount time, so no need to take
			 * fs_info->chunk_mutex. Plus, to avoid lockdep warnings,
			 * we always lock first fs_info->chunk_mutex before
			 * acquiring any locks on the chunk tree. This is a
			 * requirement for chunk allocation, see the comment on
			 * top of btrfs_chunk_alloc() for details.
			 */
<<<<<<< HEAD
			ASSERT(!test_bit(BTRFS_FS_OPEN, &fs_info->flags));
=======
>>>>>>> df0cc57e
			chunk = btrfs_item_ptr(leaf, slot, struct btrfs_chunk);
			ret = read_one_chunk(&found_key, leaf, chunk);
			if (ret)
				goto error;
		}
		path->slots[0]++;
	}

	/*
	 * After loading chunk tree, we've got all device information,
	 * do another round of validation checks.
	 */
	if (total_dev != fs_info->fs_devices->total_devices) {
		btrfs_err(fs_info,
	   "super_num_devices %llu mismatch with num_devices %llu found here",
			  btrfs_super_num_devices(fs_info->super_copy),
			  total_dev);
		ret = -EINVAL;
		goto error;
	}
	if (btrfs_super_total_bytes(fs_info->super_copy) <
	    fs_info->fs_devices->total_rw_bytes) {
		btrfs_err(fs_info,
	"super_total_bytes %llu mismatch with fs_devices total_rw_bytes %llu",
			  btrfs_super_total_bytes(fs_info->super_copy),
			  fs_info->fs_devices->total_rw_bytes);
		ret = -EINVAL;
		goto error;
	}
	ret = 0;
error:
	mutex_unlock(&uuid_mutex);

	btrfs_free_path(path);
	return ret;
}

void btrfs_init_devices_late(struct btrfs_fs_info *fs_info)
{
	struct btrfs_fs_devices *fs_devices = fs_info->fs_devices, *seed_devs;
	struct btrfs_device *device;

	fs_devices->fs_info = fs_info;

	mutex_lock(&fs_devices->device_list_mutex);
	list_for_each_entry(device, &fs_devices->devices, dev_list)
		device->fs_info = fs_info;

	list_for_each_entry(seed_devs, &fs_devices->seed_list, seed_list) {
		list_for_each_entry(device, &seed_devs->devices, dev_list)
			device->fs_info = fs_info;

		seed_devs->fs_info = fs_info;
	}
	mutex_unlock(&fs_devices->device_list_mutex);
}

static u64 btrfs_dev_stats_value(const struct extent_buffer *eb,
				 const struct btrfs_dev_stats_item *ptr,
				 int index)
{
	u64 val;

	read_extent_buffer(eb, &val,
			   offsetof(struct btrfs_dev_stats_item, values) +
			    ((unsigned long)ptr) + (index * sizeof(u64)),
			   sizeof(val));
	return val;
}

static void btrfs_set_dev_stats_value(struct extent_buffer *eb,
				      struct btrfs_dev_stats_item *ptr,
				      int index, u64 val)
{
	write_extent_buffer(eb, &val,
			    offsetof(struct btrfs_dev_stats_item, values) +
			     ((unsigned long)ptr) + (index * sizeof(u64)),
			    sizeof(val));
}

static int btrfs_device_init_dev_stats(struct btrfs_device *device,
				       struct btrfs_path *path)
{
	struct btrfs_dev_stats_item *ptr;
	struct extent_buffer *eb;
	struct btrfs_key key;
	int item_size;
	int i, ret, slot;

	if (!device->fs_info->dev_root)
		return 0;

	key.objectid = BTRFS_DEV_STATS_OBJECTID;
	key.type = BTRFS_PERSISTENT_ITEM_KEY;
	key.offset = device->devid;
	ret = btrfs_search_slot(NULL, device->fs_info->dev_root, &key, path, 0, 0);
	if (ret) {
		for (i = 0; i < BTRFS_DEV_STAT_VALUES_MAX; i++)
			btrfs_dev_stat_set(device, i, 0);
		device->dev_stats_valid = 1;
		btrfs_release_path(path);
		return ret < 0 ? ret : 0;
	}
	slot = path->slots[0];
	eb = path->nodes[0];
	item_size = btrfs_item_size_nr(eb, slot);

	ptr = btrfs_item_ptr(eb, slot, struct btrfs_dev_stats_item);

	for (i = 0; i < BTRFS_DEV_STAT_VALUES_MAX; i++) {
		if (item_size >= (1 + i) * sizeof(__le64))
			btrfs_dev_stat_set(device, i,
					   btrfs_dev_stats_value(eb, ptr, i));
		else
			btrfs_dev_stat_set(device, i, 0);
	}

	device->dev_stats_valid = 1;
	btrfs_dev_stat_print_on_load(device);
	btrfs_release_path(path);

	return 0;
}

int btrfs_init_dev_stats(struct btrfs_fs_info *fs_info)
{
	struct btrfs_fs_devices *fs_devices = fs_info->fs_devices, *seed_devs;
	struct btrfs_device *device;
	struct btrfs_path *path = NULL;
	int ret = 0;

	path = btrfs_alloc_path();
	if (!path)
		return -ENOMEM;

	mutex_lock(&fs_devices->device_list_mutex);
	list_for_each_entry(device, &fs_devices->devices, dev_list) {
		ret = btrfs_device_init_dev_stats(device, path);
		if (ret)
			goto out;
	}
	list_for_each_entry(seed_devs, &fs_devices->seed_list, seed_list) {
		list_for_each_entry(device, &seed_devs->devices, dev_list) {
			ret = btrfs_device_init_dev_stats(device, path);
			if (ret)
				goto out;
		}
	}
out:
	mutex_unlock(&fs_devices->device_list_mutex);

	btrfs_free_path(path);
	return ret;
}

static int update_dev_stat_item(struct btrfs_trans_handle *trans,
				struct btrfs_device *device)
{
	struct btrfs_fs_info *fs_info = trans->fs_info;
	struct btrfs_root *dev_root = fs_info->dev_root;
	struct btrfs_path *path;
	struct btrfs_key key;
	struct extent_buffer *eb;
	struct btrfs_dev_stats_item *ptr;
	int ret;
	int i;

	key.objectid = BTRFS_DEV_STATS_OBJECTID;
	key.type = BTRFS_PERSISTENT_ITEM_KEY;
	key.offset = device->devid;

	path = btrfs_alloc_path();
	if (!path)
		return -ENOMEM;
	ret = btrfs_search_slot(trans, dev_root, &key, path, -1, 1);
	if (ret < 0) {
		btrfs_warn_in_rcu(fs_info,
			"error %d while searching for dev_stats item for device %s",
			      ret, rcu_str_deref(device->name));
		goto out;
	}

	if (ret == 0 &&
	    btrfs_item_size_nr(path->nodes[0], path->slots[0]) < sizeof(*ptr)) {
		/* need to delete old one and insert a new one */
		ret = btrfs_del_item(trans, dev_root, path);
		if (ret != 0) {
			btrfs_warn_in_rcu(fs_info,
				"delete too small dev_stats item for device %s failed %d",
				      rcu_str_deref(device->name), ret);
			goto out;
		}
		ret = 1;
	}

	if (ret == 1) {
		/* need to insert a new item */
		btrfs_release_path(path);
		ret = btrfs_insert_empty_item(trans, dev_root, path,
					      &key, sizeof(*ptr));
		if (ret < 0) {
			btrfs_warn_in_rcu(fs_info,
				"insert dev_stats item for device %s failed %d",
				rcu_str_deref(device->name), ret);
			goto out;
		}
	}

	eb = path->nodes[0];
	ptr = btrfs_item_ptr(eb, path->slots[0], struct btrfs_dev_stats_item);
	for (i = 0; i < BTRFS_DEV_STAT_VALUES_MAX; i++)
		btrfs_set_dev_stats_value(eb, ptr, i,
					  btrfs_dev_stat_read(device, i));
	btrfs_mark_buffer_dirty(eb);

out:
	btrfs_free_path(path);
	return ret;
}

/*
 * called from commit_transaction. Writes all changed device stats to disk.
 */
int btrfs_run_dev_stats(struct btrfs_trans_handle *trans)
{
	struct btrfs_fs_info *fs_info = trans->fs_info;
	struct btrfs_fs_devices *fs_devices = fs_info->fs_devices;
	struct btrfs_device *device;
	int stats_cnt;
	int ret = 0;

	mutex_lock(&fs_devices->device_list_mutex);
	list_for_each_entry(device, &fs_devices->devices, dev_list) {
		stats_cnt = atomic_read(&device->dev_stats_ccnt);
		if (!device->dev_stats_valid || stats_cnt == 0)
			continue;


		/*
		 * There is a LOAD-LOAD control dependency between the value of
		 * dev_stats_ccnt and updating the on-disk values which requires
		 * reading the in-memory counters. Such control dependencies
		 * require explicit read memory barriers.
		 *
		 * This memory barriers pairs with smp_mb__before_atomic in
		 * btrfs_dev_stat_inc/btrfs_dev_stat_set and with the full
		 * barrier implied by atomic_xchg in
		 * btrfs_dev_stats_read_and_reset
		 */
		smp_rmb();

		ret = update_dev_stat_item(trans, device);
		if (!ret)
			atomic_sub(stats_cnt, &device->dev_stats_ccnt);
	}
	mutex_unlock(&fs_devices->device_list_mutex);

	return ret;
}

void btrfs_dev_stat_inc_and_print(struct btrfs_device *dev, int index)
{
	btrfs_dev_stat_inc(dev, index);
	btrfs_dev_stat_print_on_error(dev);
}

static void btrfs_dev_stat_print_on_error(struct btrfs_device *dev)
{
	if (!dev->dev_stats_valid)
		return;
	btrfs_err_rl_in_rcu(dev->fs_info,
		"bdev %s errs: wr %u, rd %u, flush %u, corrupt %u, gen %u",
			   rcu_str_deref(dev->name),
			   btrfs_dev_stat_read(dev, BTRFS_DEV_STAT_WRITE_ERRS),
			   btrfs_dev_stat_read(dev, BTRFS_DEV_STAT_READ_ERRS),
			   btrfs_dev_stat_read(dev, BTRFS_DEV_STAT_FLUSH_ERRS),
			   btrfs_dev_stat_read(dev, BTRFS_DEV_STAT_CORRUPTION_ERRS),
			   btrfs_dev_stat_read(dev, BTRFS_DEV_STAT_GENERATION_ERRS));
}

static void btrfs_dev_stat_print_on_load(struct btrfs_device *dev)
{
	int i;

	for (i = 0; i < BTRFS_DEV_STAT_VALUES_MAX; i++)
		if (btrfs_dev_stat_read(dev, i) != 0)
			break;
	if (i == BTRFS_DEV_STAT_VALUES_MAX)
		return; /* all values == 0, suppress message */

	btrfs_info_in_rcu(dev->fs_info,
		"bdev %s errs: wr %u, rd %u, flush %u, corrupt %u, gen %u",
	       rcu_str_deref(dev->name),
	       btrfs_dev_stat_read(dev, BTRFS_DEV_STAT_WRITE_ERRS),
	       btrfs_dev_stat_read(dev, BTRFS_DEV_STAT_READ_ERRS),
	       btrfs_dev_stat_read(dev, BTRFS_DEV_STAT_FLUSH_ERRS),
	       btrfs_dev_stat_read(dev, BTRFS_DEV_STAT_CORRUPTION_ERRS),
	       btrfs_dev_stat_read(dev, BTRFS_DEV_STAT_GENERATION_ERRS));
}

int btrfs_get_dev_stats(struct btrfs_fs_info *fs_info,
			struct btrfs_ioctl_get_dev_stats *stats)
{
	BTRFS_DEV_LOOKUP_ARGS(args);
	struct btrfs_device *dev;
	struct btrfs_fs_devices *fs_devices = fs_info->fs_devices;
	int i;

	mutex_lock(&fs_devices->device_list_mutex);
	args.devid = stats->devid;
	dev = btrfs_find_device(fs_info->fs_devices, &args);
	mutex_unlock(&fs_devices->device_list_mutex);

	if (!dev) {
		btrfs_warn(fs_info, "get dev_stats failed, device not found");
		return -ENODEV;
	} else if (!dev->dev_stats_valid) {
		btrfs_warn(fs_info, "get dev_stats failed, not yet valid");
		return -ENODEV;
	} else if (stats->flags & BTRFS_DEV_STATS_RESET) {
		for (i = 0; i < BTRFS_DEV_STAT_VALUES_MAX; i++) {
			if (stats->nr_items > i)
				stats->values[i] =
					btrfs_dev_stat_read_and_reset(dev, i);
			else
				btrfs_dev_stat_set(dev, i, 0);
		}
		btrfs_info(fs_info, "device stats zeroed by %s (%d)",
			   current->comm, task_pid_nr(current));
	} else {
		for (i = 0; i < BTRFS_DEV_STAT_VALUES_MAX; i++)
			if (stats->nr_items > i)
				stats->values[i] = btrfs_dev_stat_read(dev, i);
	}
	if (stats->nr_items > BTRFS_DEV_STAT_VALUES_MAX)
		stats->nr_items = BTRFS_DEV_STAT_VALUES_MAX;
	return 0;
}

/*
 * Update the size and bytes used for each device where it changed.  This is
 * delayed since we would otherwise get errors while writing out the
 * superblocks.
 *
 * Must be invoked during transaction commit.
 */
void btrfs_commit_device_sizes(struct btrfs_transaction *trans)
{
	struct btrfs_device *curr, *next;

	ASSERT(trans->state == TRANS_STATE_COMMIT_DOING);

	if (list_empty(&trans->dev_update_list))
		return;

	/*
	 * We don't need the device_list_mutex here.  This list is owned by the
	 * transaction and the transaction must complete before the device is
	 * released.
	 */
	mutex_lock(&trans->fs_info->chunk_mutex);
	list_for_each_entry_safe(curr, next, &trans->dev_update_list,
				 post_commit_list) {
		list_del_init(&curr->post_commit_list);
		curr->commit_total_bytes = curr->disk_total_bytes;
		curr->commit_bytes_used = curr->bytes_used;
	}
	mutex_unlock(&trans->fs_info->chunk_mutex);
}

/*
 * Multiplicity factor for simple profiles: DUP, RAID1-like and RAID10.
 */
int btrfs_bg_type_to_factor(u64 flags)
{
	const int index = btrfs_bg_flags_to_raid_index(flags);

	return btrfs_raid_array[index].ncopies;
}



static int verify_one_dev_extent(struct btrfs_fs_info *fs_info,
				 u64 chunk_offset, u64 devid,
				 u64 physical_offset, u64 physical_len)
{
	struct btrfs_dev_lookup_args args = { .devid = devid };
	struct extent_map_tree *em_tree = &fs_info->mapping_tree;
	struct extent_map *em;
	struct map_lookup *map;
	struct btrfs_device *dev;
	u64 stripe_len;
	bool found = false;
	int ret = 0;
	int i;

	read_lock(&em_tree->lock);
	em = lookup_extent_mapping(em_tree, chunk_offset, 1);
	read_unlock(&em_tree->lock);

	if (!em) {
		btrfs_err(fs_info,
"dev extent physical offset %llu on devid %llu doesn't have corresponding chunk",
			  physical_offset, devid);
		ret = -EUCLEAN;
		goto out;
	}

	map = em->map_lookup;
	stripe_len = calc_stripe_length(map->type, em->len, map->num_stripes);
	if (physical_len != stripe_len) {
		btrfs_err(fs_info,
"dev extent physical offset %llu on devid %llu length doesn't match chunk %llu, have %llu expect %llu",
			  physical_offset, devid, em->start, physical_len,
			  stripe_len);
		ret = -EUCLEAN;
		goto out;
	}

	for (i = 0; i < map->num_stripes; i++) {
		if (map->stripes[i].dev->devid == devid &&
		    map->stripes[i].physical == physical_offset) {
			found = true;
			if (map->verified_stripes >= map->num_stripes) {
				btrfs_err(fs_info,
				"too many dev extents for chunk %llu found",
					  em->start);
				ret = -EUCLEAN;
				goto out;
			}
			map->verified_stripes++;
			break;
		}
	}
	if (!found) {
		btrfs_err(fs_info,
	"dev extent physical offset %llu devid %llu has no corresponding chunk",
			physical_offset, devid);
		ret = -EUCLEAN;
	}

	/* Make sure no dev extent is beyond device boundary */
<<<<<<< HEAD
	dev = btrfs_find_device(fs_info->fs_devices, devid, NULL, NULL);
=======
	dev = btrfs_find_device(fs_info->fs_devices, &args);
>>>>>>> df0cc57e
	if (!dev) {
		btrfs_err(fs_info, "failed to find devid %llu", devid);
		ret = -EUCLEAN;
		goto out;
	}

	if (physical_offset + physical_len > dev->disk_total_bytes) {
		btrfs_err(fs_info,
"dev extent devid %llu physical offset %llu len %llu is beyond device boundary %llu",
			  devid, physical_offset, physical_len,
			  dev->disk_total_bytes);
		ret = -EUCLEAN;
		goto out;
	}

	if (dev->zone_info) {
		u64 zone_size = dev->zone_info->zone_size;

		if (!IS_ALIGNED(physical_offset, zone_size) ||
		    !IS_ALIGNED(physical_len, zone_size)) {
			btrfs_err(fs_info,
"zoned: dev extent devid %llu physical offset %llu len %llu is not aligned to device zone",
				  devid, physical_offset, physical_len);
			ret = -EUCLEAN;
			goto out;
		}
	}

out:
	free_extent_map(em);
	return ret;
}

static int verify_chunk_dev_extent_mapping(struct btrfs_fs_info *fs_info)
{
	struct extent_map_tree *em_tree = &fs_info->mapping_tree;
	struct extent_map *em;
	struct rb_node *node;
	int ret = 0;

	read_lock(&em_tree->lock);
	for (node = rb_first_cached(&em_tree->map); node; node = rb_next(node)) {
		em = rb_entry(node, struct extent_map, rb_node);
		if (em->map_lookup->num_stripes !=
		    em->map_lookup->verified_stripes) {
			btrfs_err(fs_info,
			"chunk %llu has missing dev extent, have %d expect %d",
				  em->start, em->map_lookup->verified_stripes,
				  em->map_lookup->num_stripes);
			ret = -EUCLEAN;
			goto out;
		}
	}
out:
	read_unlock(&em_tree->lock);
	return ret;
}

/*
 * Ensure that all dev extents are mapped to correct chunk, otherwise
 * later chunk allocation/free would cause unexpected behavior.
 *
 * NOTE: This will iterate through the whole device tree, which should be of
 * the same size level as the chunk tree.  This slightly increases mount time.
 */
int btrfs_verify_dev_extents(struct btrfs_fs_info *fs_info)
{
	struct btrfs_path *path;
	struct btrfs_root *root = fs_info->dev_root;
	struct btrfs_key key;
	u64 prev_devid = 0;
	u64 prev_dev_ext_end = 0;
	int ret = 0;

	/*
	 * We don't have a dev_root because we mounted with ignorebadroots and
	 * failed to load the root, so we want to skip the verification in this
	 * case for sure.
	 *
	 * However if the dev root is fine, but the tree itself is corrupted
	 * we'd still fail to mount.  This verification is only to make sure
	 * writes can happen safely, so instead just bypass this check
	 * completely in the case of IGNOREBADROOTS.
	 */
	if (btrfs_test_opt(fs_info, IGNOREBADROOTS))
		return 0;

	key.objectid = 1;
	key.type = BTRFS_DEV_EXTENT_KEY;
	key.offset = 0;

	path = btrfs_alloc_path();
	if (!path)
		return -ENOMEM;

	path->reada = READA_FORWARD;
	ret = btrfs_search_slot(NULL, root, &key, path, 0, 0);
	if (ret < 0)
		goto out;

	if (path->slots[0] >= btrfs_header_nritems(path->nodes[0])) {
		ret = btrfs_next_leaf(root, path);
		if (ret < 0)
			goto out;
		/* No dev extents at all? Not good */
		if (ret > 0) {
			ret = -EUCLEAN;
			goto out;
		}
	}
	while (1) {
		struct extent_buffer *leaf = path->nodes[0];
		struct btrfs_dev_extent *dext;
		int slot = path->slots[0];
		u64 chunk_offset;
		u64 physical_offset;
		u64 physical_len;
		u64 devid;

		btrfs_item_key_to_cpu(leaf, &key, slot);
		if (key.type != BTRFS_DEV_EXTENT_KEY)
			break;
		devid = key.objectid;
		physical_offset = key.offset;

		dext = btrfs_item_ptr(leaf, slot, struct btrfs_dev_extent);
		chunk_offset = btrfs_dev_extent_chunk_offset(leaf, dext);
		physical_len = btrfs_dev_extent_length(leaf, dext);

		/* Check if this dev extent overlaps with the previous one */
		if (devid == prev_devid && physical_offset < prev_dev_ext_end) {
			btrfs_err(fs_info,
"dev extent devid %llu physical offset %llu overlap with previous dev extent end %llu",
				  devid, physical_offset, prev_dev_ext_end);
			ret = -EUCLEAN;
			goto out;
		}

		ret = verify_one_dev_extent(fs_info, chunk_offset, devid,
					    physical_offset, physical_len);
		if (ret < 0)
			goto out;
		prev_devid = devid;
		prev_dev_ext_end = physical_offset + physical_len;

		ret = btrfs_next_item(root, path);
		if (ret < 0)
			goto out;
		if (ret > 0) {
			ret = 0;
			break;
		}
	}

	/* Ensure all chunks have corresponding dev extents */
	ret = verify_chunk_dev_extent_mapping(fs_info);
out:
	btrfs_free_path(path);
	return ret;
}

/*
 * Check whether the given block group or device is pinned by any inode being
 * used as a swapfile.
 */
bool btrfs_pinned_by_swapfile(struct btrfs_fs_info *fs_info, void *ptr)
{
	struct btrfs_swapfile_pin *sp;
	struct rb_node *node;

	spin_lock(&fs_info->swapfile_pins_lock);
	node = fs_info->swapfile_pins.rb_node;
	while (node) {
		sp = rb_entry(node, struct btrfs_swapfile_pin, node);
		if (ptr < sp->ptr)
			node = node->rb_left;
		else if (ptr > sp->ptr)
			node = node->rb_right;
		else
			break;
	}
	spin_unlock(&fs_info->swapfile_pins_lock);
	return node != NULL;
}

static int relocating_repair_kthread(void *data)
{
	struct btrfs_block_group *cache = (struct btrfs_block_group *)data;
	struct btrfs_fs_info *fs_info = cache->fs_info;
	u64 target;
	int ret = 0;

	target = cache->start;
	btrfs_put_block_group(cache);

	if (!btrfs_exclop_start(fs_info, BTRFS_EXCLOP_BALANCE)) {
		btrfs_info(fs_info,
			   "zoned: skip relocating block group %llu to repair: EBUSY",
			   target);
		return -EBUSY;
	}

	mutex_lock(&fs_info->reclaim_bgs_lock);

	/* Ensure block group still exists */
	cache = btrfs_lookup_block_group(fs_info, target);
	if (!cache)
		goto out;

	if (!cache->relocating_repair)
		goto out;

	ret = btrfs_may_alloc_data_chunk(fs_info, target);
	if (ret < 0)
		goto out;

	btrfs_info(fs_info,
		   "zoned: relocating block group %llu to repair IO failure",
		   target);
	ret = btrfs_relocate_chunk(fs_info, target);

out:
	if (cache)
		btrfs_put_block_group(cache);
	mutex_unlock(&fs_info->reclaim_bgs_lock);
	btrfs_exclop_finish(fs_info);

	return ret;
}

int btrfs_repair_one_zone(struct btrfs_fs_info *fs_info, u64 logical)
{
	struct btrfs_block_group *cache;

	/* Do not attempt to repair in degraded state */
	if (btrfs_test_opt(fs_info, DEGRADED))
		return 0;

	cache = btrfs_lookup_block_group(fs_info, logical);
	if (!cache)
		return 0;

	spin_lock(&cache->lock);
	if (cache->relocating_repair) {
		spin_unlock(&cache->lock);
		btrfs_put_block_group(cache);
		return 0;
	}
	cache->relocating_repair = 1;
	spin_unlock(&cache->lock);

	kthread_run(relocating_repair_kthread, cache,
		    "btrfs-relocating-repair");

	return 0;
}<|MERGE_RESOLUTION|>--- conflicted
+++ resolved
@@ -1127,12 +1127,8 @@
 	if (device->devid == BTRFS_DEV_REPLACE_DEVID)
 		clear_bit(BTRFS_DEV_STATE_REPLACE_TGT, &device->dev_state);
 
-<<<<<<< HEAD
-	if (test_bit(BTRFS_DEV_STATE_MISSING, &device->dev_state))
-=======
 	if (test_bit(BTRFS_DEV_STATE_MISSING, &device->dev_state)) {
 		clear_bit(BTRFS_DEV_STATE_MISSING, &device->dev_state);
->>>>>>> df0cc57e
 		fs_devices->missing_devices--;
 	}
 
@@ -1900,19 +1896,6 @@
  *
  * We don't care about errors here, this is just to be kind to userspace.
  */
-<<<<<<< HEAD
-static void update_dev_time(struct block_device *bdev)
-{
-	struct inode *inode = bdev->bd_inode;
-	struct timespec64 now;
-
-	/* Shouldn't happen but just in case. */
-	if (!inode)
-		return;
-
-	now = current_time(inode);
-	generic_update_time(inode, &now, S_MTIME | S_CTIME);
-=======
 static void update_dev_time(const char *device_path)
 {
 	struct path path;
@@ -1926,7 +1909,6 @@
 	now = current_time(d_inode(path.dentry));
 	inode_update_time(d_inode(path.dentry), &now, S_MTIME | S_CTIME);
 	path_put(&path);
->>>>>>> df0cc57e
 }
 
 static int btrfs_rm_dev_item(struct btrfs_device *device)
@@ -2104,17 +2086,12 @@
 	btrfs_kobject_uevent(bdev, KOBJ_CHANGE);
 
 	/* Update ctime/mtime for device path for libblkid */
-	update_dev_time(bdev);
-}
-
-<<<<<<< HEAD
-int btrfs_rm_device(struct btrfs_fs_info *fs_info, const char *device_path,
-		    u64 devid, struct block_device **bdev, fmode_t *mode)
-=======
+	update_dev_time(device_path);
+}
+
 int btrfs_rm_device(struct btrfs_fs_info *fs_info,
 		    struct btrfs_dev_lookup_args *args,
 		    struct block_device **bdev, fmode_t *mode)
->>>>>>> df0cc57e
 {
 	struct btrfs_device *device;
 	struct btrfs_fs_devices *cur_devices;
@@ -2133,17 +2110,9 @@
 	if (ret)
 		goto out;
 
-<<<<<<< HEAD
-	device = btrfs_find_device_by_devspec(fs_info, devid, device_path);
-
-	if (IS_ERR(device)) {
-		if (PTR_ERR(device) == -ENOENT &&
-		    device_path && strcmp(device_path, "missing") == 0)
-=======
 	device = btrfs_find_device(fs_info->fs_devices, args);
 	if (!device) {
 		if (args->missing)
->>>>>>> df0cc57e
 			ret = BTRFS_ERROR_DEV_MISSING_NOT_FOUND;
 		else
 			ret = -ENOENT;
@@ -2815,7 +2784,7 @@
 	btrfs_forget_devices(device_path);
 
 	/* Update ctime/mtime for blkid or udev */
-	update_dev_time(bdev);
+	update_dev_time(device_path);
 
 	return ret;
 
@@ -3183,11 +3152,7 @@
 		const u64 sys_flags = btrfs_system_alloc_profile(fs_info);
 		struct btrfs_block_group *sys_bg;
 
-<<<<<<< HEAD
-		sys_bg = btrfs_alloc_chunk(trans, sys_flags);
-=======
 		sys_bg = btrfs_create_chunk(trans, sys_flags);
->>>>>>> df0cc57e
 		if (IS_ERR(sys_bg)) {
 			ret = PTR_ERR(sys_bg);
 			btrfs_abort_transaction(trans, ret);
@@ -5470,11 +5435,7 @@
 	return block_group;
 }
 
-<<<<<<< HEAD
-struct btrfs_block_group *btrfs_alloc_chunk(struct btrfs_trans_handle *trans,
-=======
 struct btrfs_block_group *btrfs_create_chunk(struct btrfs_trans_handle *trans,
->>>>>>> df0cc57e
 					    u64 type)
 {
 	struct btrfs_fs_info *info = trans->fs_info;
@@ -5675,20 +5636,12 @@
 	 */
 
 	alloc_profile = btrfs_metadata_alloc_profile(fs_info);
-<<<<<<< HEAD
-	meta_bg = btrfs_alloc_chunk(trans, alloc_profile);
-=======
 	meta_bg = btrfs_create_chunk(trans, alloc_profile);
->>>>>>> df0cc57e
 	if (IS_ERR(meta_bg))
 		return PTR_ERR(meta_bg);
 
 	alloc_profile = btrfs_system_alloc_profile(fs_info);
-<<<<<<< HEAD
-	sys_bg = btrfs_alloc_chunk(trans, alloc_profile);
-=======
 	sys_bg = btrfs_create_chunk(trans, alloc_profile);
->>>>>>> df0cc57e
 	if (IS_ERR(sys_bg))
 		return PTR_ERR(sys_bg);
 
@@ -7672,10 +7625,6 @@
 			 * requirement for chunk allocation, see the comment on
 			 * top of btrfs_chunk_alloc() for details.
 			 */
-<<<<<<< HEAD
-			ASSERT(!test_bit(BTRFS_FS_OPEN, &fs_info->flags));
-=======
->>>>>>> df0cc57e
 			chunk = btrfs_item_ptr(leaf, slot, struct btrfs_chunk);
 			ret = read_one_chunk(&found_key, leaf, chunk);
 			if (ret)
@@ -8118,11 +8067,7 @@
 	}
 
 	/* Make sure no dev extent is beyond device boundary */
-<<<<<<< HEAD
-	dev = btrfs_find_device(fs_info->fs_devices, devid, NULL, NULL);
-=======
 	dev = btrfs_find_device(fs_info->fs_devices, &args);
->>>>>>> df0cc57e
 	if (!dev) {
 		btrfs_err(fs_info, "failed to find devid %llu", devid);
 		ret = -EUCLEAN;
