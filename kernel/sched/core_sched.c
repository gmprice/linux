--- conflicted
+++ resolved
@@ -277,11 +277,7 @@
 		rq_i = cpu_rq(i);
 		p = rq_i->core_pick ?: rq_i->curr;
 
-<<<<<<< HEAD
-		if (!p->core_cookie)
-=======
 		if (p == rq_i->idle)
->>>>>>> ed9f4f96
 			continue;
 
 		__schedstat_add(p->stats.core_forceidle_sum, delta);
